--- conflicted
+++ resolved
@@ -62,11 +62,7 @@
             - ubuntu-18.04-64:
                 workers: 6
             - ubuntu-18.10-64:
-<<<<<<< HEAD
-                image: ubuntu-os-cloud-devel/daily-ubuntu-1810-cosmic-v20181002
-=======
                 image: ubuntu-1810
->>>>>>> ab7590b6
                 workers: 6
             - ubuntu-core-16-64:
                 image: ubuntu-16.04-64
