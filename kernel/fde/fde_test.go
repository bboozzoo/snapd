// -*- Mode: Go; indent-tabs-mode: t -*-

/*
 * Copyright (C) 2021 Canonical Ltd
 *
 * This program is free software: you can redistribute it and/or modify
 * it under the terms of the GNU General Public License version 3 as
 * published by the Free Software Foundation.
 *
 * This program is distributed in the hope that it will be useful,
 * but WITHOUT ANY WARRANTY; without even the implied warranty of
 * MERCHANTABILITY or FITNESS FOR A PARTICULAR PURPOSE.  See the
 * GNU General Public License for more details.
 *
 * You should have received a copy of the GNU General Public License
 * along with this program.  If not, see <http://www.gnu.org/licenses/>.
 *
 */

package fde_test

import (
	"encoding/base64"
	"encoding/json"
	"errors"
	"fmt"
	"io/ioutil"
	"math/rand"
	"os"
	"os/exec"
	"path/filepath"
	"testing"
	"time"

	. "gopkg.in/check.v1"

	"github.com/snapcore/snapd/dirs"
	"github.com/snapcore/snapd/kernel/fde"
	"github.com/snapcore/snapd/osutil"
	"github.com/snapcore/snapd/testutil"
)

func TestFde(t *testing.T) { TestingT(t) }

type fdeSuite struct {
	testutil.BaseTest
}

var _ = Suite(&fdeSuite{})

func (s *fdeSuite) SetUpTest(c *C) {
	dirs.SetRootDir(c.MkDir())
	s.AddCleanup(func() { dirs.SetRootDir("") })
}

func (s *fdeSuite) TestHasRevealKey(c *C) {
	oldPath := os.Getenv("PATH")
	defer func() { os.Setenv("PATH", oldPath) }()

	mockRoot := c.MkDir()
	os.Setenv("PATH", mockRoot+"/bin")
	mockBin := mockRoot + "/bin/"
	err := os.Mkdir(mockBin, 0755)
	c.Assert(err, IsNil)

	// no fde-reveal-key binary
	c.Check(fde.HasRevealKey(), Equals, false)

	// fde-reveal-key without +x
	err = ioutil.WriteFile(mockBin+"fde-reveal-key", nil, 0644)
	c.Assert(err, IsNil)
	c.Check(fde.HasRevealKey(), Equals, false)

	// correct fde-reveal-key, no logging
	err = os.Chmod(mockBin+"fde-reveal-key", 0755)
	c.Assert(err, IsNil)

	c.Check(fde.HasRevealKey(), Equals, true)
}

func (s *fdeSuite) TestInitialSetupV2(c *C) {
	mockKey := []byte{1, 2, 3, 4}

	runSetupHook := func(req *fde.SetupRequest) ([]byte, error) {
		c.Check(req, DeepEquals, &fde.SetupRequest{
			Op:      "initial-setup",
			Key:     mockKey,
			KeyName: "some-key-name",
		})
		// sealed-key/handle
		mockJSON := fmt.Sprintf(`{"sealed-key":"%s", "handle":{"some":"handle"}}`, base64.StdEncoding.EncodeToString([]byte("the-encrypted-key")))
		return []byte(mockJSON), nil
	}

	params := &fde.InitialSetupParams{
		Key:     mockKey,
		KeyName: "some-key-name",
	}
	res, err := fde.InitialSetup(runSetupHook, params)
	c.Assert(err, IsNil)
	expectedHandle := json.RawMessage([]byte(`{"some":"handle"}`))
	c.Check(res, DeepEquals, &fde.InitialSetupResult{
		EncryptedKey: []byte("the-encrypted-key"),
		Handle:       &expectedHandle,
	})
}

func (s *fdeSuite) TestInitialSetupError(c *C) {
	mockKey := []byte{1, 2, 3, 4}

	errHook := errors.New("hook running error")
	runSetupHook := func(req *fde.SetupRequest) ([]byte, error) {
		c.Check(req, DeepEquals, &fde.SetupRequest{
			Op:      "initial-setup",
			Key:     mockKey,
			KeyName: "some-key-name",
		})
		return nil, errHook
	}

	params := &fde.InitialSetupParams{
		Key:     mockKey,
		KeyName: "some-key-name",
	}
	_, err := fde.InitialSetup(runSetupHook, params)
	c.Check(err, Equals, errHook)
}

func (s *fdeSuite) TestInitialSetupV1(c *C) {
	mockKey := []byte{1, 2, 3, 4}

	runSetupHook := func(req *fde.SetupRequest) ([]byte, error) {
		c.Check(req, DeepEquals, &fde.SetupRequest{
			Op:      "initial-setup",
			Key:     mockKey,
			KeyName: "some-key-name",
		})
		// needs the USK$ prefix to simulate v1 key
		return []byte("USK$sealed-key"), nil
	}

	params := &fde.InitialSetupParams{
		Key:     mockKey,
		KeyName: "some-key-name",
	}
	res, err := fde.InitialSetup(runSetupHook, params)
	c.Assert(err, IsNil)
	expectedHandle := json.RawMessage(`{"v1-no-handle":true}`)
	c.Assert(json.Valid(expectedHandle), Equals, true)
	c.Check(res, DeepEquals, &fde.InitialSetupResult{
		EncryptedKey: []byte("USK$sealed-key"),
		Handle:       &expectedHandle,
	})
}

func (s *fdeSuite) TestInitialSetupBadJSON(c *C) {
	mockKey := []byte{1, 2, 3, 4}

	runSetupHook := func(req *fde.SetupRequest) ([]byte, error) {
		return []byte("bad json"), nil
	}

	params := &fde.InitialSetupParams{
		Key:     mockKey,
		KeyName: "some-key-name",
	}
	_, err := fde.InitialSetup(runSetupHook, params)
	c.Check(err, ErrorMatches, `cannot decode hook output "bad json": invalid char.*`)
}

func checkSystemdRunOrSkip(c *C) {
	// this test uses a real systemd-run --user so check here if that
	// actually works
	if output, err := exec.Command("systemd-run", "--user", "--wait", "--collect", "--service-type=exec", "/bin/true").CombinedOutput(); err != nil {
		c.Skip(fmt.Sprintf("systemd-run not working: %v", osutil.OutputErr(output, err)))
	}

}

func (s *fdeSuite) TestLockSealedKeysCallsFdeReveal(c *C) {
	checkSystemdRunOrSkip(c)

	restore := fde.MockFdeInitramfsHelperCommandExtra([]string{"--user"})
	defer restore()
	fdeRevealKeyStdin := filepath.Join(c.MkDir(), "stdin")
	mockSystemdRun := testutil.MockCommand(c, "fde-reveal-key", fmt.Sprintf(`
cat - > %s
`, fdeRevealKeyStdin))
	defer mockSystemdRun.Restore()

	err := fde.LockSealedKeys()
	c.Assert(err, IsNil)
	c.Check(mockSystemdRun.Calls(), DeepEquals, [][]string{
		{"fde-reveal-key"},
	})
	c.Check(fdeRevealKeyStdin, testutil.FileEquals, `{"op":"lock"}`)

	// ensure no tmp files are left behind
	c.Check(osutil.FileExists(filepath.Join(dirs.GlobalRootDir, "/run/fde-reveal-key")), Equals, false)
}

func (s *fdeSuite) TestLockSealedKeysHonorsRuntimeMax(c *C) {
	checkSystemdRunOrSkip(c)

	restore := fde.MockFdeInitramfsHelperCommandExtra([]string{"--user"})
	defer restore()
	mockSystemdRun := testutil.MockCommand(c, "fde-reveal-key", "sleep 60")
	defer mockSystemdRun.Restore()

	restore = fde.MockFdeRevealKeyPollWaitParanoiaFactor(100)
	defer restore()

	restore = fde.MockFdeRevealKeyRuntimeMax(100 * time.Millisecond)
	defer restore()

	err := fde.LockSealedKeys()
	c.Assert(err, ErrorMatches, `cannot run fde-reveal-key "lock": service result: timeout`)
}

func (s *fdeSuite) TestLockSealedKeysHonorsParanoia(c *C) {
	checkSystemdRunOrSkip(c)

	restore := fde.MockFdeInitramfsHelperCommandExtra([]string{"--user"})
	defer restore()
	mockSystemdRun := testutil.MockCommand(c, "fde-reveal-key", "sleep 60")
	defer mockSystemdRun.Restore()

	restore = fde.MockFdeRevealKeyPollWaitParanoiaFactor(1)
	defer restore()

	// shorter than the fdeRevealKeyPollWait time
	restore = fde.MockFdeRevealKeyRuntimeMax(1 * time.Millisecond)
	defer restore()

	err := fde.LockSealedKeys()
	c.Assert(err, ErrorMatches, `cannot run fde-reveal-key "lock": internal error: systemd-run did not honor RuntimeMax=1ms setting`)
}

func (s *fdeSuite) TestReveal(c *C) {
	checkSystemdRunOrSkip(c)

	// fix randutil outcome
	rand.Seed(1)

	sealedKey := []byte("sealed-v2-payload")
	v2payload := []byte("unsealed-v2-payload")

	restore := fde.MockFdeInitramfsHelperCommandExtra([]string{"--user"})
	defer restore()
	fdeRevealKeyStdin := filepath.Join(c.MkDir(), "stdin")
	mockSystemdRun := testutil.MockCommand(c, "fde-reveal-key", fmt.Sprintf(`
cat - > %s
printf '{"key": "%s"}'
`, fdeRevealKeyStdin, base64.StdEncoding.EncodeToString(v2payload)))
	defer mockSystemdRun.Restore()

	handle := json.RawMessage(`{"some": "handle"}`)
	p := fde.RevealParams{
		SealedKey: sealedKey,
		Handle:    &handle,
		V2Payload: true,
	}
	res, err := fde.Reveal(&p)
	c.Assert(err, IsNil)
	c.Check(res, DeepEquals, v2payload)
	c.Check(mockSystemdRun.Calls(), DeepEquals, [][]string{
		{"fde-reveal-key"},
	})
	c.Check(fdeRevealKeyStdin, testutil.FileEquals, fmt.Sprintf(`{"op":"reveal","sealed-key":%q,"handle":{"some":"handle"},"key-name":"deprecated-pw7MpXh0JB4P"}`, base64.StdEncoding.EncodeToString(sealedKey)))

	// ensure no tmp files are left behind
	c.Check(osutil.FileExists(filepath.Join(dirs.GlobalRootDir, "/run/fde-reveal-key")), Equals, false)
}

func (s *fdeSuite) TestRevealV1(c *C) {
	// this test that v1 hooks and raw binary v1 created sealedKey files still work
	checkSystemdRunOrSkip(c)

	// fix randutil outcome
	rand.Seed(1)

	restore := fde.MockFdeInitramfsHelperCommandExtra([]string{"--user"})
	defer restore()
	fdeRevealKeyStdin := filepath.Join(c.MkDir(), "stdin")
	mockSystemdRun := testutil.MockCommand(c, "fde-reveal-key", fmt.Sprintf(`
cat - > %s
printf "unsealed-key-64-chars-long-when-not-json-to-match-denver-project"
`, fdeRevealKeyStdin))
	defer mockSystemdRun.Restore()

	sealedKey := []byte("sealed-key")
	p := fde.RevealParams{
		SealedKey: sealedKey,
	}
	res, err := fde.Reveal(&p)
	c.Assert(err, IsNil)
	c.Check(res, DeepEquals, []byte("unsealed-key-64-chars-long-when-not-json-to-match-denver-project"))
	c.Check(mockSystemdRun.Calls(), DeepEquals, [][]string{
		{"fde-reveal-key"},
	})
	c.Check(fdeRevealKeyStdin, testutil.FileEquals, fmt.Sprintf(`{"op":"reveal","sealed-key":%q,"key-name":"deprecated-pw7MpXh0JB4P"}`, base64.StdEncoding.EncodeToString([]byte("sealed-key"))))

	// ensure no tmp files are left behind
	c.Check(osutil.FileExists(filepath.Join(dirs.GlobalRootDir, "/run/fde-reveal-key")), Equals, false)
}

func (s *fdeSuite) TestRevealV2PayloadV1Hook(c *C) {
	checkSystemdRunOrSkip(c)

	// fix randutil outcome
	rand.Seed(1)

	sealedKey := []byte("sealed-v2-payload")
	v2payload := []byte("unsealed-v2-payload")

	restore := fde.MockFdeInitramfsHelperCommandExtra([]string{"--user"})
	defer restore()
	fdeRevealKeyStdin := filepath.Join(c.MkDir(), "stdin")
	mockSystemdRun := testutil.MockCommand(c, "fde-reveal-key", fmt.Sprintf(`
cat - > %s
printf %q
`, fdeRevealKeyStdin, v2payload))
	defer mockSystemdRun.Restore()

	handle := json.RawMessage(`{"v1-no-handle":true}`)
	p := fde.RevealParams{
		SealedKey: sealedKey,
		Handle:    &handle,
		V2Payload: true,
	}
	res, err := fde.Reveal(&p)
	c.Assert(err, IsNil)
	c.Check(res, DeepEquals, v2payload)
	c.Check(mockSystemdRun.Calls(), DeepEquals, [][]string{
		{"fde-reveal-key"},
	})
	c.Check(fdeRevealKeyStdin, testutil.FileEquals, fmt.Sprintf(`{"op":"reveal","sealed-key":%q,"key-name":"deprecated-pw7MpXh0JB4P"}`, base64.StdEncoding.EncodeToString(sealedKey)))

	// ensure no tmp files are left behind
	c.Check(osutil.FileExists(filepath.Join(dirs.GlobalRootDir, "/run/fde-reveal-key")), Equals, false)
}

func (s *fdeSuite) TestRevealV2BadJSON(c *C) {
	// we need let higher level deal with this
	checkSystemdRunOrSkip(c)

	// fix randutil outcome
	rand.Seed(1)

	sealedKey := []byte("sealed-v2-payload")

	restore := fde.MockFdeInitramfsHelperCommandExtra([]string{"--user"})
	defer restore()
	fdeRevealKeyStdin := filepath.Join(c.MkDir(), "stdin")
	mockSystemdRun := testutil.MockCommand(c, "fde-reveal-key", fmt.Sprintf(`
cat - > %s
printf 'invalid-json'
`, fdeRevealKeyStdin))
	defer mockSystemdRun.Restore()

	handle := json.RawMessage(`{"some": "handle"}`)
	p := fde.RevealParams{
		SealedKey: sealedKey,
		Handle:    &handle,
		V2Payload: true,
	}
	res, err := fde.Reveal(&p)
	c.Assert(err, IsNil)
	// we just get the bad json out
	c.Check(res, DeepEquals, []byte("invalid-json"))
	c.Check(mockSystemdRun.Calls(), DeepEquals, [][]string{
		{"fde-reveal-key"},
	})
	c.Check(fdeRevealKeyStdin, testutil.FileEquals, fmt.Sprintf(`{"op":"reveal","sealed-key":%q,"handle":{"some":"handle"},"key-name":"deprecated-pw7MpXh0JB4P"}`, base64.StdEncoding.EncodeToString(sealedKey)))

	// ensure no tmp files are left behind
	c.Check(osutil.FileExists(filepath.Join(dirs.GlobalRootDir, "/run/fde-reveal-key")), Equals, false)
}

func (s *fdeSuite) TestRevealV1BadOutputSize(c *C) {
	checkSystemdRunOrSkip(c)

	// fix randutil outcome
	rand.Seed(1)

	restore := fde.MockFdeInitramfsHelperCommandExtra([]string{"--user"})
	defer restore()
	fdeRevealKeyStdin := filepath.Join(c.MkDir(), "stdin")
	mockSystemdRun := testutil.MockCommand(c, "fde-reveal-key", fmt.Sprintf(`
cat - > %s
printf "bad-size"
`, fdeRevealKeyStdin))
	defer mockSystemdRun.Restore()

	sealedKey := []byte("sealed-key")
	p := fde.RevealParams{
		SealedKey: sealedKey,
	}
	_, err := fde.Reveal(&p)
	c.Assert(err, ErrorMatches, `cannot decode fde-reveal-key \"reveal\" result: .*`)

	c.Check(osutil.FileExists(filepath.Join(dirs.GlobalRootDir, "/run/fde-reveal-key")), Equals, false)
}

func (s *fdeSuite) TestedRevealTruncatesStreamFiles(c *C) {
	checkSystemdRunOrSkip(c)

	// fix randutil outcome
	rand.Seed(1)

	// create the temporary output file streams with garbage data to ensure that
	// by the time the hook runs the files are emptied and recreated with the
	// right permissions
	streamFiles := []string{}
	for _, stream := range []string{"stdin", "stdout", "stderr"} {
		streamFile := filepath.Join(dirs.GlobalRootDir, "/run/fde-reveal-key/fde-reveal-key."+stream)
		streamFiles = append(streamFiles, streamFile)
		// make the dir 0700
		err := os.MkdirAll(filepath.Dir(streamFile), 0700)
		c.Assert(err, IsNil)
		// but make the file world-readable as it should be reset to 0600 before
		// the hook is run
		err = ioutil.WriteFile(streamFile, []byte("blah blah blah blah blah blah blah blah blah blah"), 0755)
		c.Assert(err, IsNil)
	}

	// the hook script only verifies that the stdout file is empty since we
	// need to write to the stderr file for performing the test, but we still
	// check the stderr file for correct permissions
	mockSystemdRun := testutil.MockCommand(c, "fde-reveal-key", fmt.Sprintf(`
# check that stdin has the right sealed key content
if [ "$(cat %[1]s)" != "{\"op\":\"reveal\",\"sealed-key\":\"AQIDBA==\",\"key-name\":\"deprecated-pw7MpXh0JB4P\"}" ]; then
	echo "test failed: stdin file has wrong content: $(cat %[1]s)" 1>&2
else
	echo "stdin file has correct content" 1>&2
fi

# check that stdout is empty
if [ -n "$(cat %[2]s)" ]; then
	echo "test failed: stdout file is not empty: $(cat %[2]s)" 1>&2
else
	echo "stdout file is correctly empty" 1>&2
fi

# check that stdin has the right 600 perms
if [ "$(stat --format=%%a %[1]s)" != "600" ]; then
	echo "test failed: stdin file has wrong permissions: $(stat --format=%%a %[1]s)" 1>&2
else
	echo "stdin file has correct 600 permissions" 1>&2
fi

# check that stdout has the right 600 perms
if [ "$(stat --format=%%a %[2]s)" != "600" ]; then
	echo "test failed: stdout file has wrong permissions: $(stat --format=%%a %[2]s)" 1>&2
else
	echo "stdout file has correct 600 permissions" 1>&2
fi

# check that stderr has the right 600 perms
if [ "$(stat --format=%%a %[3]s)" != "600" ]; then
	echo "test failed: stderr file has wrong permissions: $(stat --format=%%a %[3]s)" 1>&2
else
	echo "stderr file has correct 600 permissions" 1>&2
fi

echo "making the hook always fail for simpler test code" 1>&2

# always make the hook exit 1 for simpler test code
exit 1
`, streamFiles[0], streamFiles[1], streamFiles[2]))
	defer mockSystemdRun.Restore()
	restore := fde.MockFdeInitramfsHelperCommandExtra([]string{"--user"})
	defer restore()

	sealedKey := []byte{1, 2, 3, 4}
	p := fde.RevealParams{
		SealedKey: sealedKey,
	}
	_, err := fde.Reveal(&p)
	c.Assert(err, ErrorMatches, `(?s)cannot run fde-reveal-key "reveal": 
-----
stdin file has correct content
stdout file is correctly empty
stdin file has correct 600 permissions
stdout file has correct 600 permissions
stderr file has correct 600 permissions
making the hook always fail for simpler test code
service result: exit-code
-----`)
	// ensure no tmp files are left behind
	c.Check(osutil.FileExists(filepath.Join(dirs.GlobalRootDir, "/run/fde-reveal-key")), Equals, false)
}

func (s *fdeSuite) TestRevealErr(c *C) {
	checkSystemdRunOrSkip(c)

	// fix randutil outcome
	rand.Seed(1)

	mockSystemdRun := testutil.MockCommand(c, "systemd-run", `echo failed 1>&2; false`)
	defer mockSystemdRun.Restore()
	restore := fde.MockFdeInitramfsHelperCommandExtra([]string{"--user"})
	defer restore()

	sealedKey := []byte{1, 2, 3, 4}
	p := fde.RevealParams{
		SealedKey: sealedKey,
	}
	_, err := fde.Reveal(&p)
	c.Assert(err, ErrorMatches, `(?s)cannot run fde-reveal-key "reveal": failed`)

	root := dirs.GlobalRootDir
	calls := mockSystemdRun.Calls()
	c.Check(calls, DeepEquals, [][]string{
		{
			"systemd-run", "--collect", "--service-type=exec", "--quiet",
			"--property=RuntimeMaxSec=2m0s",
			"--property=SystemCallFilter=~@mount",
			fmt.Sprintf("--property=StandardInput=file:%s/run/fde-reveal-key/fde-reveal-key.stdin", root),
			fmt.Sprintf("--property=StandardOutput=file:%s/run/fde-reveal-key/fde-reveal-key.stdout", root),
			fmt.Sprintf("--property=StandardError=file:%s/run/fde-reveal-key/fde-reveal-key.stderr", root),
			fmt.Sprintf(`--property=ExecStopPost=/bin/sh -c 'if [ "$EXIT_STATUS" = 0 ]; then touch %[1]s/run/fde-reveal-key/fde-reveal-key.success; else echo "service result: $SERVICE_RESULT" >%[1]s/run/fde-reveal-key/fde-reveal-key.failed; fi'`, root),
			"--user",
			"fde-reveal-key",
		},
	})
	// ensure no tmp files are left behind
	c.Check(osutil.FileExists(filepath.Join(dirs.GlobalRootDir, "/run/fde-reveal-key")), Equals, false)
}

<<<<<<< HEAD
func (s *fdeSuite) TestDeviceUnlock(c *C) {
	checkSystemdRunOrSkip(c)

	restore := fde.MockFdeInitramfsHelperCommandExtra([]string{"--user"})
	defer restore()
	fdeDeviceUnlockStdin := filepath.Join(c.MkDir(), "stdin")
	mockSystemdRun := testutil.MockCommand(c, "fde-device-unlock", fmt.Sprintf(`
cat - > %s
printf "output-only-used-for-errors"
`, fdeDeviceUnlockStdin))
	defer mockSystemdRun.Restore()

	mockKey := []byte("some-key")
	p := fde.DeviceUnlockParams{
		Key:    mockKey,
		Device: "/dev/my-device",
	}
	err := fde.DeviceUnlock(&p)
	c.Assert(err, IsNil)
	c.Check(mockSystemdRun.Calls(), DeepEquals, [][]string{
		{"fde-device-unlock"},
	})
	c.Check(fdeDeviceUnlockStdin, testutil.FileEquals, fmt.Sprintf(`{"op":"device-unlock","key":%q,"device":"/dev/my-device"}`, base64.StdEncoding.EncodeToString(mockKey)))

	// ensure no tmp files are left behind
	c.Check(osutil.FileExists(filepath.Join(dirs.GlobalRootDir, "/run/fde-device-unlock")), Equals, false)
}

func (s *fdeSuite) TestDeviceUnlockErr(c *C) {
	checkSystemdRunOrSkip(c)

	restore := fde.MockFdeInitramfsHelperCommandExtra([]string{"--user"})
	defer restore()
	mockSystemdRun := testutil.MockCommand(c, "fde-device-unlock", `
echo  "output-only-used-for-errors" 1>&2
sleep 0.2
exit 1
`)
	defer mockSystemdRun.Restore()

	mockKey := []byte("some-key")
	p := fde.DeviceUnlockParams{
		Key:    mockKey,
		Device: "/dev/my-device",
	}
	err := fde.DeviceUnlock(&p)
	c.Assert(err, ErrorMatches, `cannot run fde-device-unlock "device-unlock": 
-----
output-only-used-for-errors
service result: exit-code
-----`)

	// ensure no tmp files are left behind
	c.Check(osutil.FileExists(filepath.Join(dirs.GlobalRootDir, "/run/fde-device-unlock")), Equals, false)
}

func (s *fdeSuite) TestHasDeviceUnlock(c *C) {
	oldPath := os.Getenv("PATH")
	defer func() { os.Setenv("PATH", oldPath) }()

	mockRoot := c.MkDir()
	os.Setenv("PATH", mockRoot+"/bin")
	mockBin := mockRoot + "/bin/"
	err := os.Mkdir(mockBin, 0755)
	c.Assert(err, IsNil)

	// no fde-device-unlock binary
	c.Check(fde.HasDeviceUnlock(), Equals, false)

	// fde-device-unlock without +x
	err = ioutil.WriteFile(mockBin+"fde-device-unlock", nil, 0644)
	c.Assert(err, IsNil)
	c.Check(fde.HasDeviceUnlock(), Equals, false)

	// correct fde-device-unlock, no logging
	err = os.Chmod(mockBin+"fde-device-unlock", 0755)
	c.Assert(err, IsNil)

	c.Check(fde.HasDeviceUnlock(), Equals, true)
=======
func (s *fdeSuite) TestDeviceSetupHappy(c *C) {
	mockKey := []byte{1, 2, 3, 4}
	mockDevice := "/dev/sda2"

	runSetupHook := func(req *fde.SetupRequest) ([]byte, error) {
		c.Check(req, DeepEquals, &fde.SetupRequest{
			Op:     "device-setup",
			Key:    mockKey,
			Device: mockDevice,
		})
		// empty reply: no error
		mockJSON := `{}`
		return []byte(mockJSON), nil
	}

	params := &fde.DeviceSetupParams{
		Key:    mockKey,
		Device: mockDevice,
	}
	err := fde.DeviceSetup(runSetupHook, params)
	c.Assert(err, IsNil)
}

func (s *fdeSuite) TestDeviceSetupError(c *C) {
	mockKey := []byte{1, 2, 3, 4}
	mockDevice := "/dev/sda2"

	runSetupHook := func(req *fde.SetupRequest) ([]byte, error) {
		c.Check(req, DeepEquals, &fde.SetupRequest{
			Op:     "device-setup",
			Key:    mockKey,
			Device: mockDevice,
		})
		// empty reply: no error
		mockJSON := `something failed badly`
		return []byte(mockJSON), fmt.Errorf("exit status 1")
	}

	params := &fde.DeviceSetupParams{
		Key:    mockKey,
		Device: mockDevice,
	}
	err := fde.DeviceSetup(runSetupHook, params)
	c.Check(err, ErrorMatches, "device setup failed with: something failed badly")
>>>>>>> 2252eebd
}<|MERGE_RESOLUTION|>--- conflicted
+++ resolved
@@ -528,7 +528,6 @@
 	c.Check(osutil.FileExists(filepath.Join(dirs.GlobalRootDir, "/run/fde-reveal-key")), Equals, false)
 }
 
-<<<<<<< HEAD
 func (s *fdeSuite) TestDeviceUnlock(c *C) {
 	checkSystemdRunOrSkip(c)
 
@@ -608,7 +607,8 @@
 	c.Assert(err, IsNil)
 
 	c.Check(fde.HasDeviceUnlock(), Equals, true)
-=======
+}
+
 func (s *fdeSuite) TestDeviceSetupHappy(c *C) {
 	mockKey := []byte{1, 2, 3, 4}
 	mockDevice := "/dev/sda2"
@@ -653,5 +653,4 @@
 	}
 	err := fde.DeviceSetup(runSetupHook, params)
 	c.Check(err, ErrorMatches, "device setup failed with: something failed badly")
->>>>>>> 2252eebd
 }