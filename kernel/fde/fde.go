--- conflicted
+++ resolved
@@ -30,10 +30,7 @@
 	"fmt"
 	"os/exec"
 
-<<<<<<< HEAD
 	"github.com/snapcore/snapd/logger"
-=======
->>>>>>> 04adac6b
 	"github.com/snapcore/snapd/osutil"
 )
 
@@ -92,11 +89,7 @@
 }
 
 // TODO: unexport this because how the hook is driven is an implemenation
-<<<<<<< HEAD
-//       deail. It creates quite a bit of churn unfortunately, see
-=======
 //       detail. It creates quite a bit of churn unfortunately, see
->>>>>>> 04adac6b
 //       https://github.com/snapcore/snapd/compare/master...mvo5:ice/refactor-fde?expand=1
 //
 // SetupRequest carries the operation and parameters for the fde-setup hooks
@@ -111,15 +104,10 @@
 	// Only used when called with "initial-setup"
 	KeyName string `json:"key-name,omitempty"`
 
-<<<<<<< HEAD
+	// The part of the device kernel path for a "setup-device" call.
 	// Only used when called with "device-setup"
 	Device string `json:"device,omitempty"`
 	Label  string `json:"label,omitempty"`
-=======
-	// The part of the device kernel path for a "setup-device" call.
-	// Only used when called with "device-setup"
-	Device string `json:"device,omitempty"`
->>>>>>> 04adac6b
 }
 
 // A RunSetupHookFunc implements running the fde-setup kernel hook.
@@ -190,36 +178,22 @@
 type DeviceSetupParams struct {
 	Key    []byte
 	Device string
-<<<<<<< HEAD
 	Label  string
-}
-
-// DeviceSetup invokes the "device-setup" op running the fde-setup
-// hook via runSetupHook. This is can be used to e.g. initializes
-// inline crypto hardware.
-func DeviceSetup(runDeviceSetupHook RunDeviceSetupHookFunc, params *DeviceSetupParams) error {
-=======
 }
 
 // DeviceSetup invokes the "device-setup" op running the fde-setup
 // hook via runSetupHook. This can be used to e.g. initialize
 // inline crypto hardware.
-func DeviceSetup(runSetupHook RunSetupHookFunc, params *DeviceSetupParams) error {
->>>>>>> 04adac6b
+func DeviceSetup(runDeviceSetupHook RunDeviceSetupHookFunc, params *DeviceSetupParams) error {
 	req := &SetupRequest{
 		Op:     "device-setup",
 		Key:    params.Key,
 		Device: params.Device,
-<<<<<<< HEAD
 		Label:  params.Label,
 	}
 	logger.Debugf("running device-setup hook on %q with label %q", req.Device, req.Label)
 
 	hookOutput, err := runDeviceSetupHook(req)
-=======
-	}
-	hookOutput, err := runSetupHook(req)
->>>>>>> 04adac6b
 	if err != nil {
 		return fmt.Errorf("device setup failed with: %v", osutil.OutputErr(hookOutput, err))
 	}
