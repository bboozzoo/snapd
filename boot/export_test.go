// -*- Mode: Go; indent-tabs-mode: t -*-

/*
 * Copyright (C) 2014-2019 Canonical Ltd
 *
 * This program is free software: you can redistribute it and/or modify
 * it under the terms of the GNU General Public License version 3 as
 * published by the Free Software Foundation.
 *
 * This program is distributed in the hope that it will be useful,
 * but WITHOUT ANY WARRANTY; without even the implied warranty of
 * MERCHANTABILITY or FITNESS FOR A PARTICULAR PURPOSE.  See the
 * GNU General Public License for more details.
 *
 * You should have received a copy of the GNU General Public License
 * along with this program.  If not, see <http://www.gnu.org/licenses/>.
 *
 */

package boot

import (
	"fmt"

	"github.com/snapcore/snapd/asserts"
	"github.com/snapcore/snapd/bootloader"
	"github.com/snapcore/snapd/secboot"
	"github.com/snapcore/snapd/seed"
	"github.com/snapcore/snapd/snap"
	"github.com/snapcore/snapd/timings"
)

func NewCoreBootParticipant(s snap.PlaceInfo, t snap.Type, dev Device) *coreBootParticipant {
	bs, err := bootStateFor(t, dev)
	if err != nil {
		panic(err)
	}
	return &coreBootParticipant{s: s, bs: bs}
}

func NewCoreKernel(s snap.PlaceInfo, d Device) *coreKernel {
	return &coreKernel{s, bootloaderOptionsForDeviceKernel(d)}
}

type Trivial = trivial

func (m *Modeenv) WasRead() bool {
	return m.read
}

func (m *Modeenv) DeepEqual(m2 *Modeenv) bool {
	return m.deepEqual(m2)
}

var (
	ModeenvKnownKeys = modeenvKnownKeys

	MarshalModeenvEntryTo        = marshalModeenvEntryTo
	UnmarshalModeenvValueFromCfg = unmarshalModeenvValueFromCfg

	NewTrustedAssetsCache = newTrustedAssetsCache

	ObserveSuccessfulBootWithAssets = observeSuccessfulBootAssets
	SealKeyToModeenv                = sealKeyToModeenv
	ResealKeyToModeenv              = resealKeyToModeenv
	RecoveryBootChainsForSystems    = recoveryBootChainsForSystems
	SealKeyModelParams              = sealKeyModelParams

<<<<<<< HEAD
	BootVarsForcommandLineFromGadget = bootVarsForcommandLineFromGadget
=======
	BootVarsForTrustedCommandLineFromGadget = bootVarsForTrustedCommandLineFromGadget
>>>>>>> fd4b4296
)

type BootAssetsMap = bootAssetsMap
type BootCommandLines = bootCommandLines
type TrackedAsset = trackedAsset

func (t *TrackedAsset) Equals(blName, name, hash string) error {
	equal := t.hash == hash &&
		t.name == name &&
		t.blName == blName
	if !equal {
		return fmt.Errorf("not equal to bootloader %q tracked asset %v:%v", t.blName, t.name, t.hash)
	}
	return nil
}

func (o *TrustedAssetsInstallObserver) CurrentTrustedBootAssetsMap() BootAssetsMap {
	return o.currentTrustedBootAssetsMap()
}

func (o *TrustedAssetsInstallObserver) CurrentTrustedRecoveryBootAssetsMap() BootAssetsMap {
	return o.currentTrustedRecoveryBootAssetsMap()
}

func (o *TrustedAssetsInstallObserver) CurrentDataEncryptionKey() secboot.EncryptionKey {
	return o.dataEncryptionKey
}

func (o *TrustedAssetsInstallObserver) CurrentSaveEncryptionKey() secboot.EncryptionKey {
	return o.saveEncryptionKey
}

func MockSecbootSealKeys(f func(keys []secboot.SealKeyRequest, params *secboot.SealKeysParams) error) (restore func()) {
	old := secbootSealKeys
	secbootSealKeys = f
	return func() {
		secbootSealKeys = old
	}
}

func MockSecbootResealKeys(f func(params *secboot.ResealKeysParams) error) (restore func()) {
	old := secbootResealKeys
	secbootResealKeys = f
	return func() {
		secbootResealKeys = old
	}
}

func MockSeedReadSystemEssential(f func(seedDir, label string, essentialTypes []snap.Type, tm timings.Measurer) (*asserts.Model, []*seed.Snap, error)) (restore func()) {
	old := seedReadSystemEssential
	seedReadSystemEssential = f
	return func() {
		seedReadSystemEssential = old
	}
}

func (o *TrustedAssetsUpdateObserver) InjectChangedAsset(blName, assetName, hash string, recovery bool) {
	ta := &trackedAsset{
		blName: blName,
		name:   assetName,
		hash:   hash,
	}
	if !recovery {
		o.changedAssets = append(o.changedAssets, ta)
	} else {
		o.seedChangedAssets = append(o.seedChangedAssets, ta)
	}
}

type BootAsset = bootAsset
type BootChain = bootChain
type PredictableBootChains = predictableBootChains

const (
	BootChainEquivalent   = bootChainEquivalent
	BootChainDifferent    = bootChainDifferent
	BootChainUnrevisioned = bootChainUnrevisioned
)

var (
	ToPredictableBootAsset              = toPredictableBootAsset
	ToPredictableBootChain              = toPredictableBootChain
	ToPredictableBootChains             = toPredictableBootChains
	PredictableBootChainsEqualForReseal = predictableBootChainsEqualForReseal
	BootAssetsToLoadChains              = bootAssetsToLoadChains
	BootAssetLess                       = bootAssetLess
	WriteBootChains                     = writeBootChains
	ReadBootChains                      = readBootChains
	IsResealNeeded                      = isResealNeeded

	SetImageBootFlags = setImageBootFlags
	NextBootFlags     = nextBootFlags
	SetNextBootFlags  = setNextBootFlags
)

func (b *bootChain) SetModelAssertion(model *asserts.Model) {
	b.model = model
}

func (b *bootChain) SetKernelBootFile(kbf bootloader.BootFile) {
	b.kernelBootFile = kbf
}

func (b *bootChain) KernelBootFile() bootloader.BootFile {
	return b.kernelBootFile
}

func MockHasFDESetupHook(f func() (bool, error)) (restore func()) {
	oldHasFDESetupHook := HasFDESetupHook
	HasFDESetupHook = f
	return func() {
		HasFDESetupHook = oldHasFDESetupHook
	}
}

func MockRunFDESetupHook(f func(string, *FDESetupHookParams) ([]byte, error)) (restore func()) {
	oldRunFDESetupHook := RunFDESetupHook
	RunFDESetupHook = f
	return func() { RunFDESetupHook = oldRunFDESetupHook }
}

func MockResealKeyToModeenvUsingFDESetupHook(f func(string, *asserts.Model, *Modeenv, bool) error) (restore func()) {
	old := resealKeyToModeenvUsingFDESetupHook
	resealKeyToModeenvUsingFDESetupHook = f
	return func() {
		resealKeyToModeenvUsingFDESetupHook = old
	}
}

func MockAdditionalBootFlags(bootFlags []string) (restore func()) {
	old := understoodBootFlags
	understoodBootFlags = append(understoodBootFlags, bootFlags...)
	return func() {
		understoodBootFlags = old
	}
}<|MERGE_RESOLUTION|>--- conflicted
+++ resolved
@@ -66,11 +66,7 @@
 	RecoveryBootChainsForSystems    = recoveryBootChainsForSystems
 	SealKeyModelParams              = sealKeyModelParams
 
-<<<<<<< HEAD
-	BootVarsForcommandLineFromGadget = bootVarsForcommandLineFromGadget
-=======
 	BootVarsForTrustedCommandLineFromGadget = bootVarsForTrustedCommandLineFromGadget
->>>>>>> fd4b4296
 )
 
 type BootAssetsMap = bootAssetsMap
