--- conflicted
+++ resolved
@@ -192,11 +192,7 @@
 }
 
 func (b *bootChain) SetModelForSealingFromAssertion(model *asserts.Model) {
-<<<<<<< HEAD
-	b.model = &modeenvModelForSealing{
-=======
 	b.model = &modeenvModelForSealingImpl{
->>>>>>> 3293df1c
 		brandID:        model.BrandID(),
 		model:          model.Model(),
 		modelSignKeyID: model.SignKeyID(),
