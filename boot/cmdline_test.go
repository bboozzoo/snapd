// -*- Mode: Go; indent-tabs-mode: t -*-

/*
 * Copyright (C) 2020 Canonical Ltd
 *
 * This program is free software: you can redistribute it and/or modify
 * it under the terms of the GNU General Public License version 3 as
 * published by the Free Software Foundation.
 *
 * This program is distributed in the hope that it will be useful,
 * but WITHOUT ANY WARRANTY; without even the implied warranty of
 * MERCHANTABILITY or FITNESS FOR A PARTICULAR PURPOSE.  See the
 * GNU General Public License for more details.
 *
 * You should have received a copy of the GNU General Public License
 * along with this program.  If not, see <http://www.gnu.org/licenses/>.
 *
 */

package boot_test

import (
	"io/ioutil"
	"os"
	"path/filepath"

	. "gopkg.in/check.v1"

	"github.com/snapcore/snapd/boot"
	"github.com/snapcore/snapd/boot/boottest"
	"github.com/snapcore/snapd/bootloader"
	"github.com/snapcore/snapd/bootloader/bootloadertest"
	"github.com/snapcore/snapd/osutil"
	"github.com/snapcore/snapd/snap/snaptest"
	"github.com/snapcore/snapd/testutil"
)

var _ = Suite(&kernelCommandLineSuite{})

// baseBootSuite is used to setup the common test environment
type kernelCommandLineSuite struct {
	testutil.BaseTest
	rootDir string
}

func (s *kernelCommandLineSuite) SetUpTest(c *C) {
	s.BaseTest.SetUpTest(c)
	s.rootDir = c.MkDir()

	err := os.MkdirAll(filepath.Join(s.rootDir, "proc"), 0755)
	c.Assert(err, IsNil)
	restore := osutil.MockProcCmdline(filepath.Join(s.rootDir, "proc/cmdline"))
	s.AddCleanup(restore)
}

func (s *kernelCommandLineSuite) mockProcCmdlineContent(c *C, newContent string) {
	mockProcCmdline := filepath.Join(s.rootDir, "proc/cmdline")
	err := ioutil.WriteFile(mockProcCmdline, []byte(newContent), 0644)
	c.Assert(err, IsNil)
}

func (s *kernelCommandLineSuite) TestModeAndLabel(c *C) {
	for _, tc := range []struct {
		cmd   string
		mode  string
		label string
		err   string
	}{{
		cmd:   "snapd_recovery_mode= snapd_recovery_system=this-is-a-label other-option=foo",
		mode:  boot.ModeInstall,
		label: "this-is-a-label",
	}, {
		cmd:   "snapd_recovery_system=label foo=bar foobaz=\\0\\0123 snapd_recovery_mode=install",
		label: "label",
		mode:  boot.ModeInstall,
	}, {
		cmd:  "snapd_recovery_mode=run snapd_recovery_system=1234",
		mode: boot.ModeRun,
	}, {
		cmd: "option=1 other-option=\0123 none",
		err: "cannot detect mode nor recovery system to use",
	}, {
		cmd: "snapd_recovery_mode=install-foo",
		err: `cannot use unknown mode "install-foo"`,
	}, {
		// no recovery system label
		cmd: "snapd_recovery_mode=install foo=bar",
		err: `cannot specify install mode without system label`,
	}, {
		cmd: "snapd_recovery_system=1234",
		err: `cannot specify system label without a mode`,
	}, {
		// multiple kernel command line params end up using the last one - this
		// effectively matches the kernel handling too
		cmd:  "snapd_recovery_mode=install snapd_recovery_system=1234 snapd_recovery_mode=run",
		mode: "run",
		// label gets unset because it's not used for run mode
		label: "",
	}, {
		cmd:   "snapd_recovery_system=not-this-one snapd_recovery_mode=install snapd_recovery_system=1234",
		mode:  "install",
		label: "1234",
	}} {
		c.Logf("tc: %q", tc)
		s.mockProcCmdlineContent(c, tc.cmd)

		mode, label, err := boot.ModeAndRecoverySystemFromKernelCommandLine()
		if tc.err == "" {
			c.Assert(err, IsNil)
			c.Check(mode, Equals, tc.mode)
			c.Check(label, Equals, tc.label)
		} else {
			c.Assert(err, ErrorMatches, tc.err)
		}
	}
}

func (s *kernelCommandLineSuite) TestComposeCommandLineNotManagedHappy(c *C) {
	model := boottest.MakeMockUC20Model()

	bl := bootloadertest.Mock("btloader", c.MkDir())
	bootloader.Force(bl)
	defer bootloader.Force(nil)

	cmdline, err := boot.ComposeRecoveryCommandLine(model, "20200314", "")
	c.Assert(err, IsNil)
	c.Assert(cmdline, Equals, "")

	cmdline, err = boot.ComposeCommandLine(model, "")
	c.Assert(err, IsNil)
	c.Assert(cmdline, Equals, "")

	tbl := bl.WithTrustedAssets()
	bootloader.Force(tbl)

	cmdline, err = boot.ComposeRecoveryCommandLine(model, "20200314", "")
	c.Assert(err, IsNil)
	c.Assert(cmdline, Equals, "snapd_recovery_mode=recover snapd_recovery_system=20200314")

	cmdline, err = boot.ComposeCommandLine(model, "")
	c.Assert(err, IsNil)
	c.Assert(cmdline, Equals, "snapd_recovery_mode=run")
}

func (s *kernelCommandLineSuite) TestComposeCommandLineNotUC20(c *C) {
	model := boottest.MakeMockModel()

	bl := bootloadertest.Mock("btloader", c.MkDir())
	bootloader.Force(bl)
	defer bootloader.Force(nil)
	cmdline, err := boot.ComposeRecoveryCommandLine(model, "20200314", "")
	c.Assert(err, IsNil)
	c.Check(cmdline, Equals, "")

	cmdline, err = boot.ComposeCommandLine(model, "")
	c.Assert(err, IsNil)
	c.Check(cmdline, Equals, "")
}

func (s *kernelCommandLineSuite) TestComposeCommandLineManagedHappy(c *C) {
	model := boottest.MakeMockUC20Model()

	tbl := bootloadertest.Mock("btloader", c.MkDir()).WithTrustedAssets()
	bootloader.Force(tbl)
	defer bootloader.Force(nil)

	tbl.StaticCommandLine = "panic=-1"

	cmdline, err := boot.ComposeRecoveryCommandLine(model, "20200314", "")
	c.Assert(err, IsNil)
	c.Assert(cmdline, Equals, "snapd_recovery_mode=recover snapd_recovery_system=20200314 panic=-1")
	cmdline, err = boot.ComposeCommandLine(model, "")
	c.Assert(err, IsNil)
	c.Assert(cmdline, Equals, "snapd_recovery_mode=run panic=-1")

	cmdline, err = boot.ComposeRecoveryCommandLine(model, "20200314", "")
	c.Assert(err, IsNil)
	c.Assert(cmdline, Equals, "snapd_recovery_mode=recover snapd_recovery_system=20200314 panic=-1")
	cmdline, err = boot.ComposeCommandLine(model, "")
	c.Assert(err, IsNil)
	c.Assert(cmdline, Equals, "snapd_recovery_mode=run panic=-1")
}

func (s *kernelCommandLineSuite) TestComposeCandidateCommandLineManagedHappy(c *C) {
	model := boottest.MakeMockUC20Model()

	tbl := bootloadertest.Mock("btloader", c.MkDir()).WithTrustedAssets()
	bootloader.Force(tbl)
	defer bootloader.Force(nil)

	tbl.StaticCommandLine = "panic=-1"
	tbl.CandidateStaticCommandLine = "candidate panic=0"

	cmdline, err := boot.ComposeCandidateCommandLine(model, "")
	c.Assert(err, IsNil)
	c.Assert(cmdline, Equals, "snapd_recovery_mode=run candidate panic=0")
}

func (s *kernelCommandLineSuite) TestComposeCandidateRecoveryCommandLineManagedHappy(c *C) {
	model := boottest.MakeMockUC20Model()

	tbl := bootloadertest.Mock("btloader", c.MkDir()).WithTrustedAssets()
	bootloader.Force(tbl)
	defer bootloader.Force(nil)

	tbl.StaticCommandLine = "panic=-1"
	tbl.CandidateStaticCommandLine = "candidate panic=0"

	cmdline, err := boot.ComposeCandidateRecoveryCommandLine(model, "1234", "")
	c.Assert(err, IsNil)
	c.Check(cmdline, Equals, "snapd_recovery_mode=recover snapd_recovery_system=1234 candidate panic=0")

	cmdline, err = boot.ComposeCandidateRecoveryCommandLine(model, "", "")
	c.Assert(err, ErrorMatches, "internal error: system is unset")
	c.Check(cmdline, Equals, "")
}

const gadgetSnapYaml = `name: gadget
version: 1.0
type: gadget
`

func (s *kernelCommandLineSuite) TestBootVarsForGadgetCommandLine(c *C) {
	for _, tc := range []struct {
		errMsg       string
		files        [][]string
		expectedVars map[string]string
	}{{
		files: [][]string{
			{"cmdline.extra", "foo bar baz"},
		},
		expectedVars: map[string]string{"snapd_extra_cmdline_args": "foo bar baz"},
	}, {
		files: [][]string{
			{"cmdline.extra", "snapd.debug=1"},
		},
		expectedVars: map[string]string{"snapd_extra_cmdline_args": "snapd.debug=1"},
	}, {
		files: [][]string{
			{"cmdline.extra", "snapd_foo"},
		},
		errMsg: `cannot use kernel command line from gadget: disallowed kernel argument \"snapd_foo\" in cmdline.extra`,
	}, {
		// TODO: enable full command line override
		files: [][]string{
			{"cmdline.full", "unhappy"},
		},
		errMsg: `full kernel command line provided by the gadget is not supported yet`,
	}, {
		// with no arguments boot variables should be cleared
		files:        [][]string{},
		expectedVars: map[string]string{"snapd_extra_cmdline_args": ""},
	}} {
		sf := snaptest.MakeTestSnapWithFiles(c, gadgetSnapYaml, append([][]string{
			{"meta/snap.yaml", gadgetSnapYaml},
		}, tc.files...))
<<<<<<< HEAD
		vars, err := boot.BootVarsForcommandLineFromGadget(sf)
=======
		vars, err := boot.BootVarsForTrustedCommandLineFromGadget(sf)
>>>>>>> fd4b4296
		if tc.errMsg == "" {
			c.Assert(err, IsNil)
			c.Assert(vars, DeepEquals, tc.expectedVars)
		} else {
			c.Assert(err, ErrorMatches, tc.errMsg)
		}
	}
}<|MERGE_RESOLUTION|>--- conflicted
+++ resolved
@@ -254,11 +254,7 @@
 		sf := snaptest.MakeTestSnapWithFiles(c, gadgetSnapYaml, append([][]string{
 			{"meta/snap.yaml", gadgetSnapYaml},
 		}, tc.files...))
-<<<<<<< HEAD
-		vars, err := boot.BootVarsForcommandLineFromGadget(sf)
-=======
 		vars, err := boot.BootVarsForTrustedCommandLineFromGadget(sf)
->>>>>>> fd4b4296
 		if tc.errMsg == "" {
 			c.Assert(err, IsNil)
 			c.Assert(vars, DeepEquals, tc.expectedVars)
