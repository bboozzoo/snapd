// -*- Mode: Go; indent-tabs-mode: t -*-

/*
 * Copyright (C) 2021 Canonical Ltd
*
 * This program is free software: you can redistribute it and/or modify
 * it under the terms of the GNU General Public License version 3 as
 * published by the Free Software Foundation.
 *
 * This program is distributed in the hope that it will be useful,
 * but WITHOUT ANY WARRANTY; without even the implied warranty of
 * MERCHANTABILITY or FITNESS FOR A PARTICULAR PURPOSE.  See the
 * GNU General Public License for more details.
 *
 * You should have received a copy of the GNU General Public License
 * along with this program.  If not, see <http://www.gnu.org/licenses/>.
 *
*/

package boot_test

import (
	"fmt"
	"os"
	"path/filepath"

	. "gopkg.in/check.v1"

	"github.com/snapcore/snapd/asserts"
	"github.com/snapcore/snapd/boot"
	"github.com/snapcore/snapd/boot/boottest"
	"github.com/snapcore/snapd/bootloader"
	"github.com/snapcore/snapd/bootloader/bootloadertest"
	"github.com/snapcore/snapd/secboot"
	"github.com/snapcore/snapd/seed"
	"github.com/snapcore/snapd/snap"
	"github.com/snapcore/snapd/timings"
)

type baseSystemsSuite struct {
	baseBootenvSuite
}

func (s *baseSystemsSuite) SetUpTest(c *C) {
	s.baseBootenvSuite.SetUpTest(c)
	c.Assert(os.MkdirAll(boot.InitramfsUbuntuBootDir, 0755), IsNil)
	c.Assert(os.MkdirAll(boot.InitramfsUbuntuSeedDir, 0755), IsNil)
}

type systemsSuite struct {
	baseSystemsSuite

	uc20dev boot.Device

	runKernelBf      bootloader.BootFile
	recoveryKernelBf bootloader.BootFile
	seedKernelSnap   *seed.Snap
	seedGadgetSnap   *seed.Snap
}

var _ = Suite(&systemsSuite{})

func (s *systemsSuite) mockTrustedBootloaderWithAssetAndChains(c *C, runKernelBf, recoveryKernelBf bootloader.BootFile) *bootloadertest.MockTrustedAssetsBootloader {
	mockAssetsCache(c, s.rootdir, "trusted", []string{
		"asset-asset-hash-1",
	})

	mtbl := bootloadertest.Mock("trusted", s.bootdir).WithTrustedAssets()
	mtbl.TrustedAssetsList = []string{"asset-1"}
	mtbl.StaticCommandLine = "static cmdline"
	mtbl.BootChainList = []bootloader.BootFile{
		bootloader.NewBootFile("", "asset", bootloader.RoleRunMode),
		runKernelBf,
	}
	mtbl.RecoveryBootChainList = []bootloader.BootFile{
		bootloader.NewBootFile("", "asset", bootloader.RoleRecovery),
		recoveryKernelBf,
	}
	bootloader.Force(mtbl)
	return mtbl
}

func (s *systemsSuite) SetUpTest(c *C) {
	s.baseBootenvSuite.SetUpTest(c)

	restore := boot.MockSecbootResealKeys(func(params *secboot.ResealKeysParams) error { return nil })
	s.AddCleanup(restore)

	s.uc20dev = boottest.MockUC20Device("", nil)

	// run kernel
	s.runKernelBf = bootloader.NewBootFile("/var/lib/snapd/snap/pc-kernel_500.snap",
		"kernel.efi", bootloader.RoleRunMode)
	// seed (recovery) kernel
	s.recoveryKernelBf = bootloader.NewBootFile("/var/lib/snapd/seed/snaps/pc-kernel_1.snap",
		"kernel.efi", bootloader.RoleRecovery)

	s.seedKernelSnap = mockKernelSeedSnap(c, snap.R(1))
	s.seedGadgetSnap = mockGadgetSeedSnap(c, nil)
}

func (s *systemsSuite) TestSetTryRecoverySystemEncrypted(c *C) {
	mockAssetsCache(c, s.rootdir, "trusted", []string{
		"asset-asset-hash-1",
	})

	mtbl := s.mockTrustedBootloaderWithAssetAndChains(c, s.runKernelBf, s.recoveryKernelBf)
	bootloader.Force(mtbl)
	defer bootloader.Force(nil)

	// system is encrypted
	s.stampSealedKeys(c, s.rootdir)

	modeenv := &boot.Modeenv{
		Mode: "run",
		// keep this comment to make old gofmt happy
		CurrentRecoverySystems: []string{"20200825"},
		GoodRecoverySystems:    []string{"20200825"},
		CurrentTrustedRecoveryBootAssets: boot.BootAssetsMap{
			"asset": []string{"asset-hash-1"},
		},
		CurrentTrustedBootAssets: boot.BootAssetsMap{
			"asset": []string{"asset-hash-1"},
		},
		CurrentKernels: []string{"pc-kernel_500.snap"},
	}
	c.Assert(modeenv.WriteTo(""), IsNil)

	var readSeedSeenLabels []string
	restore := boot.MockSeedReadSystemEssential(func(seedDir, label string, essentialTypes []snap.Type, tm timings.Measurer) (*asserts.Model, []*seed.Snap, error) {
		// the mock bootloader can only mock a single recovery boot
		// chain, so pretend both seeds use the same kernel, but keep track of the labels
		readSeedSeenLabels = append(readSeedSeenLabels, label)
		return s.uc20dev.Model(), []*seed.Snap{s.seedKernelSnap, s.seedGadgetSnap}, nil
	})
	defer restore()

	resealCalls := 0
	restore = boot.MockSecbootResealKeys(func(params *secboot.ResealKeysParams) error {
		resealCalls++
		// bootloader variables have already been modified
		c.Check(mtbl.SetBootVarsCalls, Equals, 1)
		c.Assert(params, NotNil)
		c.Assert(params.ModelParams, HasLen, 1)
		switch resealCalls {
		case 1:
			c.Check(params.KeyFiles, DeepEquals, []string{
				filepath.Join(boot.InitramfsBootEncryptionKeyDir, "ubuntu-data.sealed-key"),
			})
			c.Assert(params.ModelParams[0].KernelCmdlines, DeepEquals, []string{
				"snapd_recovery_mode=recover snapd_recovery_system=1234 static cmdline",
				"snapd_recovery_mode=recover snapd_recovery_system=20200825 static cmdline",
				"snapd_recovery_mode=run static cmdline",
			})
			return nil
		case 2:
			c.Check(params.KeyFiles, DeepEquals, []string{
				filepath.Join(boot.InitramfsSeedEncryptionKeyDir, "ubuntu-data.recovery.sealed-key"),
				filepath.Join(boot.InitramfsSeedEncryptionKeyDir, "ubuntu-save.recovery.sealed-key"),
			})
			c.Assert(params.ModelParams[0].KernelCmdlines, DeepEquals, []string{
				"snapd_recovery_mode=recover snapd_recovery_system=20200825 static cmdline",
			})
			return nil
		default:
			c.Errorf("unexpected call to secboot.ResealKeys with count %v", resealCalls)
			return fmt.Errorf("unexpected call")
		}
	})
	defer restore()

	err := boot.SetTryRecoverySystem(s.uc20dev, "1234")
	c.Assert(err, IsNil)

	vars, err := mtbl.GetBootVars("try_recovery_system", "recovery_system_status")
	c.Assert(err, IsNil)
	c.Check(vars, DeepEquals, map[string]string{
		"try_recovery_system":    "1234",
		"recovery_system_status": "try",
	})
	// run and recovery keys
	c.Check(resealCalls, Equals, 2)
	c.Check(readSeedSeenLabels, DeepEquals, []string{
		"20200825", "1234", // current recovery systems for run key
		"20200825", // good recovery systems for recovery keys
	})

	modeenvRead, err := boot.ReadModeenv("")
	c.Assert(err, IsNil)
	c.Check(modeenvRead.DeepEqual(&boot.Modeenv{
		Mode: "run",
		// keep this comment to make old gofmt happy
		CurrentRecoverySystems: []string{"20200825", "1234"},
		GoodRecoverySystems:    []string{"20200825"},
		CurrentTrustedRecoveryBootAssets: boot.BootAssetsMap{
			"asset": []string{"asset-hash-1"},
		},
		CurrentTrustedBootAssets: boot.BootAssetsMap{
			"asset": []string{"asset-hash-1"},
		},
		CurrentKernels: []string{"pc-kernel_500.snap"},
	}), Equals, true)
}

func (s *systemsSuite) TestSetTryRecoverySystemSimple(c *C) {
	mtbl := bootloadertest.Mock("trusted", s.bootdir).WithTrustedAssets()
	bootloader.Force(mtbl)
	defer bootloader.Force(nil)

	modeenv := &boot.Modeenv{
		Mode: "run",
		// keep this comment to make old gofmt happy
		CurrentRecoverySystems: []string{"20200825"},
	}
	c.Assert(modeenv.WriteTo(""), IsNil)

	restore := boot.MockSecbootResealKeys(func(params *secboot.ResealKeysParams) error {
		return fmt.Errorf("unexpected call")
	})
	s.AddCleanup(restore)

	err := boot.SetTryRecoverySystem(s.uc20dev, "1234")
	c.Assert(err, IsNil)

	vars, err := mtbl.GetBootVars("try_recovery_system", "recovery_system_status")
	c.Assert(err, IsNil)
	c.Check(vars, DeepEquals, map[string]string{
		"try_recovery_system":    "1234",
		"recovery_system_status": "try",
	})

	modeenvRead, err := boot.ReadModeenv("")
	c.Assert(err, IsNil)
	c.Check(modeenvRead.DeepEqual(&boot.Modeenv{
		Mode: "run",
		// keep this comment to make old gofmt happy
		CurrentRecoverySystems: []string{"20200825", "1234"},
	}), Equals, true)
}

func (s *systemsSuite) TestSetTryRecoverySystemSetBootVarsErr(c *C) {
	mtbl := bootloadertest.Mock("trusted", s.bootdir).WithTrustedAssets()
	bootloader.Force(mtbl)
	defer bootloader.Force(nil)

	modeenv := &boot.Modeenv{
		Mode: "run",
		// keep this comment to make old gofmt happy
		CurrentRecoverySystems: []string{"20200825"},
	}
	c.Assert(modeenv.WriteTo(""), IsNil)

	restore := boot.MockSecbootResealKeys(func(params *secboot.ResealKeysParams) error {
		return fmt.Errorf("unexpected call")
	})
	s.AddCleanup(restore)

	mtbl.BootVars = map[string]string{
		"try_recovery_system":    "mock",
		"recovery_system_status": "mock",
	}
	mtbl.SetErrFunc = func() error {
		switch mtbl.SetBootVarsCalls {
		case 1:
			return fmt.Errorf("set boot vars fails")
		case 2:
			// called during cleanup
			return nil
		default:
			return fmt.Errorf("unexpected call")
		}
	}

	err := boot.SetTryRecoverySystem(s.uc20dev, "1234")
	c.Assert(err, ErrorMatches, "set boot vars fails")

	// cleared
	vars, err := mtbl.GetBootVars("try_recovery_system", "recovery_system_status")
	c.Assert(err, IsNil)
	c.Check(vars, DeepEquals, map[string]string{
		"try_recovery_system":    "",
		"recovery_system_status": "",
	})

	modeenvRead, err := boot.ReadModeenv("")
	c.Assert(err, IsNil)
	// modeenv is unchanged
	c.Check(modeenvRead.DeepEqual(modeenv), Equals, true)
}

func (s *systemsSuite) TestSetTryRecoverySystemCleanupOnErrorBeforeReseal(c *C) {
	mockAssetsCache(c, s.rootdir, "trusted", []string{
		"asset-asset-hash-1",
	})

	mtbl := s.mockTrustedBootloaderWithAssetAndChains(c, s.runKernelBf, s.recoveryKernelBf)
	defer bootloader.Force(nil)

	// system is encrypted
	s.stampSealedKeys(c, s.rootdir)

	modeenv := &boot.Modeenv{
		Mode: "run",
		// keep this comment to make old gofmt happy
		CurrentRecoverySystems: []string{"20200825"},
		CurrentTrustedRecoveryBootAssets: boot.BootAssetsMap{
			"asset": []string{"asset-hash-1"},
		},

		CurrentTrustedBootAssets: boot.BootAssetsMap{
			"asset": []string{"asset-hash-1"},
		},
	}
	c.Assert(modeenv.WriteTo(""), IsNil)

	readSeedCalls := 0
	cleanupTriggered := false
	restore := boot.MockSeedReadSystemEssential(func(seedDir, label string, essentialTypes []snap.Type, tm timings.Measurer) (*asserts.Model, []*seed.Snap, error) {
		readSeedCalls++
		// this is the reseal cleanup path
		switch readSeedCalls {
		case 1:
			// called for the first system
			c.Assert(label, Equals, "20200825")
			c.Check(mtbl.SetBootVarsCalls, Equals, 1)
			return s.uc20dev.Model(), []*seed.Snap{s.seedKernelSnap, s.seedGadgetSnap}, nil
		case 2:
			// called for the 'try' system
			c.Assert(label, Equals, "1234")
			// modeenv is updated first
			modeenvRead, err := boot.ReadModeenv("")
			c.Assert(err, IsNil)
			c.Check(modeenvRead.CurrentRecoverySystems, DeepEquals, []string{
				"20200825", "1234",
			})
			c.Check(mtbl.SetBootVarsCalls, Equals, 1)
			// we are triggering the cleanup by returning an error now
			cleanupTriggered = true
			return nil, nil, fmt.Errorf("seed read essential fails")
		case 3:
			// (cleanup) recovery boot chains for run key, called
			// for the first system only
			fallthrough
		case 4:
			// (cleanup) recovery boot chains for recovery keys
			c.Assert(label, Equals, "20200825")
			// boot variables already updated
			c.Check(mtbl.SetBootVarsCalls, Equals, 2)
			return s.uc20dev.Model(), []*seed.Snap{s.seedKernelSnap, s.seedGadgetSnap}, nil
		default:
			return nil, nil, fmt.Errorf("unexpected call %v", readSeedCalls)
		}
	})
	defer restore()

	resealCalls := 0
	restore = boot.MockSecbootResealKeys(func(params *secboot.ResealKeysParams) error {
		resealCalls++
		if cleanupTriggered {
			return nil
		}
		return fmt.Errorf("unexpected call")
	})
	defer restore()

	err := boot.SetTryRecoverySystem(s.uc20dev, "1234")
	c.Assert(err, ErrorMatches, ".*: seed read essential fails")

	// failed after the call to read the 'try' system seed
	c.Check(readSeedCalls, Equals, 4)
	// called twice during cleanup for run and recovery keys
	c.Check(resealCalls, Equals, 2)

	modeenvRead, err := boot.ReadModeenv("")
	c.Assert(err, IsNil)
	// modeenv is unchanged
	c.Check(modeenvRead.DeepEqual(modeenv), Equals, true)
	// bootloader variables have been cleared
	vars, err := mtbl.GetBootVars("try_recovery_system", "recovery_system_status")
	c.Assert(err, IsNil)
	c.Check(vars, DeepEquals, map[string]string{
		"try_recovery_system":    "",
		"recovery_system_status": "",
	})
}

func (s *systemsSuite) TestSetTryRecoverySystemCleanupOnErrorAfterReseal(c *C) {
	mockAssetsCache(c, s.rootdir, "trusted", []string{
		"asset-asset-hash-1",
	})

	mtbl := s.mockTrustedBootloaderWithAssetAndChains(c, s.runKernelBf, s.recoveryKernelBf)
	bootloader.Force(mtbl)
	defer bootloader.Force(nil)

	// system is encrypted
	s.stampSealedKeys(c, s.rootdir)

	modeenv := &boot.Modeenv{
		Mode: "run",
		// keep this comment to make old gofmt happy
		CurrentRecoverySystems: []string{"20200825"},
		CurrentTrustedRecoveryBootAssets: boot.BootAssetsMap{
			"asset": []string{"asset-hash-1"},
		},

		CurrentTrustedBootAssets: boot.BootAssetsMap{
			"asset": []string{"asset-hash-1"},
		},
	}
	c.Assert(modeenv.WriteTo(""), IsNil)

	readSeedCalls := 0
	restore := boot.MockSeedReadSystemEssential(func(seedDir, label string, essentialTypes []snap.Type, tm timings.Measurer) (*asserts.Model, []*seed.Snap, error) {
		readSeedCalls++
		// this is the reseal cleanup path

		switch readSeedCalls {
		case 1:
			// called for the first system
			c.Assert(label, Equals, "20200825")
			c.Check(mtbl.SetBootVarsCalls, Equals, 1)
			return s.uc20dev.Model(), []*seed.Snap{s.seedKernelSnap, s.seedGadgetSnap}, nil
		case 2:
			// called for the 'try' system
			c.Assert(label, Equals, "1234")
			// modeenv is updated first
			modeenvRead, err := boot.ReadModeenv("")
			c.Assert(err, IsNil)
			c.Check(modeenvRead.CurrentRecoverySystems, DeepEquals, []string{
				"20200825", "1234",
			})
			c.Check(mtbl.SetBootVarsCalls, Equals, 1)
			// still good
			return s.uc20dev.Model(), []*seed.Snap{s.seedKernelSnap, s.seedGadgetSnap}, nil
		case 3:
			// recovery boot chains for a good recovery system
			c.Check(mtbl.SetBootVarsCalls, Equals, 1)
			fallthrough
		case 4:
			// (cleanup) recovery boot chains for run key, called
			// for the first system only
			fallthrough
		case 5:
			// (cleanup) recovery boot chains for recovery keys
			c.Assert(label, Equals, "20200825")
			// boot variables already updated
			if readSeedCalls >= 4 {
				c.Check(mtbl.SetBootVarsCalls, Equals, 2)
			}
			return s.uc20dev.Model(), []*seed.Snap{s.seedKernelSnap, s.seedGadgetSnap}, nil
		default:
			return nil, nil, fmt.Errorf("unexpected call %v", readSeedCalls)
		}
	})
	defer restore()

	resealCalls := 0
	restore = boot.MockSecbootResealKeys(func(params *secboot.ResealKeysParams) error {
		resealCalls++
		switch resealCalls {
		case 1:
			// attempt to reseal the run key
			return fmt.Errorf("reseal fails")
		case 2, 3:
			// reseal of run and recovery keys
			return nil
		default:
			return fmt.Errorf("unexpected call")

		}
	})
	defer restore()

	err := boot.SetTryRecoverySystem(s.uc20dev, "1234")
	c.Assert(err, ErrorMatches, "cannot reseal the encryption key: reseal fails")

	// failed after the call to read the 'try' system seed
	c.Check(readSeedCalls, Equals, 5)
	// called 3 times, once when mocked failure occurs, twice during cleanup
	// for run and recovery keys
	c.Check(resealCalls, Equals, 3)

	modeenvRead, err := boot.ReadModeenv("")
	c.Assert(err, IsNil)
	// modeenv is unchanged
	c.Check(modeenvRead.DeepEqual(modeenv), Equals, true)
	// bootloader variables have been cleared
	vars, err := mtbl.GetBootVars("try_recovery_system", "recovery_system_status")
	c.Assert(err, IsNil)
	c.Check(vars, DeepEquals, map[string]string{
		"try_recovery_system":    "",
		"recovery_system_status": "",
	})
}

func (s *systemsSuite) TestSetTryRecoverySystemCleanupError(c *C) {
	mockAssetsCache(c, s.rootdir, "trusted", []string{
		"asset-asset-hash-1",
	})

	mtbl := s.mockTrustedBootloaderWithAssetAndChains(c, s.runKernelBf, s.recoveryKernelBf)
	bootloader.Force(mtbl)
	defer bootloader.Force(nil)

	// system is encrypted
	s.stampSealedKeys(c, s.rootdir)

	modeenv := &boot.Modeenv{
		Mode: "run",
		// keep this comment to make old gofmt happy
		CurrentRecoverySystems: []string{"20200825"},
		CurrentTrustedRecoveryBootAssets: boot.BootAssetsMap{
			"asset": []string{"asset-hash-1"},
		},

		CurrentTrustedBootAssets: boot.BootAssetsMap{
			"asset": []string{"asset-hash-1"},
		},
	}
	c.Assert(modeenv.WriteTo(""), IsNil)

	readSeedCalls := 0
	restore := boot.MockSeedReadSystemEssential(func(seedDir, label string, essentialTypes []snap.Type, tm timings.Measurer) (*asserts.Model, []*seed.Snap, error) {
		readSeedCalls++
		// this is the reseal cleanup path
		switch readSeedCalls {
		case 1:
			// called for the first system
			c.Assert(label, Equals, "20200825")
			return s.uc20dev.Model(), []*seed.Snap{s.seedKernelSnap, s.seedGadgetSnap}, nil
		case 2:
			// called for the 'try' system
			c.Assert(label, Equals, "1234")
			// still good
			return s.uc20dev.Model(), []*seed.Snap{s.seedKernelSnap, s.seedGadgetSnap}, nil
		case 3:
			// recovery boot chains for a good recovery system
			fallthrough
		case 4:
			// (cleanup) recovery boot chains for run key, called
			// for the first system only
			fallthrough
		case 5:
			// (cleanup) recovery boot chains for recovery keys
			c.Assert(label, Equals, "20200825")
			return s.uc20dev.Model(), []*seed.Snap{s.seedKernelSnap, s.seedGadgetSnap}, nil
		default:
			return nil, nil, fmt.Errorf("unexpected call %v", readSeedCalls)
		}
	})
	defer restore()

	resealCalls := 0
	restore = boot.MockSecbootResealKeys(func(params *secboot.ResealKeysParams) error {
		resealCalls++
		switch resealCalls {
		case 1:
			return fmt.Errorf("reseal fails")
		case 2, 3:
			// reseal of run and recovery keys
			return fmt.Errorf("reseal in cleanup fails too")
		default:
			return fmt.Errorf("unexpected call")

		}
	})
	defer restore()

	err := boot.SetTryRecoverySystem(s.uc20dev, "1234")
	c.Assert(err, ErrorMatches, `cannot reseal the encryption key: reseal fails \(cleanup failed: cannot reseal the encryption key: reseal in cleanup fails too\)`)

	// failed after the call to read the 'try' system seed
	c.Check(readSeedCalls, Equals, 5)
	// called twice, once when enabling the try system, once on cleanup
	c.Check(resealCalls, Equals, 2)

	modeenvRead, err := boot.ReadModeenv("")
	c.Assert(err, IsNil)
	// modeenv is unchanged
	c.Check(modeenvRead.DeepEqual(modeenv), Equals, true)
	// bootloader variables have been cleared regardless of reseal failing
	vars, err := mtbl.GetBootVars("try_recovery_system", "recovery_system_status")
	c.Assert(err, IsNil)
	c.Check(vars, DeepEquals, map[string]string{
		"try_recovery_system":    "",
		"recovery_system_status": "",
	})
}

func (s *systemsSuite) testInspectRecoverySystemOutcomeHappy(c *C, mtbl *bootloadertest.MockTrustedAssetsBootloader, expectedOutcome boot.TryRecoverySystemOutcome, expectedErr string) {
	bootloader.Force(mtbl)
	defer bootloader.Force(nil)

	// system is encrypted
	s.stampSealedKeys(c, s.rootdir)

	restore := boot.MockSeedReadSystemEssential(func(seedDir, label string, essentialTypes []snap.Type, tm timings.Measurer) (*asserts.Model, []*seed.Snap, error) {
		return nil, nil, fmt.Errorf("unexpected call")
	})
	defer restore()

	restore = boot.MockSecbootResealKeys(func(params *secboot.ResealKeysParams) error {
		return fmt.Errorf("unexpected call")
	})
	defer restore()

	outcome, label, err := boot.InspectTryRecoverySystemOutcome(s.uc20dev)
	if expectedErr == "" {
		c.Assert(err, IsNil)
	} else {
		c.Assert(err, ErrorMatches, expectedErr)
	}
	c.Check(outcome, Equals, expectedOutcome)
	switch outcome {
	case boot.TryRecoverySystemOutcomeSuccess, boot.TryRecoverySystemOutcomeFailure:
		c.Check(label, Equals, "1234")
	default:
		c.Check(label, Equals, "")
	}
}

func (s *systemsSuite) TestInspectRecoverySystemOutcomeHappySuccess(c *C) {
	triedVars := map[string]string{
		"recovery_system_status": "tried",
		"try_recovery_system":    "1234",
	}
	mtbl := s.mockTrustedBootloaderWithAssetAndChains(c, s.runKernelBf, s.recoveryKernelBf)
	err := mtbl.SetBootVars(triedVars)
	c.Assert(err, IsNil)

	m := boot.Modeenv{
		Mode: boot.ModeRun,
		// keep this comment to make old gofmt happy
		CurrentRecoverySystems: []string{"29112019", "1234"},
	}
	err = m.WriteTo("")
	c.Assert(err, IsNil)

	s.testInspectRecoverySystemOutcomeHappy(c, mtbl, boot.TryRecoverySystemOutcomeSuccess, "")

	vars, err := mtbl.GetBootVars("try_recovery_system", "recovery_system_status")
	c.Assert(err, IsNil)
	c.Check(vars, DeepEquals, triedVars)
}

func (s *systemsSuite) TestInspectRecoverySystemOutcomeFailureMissingSystemInModeenv(c *C) {
	triedVars := map[string]string{
		"recovery_system_status": "tried",
		"try_recovery_system":    "1234",
	}
	mtbl := s.mockTrustedBootloaderWithAssetAndChains(c, s.runKernelBf, s.recoveryKernelBf)
	err := mtbl.SetBootVars(triedVars)
	c.Assert(err, IsNil)

	m := boot.Modeenv{
		Mode: boot.ModeRun,
		// we don't have the tried recovery system in the modeenv
		CurrentRecoverySystems: []string{"29112019"},
	}
	err = m.WriteTo("")
	c.Assert(err, IsNil)

	s.testInspectRecoverySystemOutcomeHappy(c, mtbl, boot.TryRecoverySystemOutcomeFailure, `recovery system "1234" was tried, but is not present in the modeenv CurrentRecoverySystems`)

	vars, err := mtbl.GetBootVars("try_recovery_system", "recovery_system_status")
	c.Assert(err, IsNil)
	c.Check(vars, DeepEquals, triedVars)
}

func (s *systemsSuite) TestInspectRecoverySystemOutcomeHappyFailure(c *C) {
	tryVars := map[string]string{
		"recovery_system_status": "try",
		"try_recovery_system":    "1234",
	}
	mtbl := s.mockTrustedBootloaderWithAssetAndChains(c, s.runKernelBf, s.recoveryKernelBf)
	err := mtbl.SetBootVars(tryVars)
	c.Assert(err, IsNil)
	s.testInspectRecoverySystemOutcomeHappy(c, mtbl, boot.TryRecoverySystemOutcomeFailure, "")

	vars, err := mtbl.GetBootVars("try_recovery_system", "recovery_system_status")
	c.Assert(err, IsNil)
	c.Check(vars, DeepEquals, tryVars)
}

func (s *systemsSuite) TestInspectRecoverySystemOutcomeNotTried(c *C) {
	notTriedVars := map[string]string{
		"recovery_system_status": "",
		"try_recovery_system":    "",
	}
	mtbl := s.mockTrustedBootloaderWithAssetAndChains(c, s.runKernelBf, s.recoveryKernelBf)
	err := mtbl.SetBootVars(notTriedVars)
	c.Assert(err, IsNil)
	s.testInspectRecoverySystemOutcomeHappy(c, mtbl, boot.TryRecoverySystemOutcomeNoneTried, "")
}

func (s *systemsSuite) TestInspectRecoverySystemOutcomeInconsistentBogusStatus(c *C) {
	badVars := map[string]string{
		"recovery_system_status": "foo",
		"try_recovery_system":    "1234",
	}
	mtbl := s.mockTrustedBootloaderWithAssetAndChains(c, s.runKernelBf, s.recoveryKernelBf)
	err := mtbl.SetBootVars(badVars)
	c.Assert(err, IsNil)
	s.testInspectRecoverySystemOutcomeHappy(c, mtbl, boot.TryRecoverySystemOutcomeInconsistent, `unexpected recovery system status "foo"`)
	vars, err := mtbl.GetBootVars("try_recovery_system", "recovery_system_status")
	c.Assert(err, IsNil)
	c.Check(vars, DeepEquals, badVars)
}

func (s *systemsSuite) TestInspectRecoverySystemOutcomeInconsistentBadLabel(c *C) {
	badVars := map[string]string{
		"recovery_system_status": "tried",
		"try_recovery_system":    "",
	}
	mtbl := s.mockTrustedBootloaderWithAssetAndChains(c, s.runKernelBf, s.recoveryKernelBf)
	err := mtbl.SetBootVars(badVars)
	c.Assert(err, IsNil)
	s.testInspectRecoverySystemOutcomeHappy(c, mtbl, boot.TryRecoverySystemOutcomeInconsistent, `try recovery system is unset but status is "tried"`)
	vars, err := mtbl.GetBootVars("try_recovery_system", "recovery_system_status")
	c.Assert(err, IsNil)
	c.Check(vars, DeepEquals, badVars)
}

func (s *systemsSuite) TestInspectRecoverySystemOutcomeInconsistentUnexpectedLabel(c *C) {
	badVars := map[string]string{
		"recovery_system_status": "",
		"try_recovery_system":    "1234",
	}
	mtbl := s.mockTrustedBootloaderWithAssetAndChains(c, s.runKernelBf, s.recoveryKernelBf)
	err := mtbl.SetBootVars(badVars)
	c.Assert(err, IsNil)
	s.testInspectRecoverySystemOutcomeHappy(c, mtbl, boot.TryRecoverySystemOutcomeInconsistent, `unexpected recovery system status ""`)
	vars, err := mtbl.GetBootVars("try_recovery_system", "recovery_system_status")
	c.Assert(err, IsNil)
	c.Check(vars, DeepEquals, badVars)
}

func (s *systemsSuite) testClearRecoverySystem(c *C, mtbl *bootloadertest.MockTrustedAssetsBootloader, systemLabel string, resealErr error, expectedErr string) {
	mockAssetsCache(c, s.rootdir, "trusted", []string{
		"asset-asset-hash-1",
	})

	bootloader.Force(mtbl)
	defer bootloader.Force(nil)

	// system is encrypted
	s.stampSealedKeys(c, s.rootdir)

	modeenv := &boot.Modeenv{
		Mode: "run",
		// keep this comment to make old gofmt happy
		CurrentRecoverySystems: []string{"20200825"},
		GoodRecoverySystems:    []string{"20200825"},
		CurrentKernels:         []string{},
		CurrentTrustedRecoveryBootAssets: boot.BootAssetsMap{
			"asset": []string{"asset-hash-1"},
		},

		CurrentTrustedBootAssets: boot.BootAssetsMap{
			"asset": []string{"asset-hash-1"},
		},
	}
	if systemLabel != "" {
		modeenv.CurrentRecoverySystems = append(modeenv.CurrentRecoverySystems, systemLabel)
	}
	c.Assert(modeenv.WriteTo(""), IsNil)

	var readSeedSeenLabels []string
	restore := boot.MockSeedReadSystemEssential(func(seedDir, label string, essentialTypes []snap.Type, tm timings.Measurer) (*asserts.Model, []*seed.Snap, error) {
		// the mock bootloader can only mock a single recovery boot
		// chain, so pretend both seeds use the same kernel, but keep track of the labels
		readSeedSeenLabels = append(readSeedSeenLabels, label)
		return s.uc20dev.Model(), []*seed.Snap{s.seedKernelSnap, s.seedGadgetSnap}, nil
	})
	defer restore()

	resealCalls := 0
	restore = boot.MockSecbootResealKeys(func(params *secboot.ResealKeysParams) error {
		resealCalls++
		c.Assert(params, NotNil)
		c.Assert(params.ModelParams, HasLen, 1)
		switch resealCalls {
		case 1:
			c.Check(params.KeyFiles, DeepEquals, []string{
				filepath.Join(boot.InitramfsBootEncryptionKeyDir, "ubuntu-data.sealed-key"),
			})
			return resealErr
		case 2:
			c.Check(params.KeyFiles, DeepEquals, []string{
				filepath.Join(boot.InitramfsSeedEncryptionKeyDir, "ubuntu-data.recovery.sealed-key"),
				filepath.Join(boot.InitramfsSeedEncryptionKeyDir, "ubuntu-save.recovery.sealed-key"),
			})
			c.Assert(params.ModelParams[0].KernelCmdlines, DeepEquals, []string{
				"snapd_recovery_mode=recover snapd_recovery_system=20200825 static cmdline",
			})
			return nil
		default:
			c.Errorf("unexpected call to secboot.ResealKeys with count %v", resealCalls)
			return fmt.Errorf("unexpected call")
		}
	})
	defer restore()

	err := boot.ClearTryRecoverySystem(s.uc20dev, systemLabel)
	if expectedErr == "" {
		c.Assert(err, IsNil)
	} else {
		c.Assert(err, ErrorMatches, expectedErr)
	}

	// only one seed system accessed
	c.Check(readSeedSeenLabels, DeepEquals, []string{"20200825", "20200825"})
	if resealErr == nil {
		// called twice, for run and recovery keys
		c.Check(resealCalls, Equals, 2)
	} else {
		// fails on run key
		c.Check(resealCalls, Equals, 1)
	}

	modeenvRead, err := boot.ReadModeenv("")
	c.Assert(err, IsNil)
	// modeenv systems list has one entry only
	c.Check(modeenvRead.CurrentRecoverySystems, DeepEquals, []string{
		"20200825",
	})
}

func (s *systemsSuite) TestClearRecoverySystemHappy(c *C) {
	setVars := map[string]string{
		"recovery_system_status": "try",
		"try_recovery_system":    "1234",
	}
	mtbl := s.mockTrustedBootloaderWithAssetAndChains(c, s.runKernelBf, s.recoveryKernelBf)
	err := mtbl.SetBootVars(setVars)
	c.Assert(err, IsNil)

	s.testClearRecoverySystem(c, mtbl, "1234", nil, "")
	// bootloader variables have been cleared
	vars, err := mtbl.GetBootVars("try_recovery_system", "recovery_system_status")
	c.Assert(err, IsNil)
	c.Check(vars, DeepEquals, map[string]string{
		"try_recovery_system":    "",
		"recovery_system_status": "",
	})
}

func (s *systemsSuite) TestClearRecoverySystemTriedHappy(c *C) {
	setVars := map[string]string{
		"recovery_system_status": "tried",
		"try_recovery_system":    "1234",
	}
	mtbl := s.mockTrustedBootloaderWithAssetAndChains(c, s.runKernelBf, s.recoveryKernelBf)
	err := mtbl.SetBootVars(setVars)
	c.Assert(err, IsNil)

	s.testClearRecoverySystem(c, mtbl, "1234", nil, "")
	// bootloader variables have been cleared
	vars, err := mtbl.GetBootVars("try_recovery_system", "recovery_system_status")
	c.Assert(err, IsNil)
	c.Check(vars, DeepEquals, map[string]string{
		"try_recovery_system":    "",
		"recovery_system_status": "",
	})
}

func (s *systemsSuite) TestClearRecoverySystemInconsistentStateHappy(c *C) {
	setVars := map[string]string{
		"recovery_system_status": "foo",
		"try_recovery_system":    "",
	}
	mtbl := s.mockTrustedBootloaderWithAssetAndChains(c, s.runKernelBf, s.recoveryKernelBf)
	err := mtbl.SetBootVars(setVars)
	c.Assert(err, IsNil)

	s.testClearRecoverySystem(c, mtbl, "1234", nil, "")
	// bootloader variables have been cleared
	vars, err := mtbl.GetBootVars("try_recovery_system", "recovery_system_status")
	c.Assert(err, IsNil)
	c.Check(vars, DeepEquals, map[string]string{
		"try_recovery_system":    "",
		"recovery_system_status": "",
	})
}

func (s *systemsSuite) TestClearRecoverySystemInconsistentNoLabelHappy(c *C) {
	setVars := map[string]string{
		"recovery_system_status": "this-will-be-gone",
		"try_recovery_system":    "this-too",
	}
	mtbl := s.mockTrustedBootloaderWithAssetAndChains(c, s.runKernelBf, s.recoveryKernelBf)
	err := mtbl.SetBootVars(setVars)
	c.Assert(err, IsNil)

	// clear without passing the system label, just clears the relevant boot
	// variables
	const noLabel = ""
	s.testClearRecoverySystem(c, mtbl, noLabel, nil, "")
	// bootloader variables have been cleared
	vars, err := mtbl.GetBootVars("try_recovery_system", "recovery_system_status")
	c.Assert(err, IsNil)
	c.Check(vars, DeepEquals, map[string]string{
		"try_recovery_system":    "",
		"recovery_system_status": "",
	})
}

func (s *systemsSuite) TestClearRecoverySystemResealFails(c *C) {
	setVars := map[string]string{
		"recovery_system_status": "try",
		"try_recovery_system":    "1234",
	}
	mtbl := s.mockTrustedBootloaderWithAssetAndChains(c, s.runKernelBf, s.recoveryKernelBf)
	err := mtbl.SetBootVars(setVars)
	c.Assert(err, IsNil)

	s.testClearRecoverySystem(c, mtbl, "1234", fmt.Errorf("reseal fails"), "cannot reseal the encryption key: reseal fails")
	// bootloader variables have been cleared
	vars, err := mtbl.GetBootVars("try_recovery_system", "recovery_system_status")
	c.Assert(err, IsNil)
	// variables were cleared
	c.Check(vars, DeepEquals, map[string]string{
		"try_recovery_system":    "",
		"recovery_system_status": "",
	})
}

func (s *systemsSuite) TestClearRecoverySystemSetBootVarsFails(c *C) {
	setVars := map[string]string{
		"recovery_system_status": "try",
		"try_recovery_system":    "1234",
	}
	mtbl := s.mockTrustedBootloaderWithAssetAndChains(c, s.runKernelBf, s.recoveryKernelBf)
	err := mtbl.SetBootVars(setVars)
	c.Assert(err, IsNil)
	mtbl.SetErr = fmt.Errorf("set boot vars fails")

	s.testClearRecoverySystem(c, mtbl, "1234", nil, "set boot vars fails")
}

func (s *systemsSuite) TestClearRecoverySystemReboot(c *C) {
	setVars := map[string]string{
		"recovery_system_status": "try",
		"try_recovery_system":    "1234",
	}
	mtbl := s.mockTrustedBootloaderWithAssetAndChains(c, s.runKernelBf, s.recoveryKernelBf)
	err := mtbl.SetBootVars(setVars)
	c.Assert(err, IsNil)

	mockAssetsCache(c, s.rootdir, "trusted", []string{
		"asset-asset-hash-1",
	})

	bootloader.Force(mtbl)
	defer bootloader.Force(nil)

	// system is encrypted
	s.stampSealedKeys(c, s.rootdir)

	modeenv := &boot.Modeenv{
		Mode: "run",
		// keep this comment to make old gofmt happy
		CurrentRecoverySystems: []string{"20200825", "1234"},
		CurrentKernels:         []string{},
		CurrentTrustedRecoveryBootAssets: boot.BootAssetsMap{
			"asset": []string{"asset-hash-1"},
		},

		CurrentTrustedBootAssets: boot.BootAssetsMap{
			"asset": []string{"asset-hash-1"},
		},
	}
	c.Assert(modeenv.WriteTo(""), IsNil)

	var readSeedSeenLabels []string
	restore := boot.MockSeedReadSystemEssential(func(seedDir, label string, essentialTypes []snap.Type, tm timings.Measurer) (*asserts.Model, []*seed.Snap, error) {
		// the mock bootloader can only mock a single recovery boot
		// chain, so pretend both seeds use the same kernel, but keep track of the labels
		readSeedSeenLabels = append(readSeedSeenLabels, label)
		return s.uc20dev.Model(), []*seed.Snap{s.seedKernelSnap, s.seedGadgetSnap}, nil
	})
	defer restore()

	resealCalls := 0
	restore = boot.MockSecbootResealKeys(func(params *secboot.ResealKeysParams) error {
		resealCalls++
		c.Assert(params, NotNil)
		c.Assert(params.ModelParams, HasLen, 1)
		switch resealCalls {
		case 1:
			c.Check(params.KeyFiles, DeepEquals, []string{
				filepath.Join(boot.InitramfsBootEncryptionKeyDir, "ubuntu-data.sealed-key"),
			})
			panic("reseal panic")
		case 2:
			c.Check(params.KeyFiles, DeepEquals, []string{
				filepath.Join(boot.InitramfsBootEncryptionKeyDir, "ubuntu-data.sealed-key"),
			})
			return nil
		case 3:
			c.Check(params.KeyFiles, DeepEquals, []string{
				filepath.Join(boot.InitramfsSeedEncryptionKeyDir, "ubuntu-data.recovery.sealed-key"),
				filepath.Join(boot.InitramfsSeedEncryptionKeyDir, "ubuntu-save.recovery.sealed-key"),
			})
			c.Assert(params.ModelParams[0].KernelCmdlines, DeepEquals, []string{
				"snapd_recovery_mode=recover snapd_recovery_system=20200825 static cmdline",
			})
			return nil
		default:
			c.Errorf("unexpected call to secboot.ResealKeys with count %v", resealCalls)
			return fmt.Errorf("unexpected call")

		}
	})
	defer restore()

	checkGoodState := func() {
		// modeenv was already written
		modeenvRead, err := boot.ReadModeenv("")
		c.Assert(err, IsNil)
		// modeenv systems list has one entry only
		c.Check(modeenvRead.CurrentRecoverySystems, DeepEquals, []string{
			"20200825",
		})
		// bootloader variables have been cleared already
		vars, err := mtbl.GetBootVars("try_recovery_system", "recovery_system_status")
		c.Assert(err, IsNil)
		// variables were cleared
		c.Check(vars, DeepEquals, map[string]string{
			"try_recovery_system":    "",
			"recovery_system_status": "",
		})
	}

	c.Assert(func() {
		boot.ClearTryRecoverySystem(s.uc20dev, "1234")
	}, PanicMatches, "reseal panic")
	// only one seed system accessed
	c.Check(readSeedSeenLabels, DeepEquals, []string{"20200825", "20200825"})
	// panicked on run key
	c.Check(resealCalls, Equals, 1)
	checkGoodState()

	mtbl.SetErrFunc = func() error {
		panic("set boot vars panic")
	}
	c.Assert(func() {
		boot.ClearTryRecoverySystem(s.uc20dev, "1234")
	}, PanicMatches, "set boot vars panic")
	// we did not reach resealing yet
	c.Check(resealCalls, Equals, 1)
	checkGoodState()

	mtbl.SetErrFunc = nil
	err = boot.ClearTryRecoverySystem(s.uc20dev, "1234")
	c.Assert(err, IsNil)
	checkGoodState()
}

type recoverySystemGoodTestCase struct {
	systemLabelAddToCurrent bool
	systemLabelAddToGood    bool
<<<<<<< HEAD
=======
	triedSystems            []string
>>>>>>> 5e36dc3b

	resealRecoveryKeyErr              error
	resealRecoveryKeyDuringCleanupErr error
	resealCalls                       int
	expectedErr                       string

	readSeedSystems            []string
	expectedCurrentSystemsList []string
	expectedGoodSystemsList    []string
}

<<<<<<< HEAD
func (s *systemsSuite) testMarkRecoverySystemGood(c *C, systemLabel string, tc recoverySystemGoodTestCase) {
=======
func (s *systemsSuite) testPromoteTriedRecoverySystem(c *C, systemLabel string, tc recoverySystemGoodTestCase) {
>>>>>>> 5e36dc3b
	mtbl := s.mockTrustedBootloaderWithAssetAndChains(c, s.runKernelBf, s.recoveryKernelBf)
	mockAssetsCache(c, s.rootdir, "trusted", []string{
		"asset-asset-hash-1",
	})

	bootloader.Force(mtbl)
	defer bootloader.Force(nil)

	// system is encrypted
	s.stampSealedKeys(c, s.rootdir)

	modeenv := &boot.Modeenv{
		Mode: "run",
		// keep this comment to make old gofmt happy
		CurrentRecoverySystems: []string{"20200825"},
		GoodRecoverySystems:    []string{"20200825"},
		CurrentKernels:         []string{},
		CurrentTrustedRecoveryBootAssets: boot.BootAssetsMap{
			"asset": []string{"asset-hash-1"},
		},

		CurrentTrustedBootAssets: boot.BootAssetsMap{
			"asset": []string{"asset-hash-1"},
		},
	}
	if tc.systemLabelAddToCurrent {
		modeenv.CurrentRecoverySystems = append(modeenv.CurrentRecoverySystems, systemLabel)
	}
	if tc.systemLabelAddToGood {
		modeenv.GoodRecoverySystems = append(modeenv.GoodRecoverySystems, systemLabel)
	}

	c.Assert(modeenv.WriteTo(""), IsNil)

	var readSeedSeenLabels []string
	restore := boot.MockSeedReadSystemEssential(func(seedDir, label string, essentialTypes []snap.Type, tm timings.Measurer) (*asserts.Model, []*seed.Snap, error) {
		// the mock bootloader can only mock a single recovery boot
		// chain, so pretend both seeds use the same kernel, but keep track of the labels
		readSeedSeenLabels = append(readSeedSeenLabels, label)
		return s.uc20dev.Model(), []*seed.Snap{s.seedKernelSnap, s.seedGadgetSnap}, nil
	})
	defer restore()

	resealCalls := 0
	restore = boot.MockSecbootResealKeys(func(params *secboot.ResealKeysParams) error {
		resealCalls++
		c.Assert(params, NotNil)
		c.Assert(params.ModelParams, HasLen, 1)
		switch resealCalls {
		case 1:
			c.Check(params.KeyFiles, DeepEquals, []string{
				filepath.Join(boot.InitramfsBootEncryptionKeyDir, "ubuntu-data.sealed-key"),
			})
			c.Assert(params.ModelParams[0].KernelCmdlines, DeepEquals, []string{
				fmt.Sprintf("snapd_recovery_mode=recover snapd_recovery_system=%s static cmdline", systemLabel),
				"snapd_recovery_mode=recover snapd_recovery_system=20200825 static cmdline",
			})
			return nil
		case 2:
			c.Check(params.KeyFiles, DeepEquals, []string{
				filepath.Join(boot.InitramfsSeedEncryptionKeyDir, "ubuntu-data.recovery.sealed-key"),
				filepath.Join(boot.InitramfsSeedEncryptionKeyDir, "ubuntu-save.recovery.sealed-key"),
			})
			c.Assert(params.ModelParams[0].KernelCmdlines, DeepEquals, []string{
				fmt.Sprintf("snapd_recovery_mode=recover snapd_recovery_system=%s static cmdline", systemLabel),
				"snapd_recovery_mode=recover snapd_recovery_system=20200825 static cmdline",
			})
			return tc.resealRecoveryKeyErr
		case 3:
			// run key boot chain is unchanged, so only recovery key boot chain is resealed
			if tc.resealRecoveryKeyErr == nil {
				c.Errorf("unexpected call to secboot.ResealKeys with count %v", resealCalls)
				return fmt.Errorf("unexpected call")
			}
			c.Check(params.KeyFiles, DeepEquals, []string{
				filepath.Join(boot.InitramfsBootEncryptionKeyDir, "ubuntu-data.sealed-key"),
			})
			c.Assert(params.ModelParams[0].KernelCmdlines, DeepEquals, []string{
				"snapd_recovery_mode=recover snapd_recovery_system=20200825 static cmdline",
			})
			return nil
		case 4:
			if tc.resealRecoveryKeyErr == nil {
				c.Errorf("unexpected call to secboot.ResealKeys with count %v", resealCalls)
				return fmt.Errorf("unexpected call")
			}
			c.Check(params.KeyFiles, DeepEquals, []string{
				filepath.Join(boot.InitramfsSeedEncryptionKeyDir, "ubuntu-data.recovery.sealed-key"),
				filepath.Join(boot.InitramfsSeedEncryptionKeyDir, "ubuntu-save.recovery.sealed-key"),
			})
			c.Assert(params.ModelParams[0].KernelCmdlines, DeepEquals, []string{
				"snapd_recovery_mode=recover snapd_recovery_system=20200825 static cmdline",
			})
			return tc.resealRecoveryKeyDuringCleanupErr
		default:
			c.Errorf("unexpected call to secboot.ResealKeys with count %v", resealCalls)
			return fmt.Errorf("unexpected call")
		}
	})
	defer restore()

<<<<<<< HEAD
	err := boot.MarkRecoverySystemGood(s.uc20dev, systemLabel)
=======
	err := boot.PromoteTriedRecoverySystem(s.uc20dev, systemLabel, tc.triedSystems)
>>>>>>> 5e36dc3b
	if tc.expectedErr == "" {
		c.Assert(err, IsNil)
	} else {
		c.Assert(err, ErrorMatches, tc.expectedErr)
	}
	c.Check(readSeedSeenLabels, DeepEquals, tc.readSeedSystems)
	c.Check(resealCalls, Equals, tc.resealCalls)

	modeenvRead, err := boot.ReadModeenv("")
	c.Assert(err, IsNil)
	c.Check(modeenvRead.GoodRecoverySystems, DeepEquals, tc.expectedGoodSystemsList)
	c.Check(modeenvRead.CurrentRecoverySystems, DeepEquals, tc.expectedCurrentSystemsList)
}

<<<<<<< HEAD
func (s *systemsSuite) TestMarkRecoverySystemGoodHappy(c *C) {
	s.testMarkRecoverySystemGood(c, "1234", recoverySystemGoodTestCase{
=======
func (s *systemsSuite) TestPromoteTriedRecoverySystemHappy(c *C) {
	s.testPromoteTriedRecoverySystem(c, "1234", recoverySystemGoodTestCase{
		triedSystems: []string{"1234"},

>>>>>>> 5e36dc3b
		resealCalls: 2,

		readSeedSystems: []string{
			// run key
			"20200825", "1234",
			// recovery keys
			"20200825", "1234",
		},

		expectedCurrentSystemsList: []string{"20200825", "1234"},
		expectedGoodSystemsList:    []string{"20200825", "1234"},
	})
}

<<<<<<< HEAD
func (s *systemsSuite) TestMarkRecoverySystemGoodInCurrent(c *C) {
	s.testMarkRecoverySystemGood(c, "1234", recoverySystemGoodTestCase{
=======
func (s *systemsSuite) TestPromoteTriedRecoverySystemInCurrent(c *C) {
	s.testPromoteTriedRecoverySystem(c, "1234", recoverySystemGoodTestCase{
		triedSystems:            []string{"1234"},
>>>>>>> 5e36dc3b
		systemLabelAddToCurrent: true,
		resealCalls:             2,

		readSeedSystems: []string{
			// run key
			"20200825", "1234",
			// recovery keys
			"20200825", "1234",
		},
		expectedCurrentSystemsList: []string{"20200825", "1234"},
		expectedGoodSystemsList:    []string{"20200825", "1234"},
	})
}

<<<<<<< HEAD
func (s *systemsSuite) TestMarkRecoverySystemGoodPresentEverywhere(c *C) {
	s.testMarkRecoverySystemGood(c, "1234", recoverySystemGoodTestCase{
=======
func (s *systemsSuite) TestPromoteTriedRecoverySystemPresentEverywhere(c *C) {
	s.testPromoteTriedRecoverySystem(c, "1234", recoverySystemGoodTestCase{
		triedSystems:            []string{"1234"},
>>>>>>> 5e36dc3b
		systemLabelAddToCurrent: true,
		systemLabelAddToGood:    true,

		resealCalls: 2,

		readSeedSystems: []string{
			// run key
			"20200825", "1234",
			// recovery keys
			"20200825", "1234",
		},
		expectedCurrentSystemsList: []string{"20200825", "1234"},
		expectedGoodSystemsList:    []string{"20200825", "1234"},
	})
}

<<<<<<< HEAD
func (s *systemsSuite) TestMarkRecoverySystemGoodResealFails(c *C) {
	s.testMarkRecoverySystemGood(c, "1234", recoverySystemGoodTestCase{
=======
func (s *systemsSuite) TestPromoteTriedRecoverySystemResealFails(c *C) {
	s.testPromoteTriedRecoverySystem(c, "1234", recoverySystemGoodTestCase{
		triedSystems:         []string{"1234"},
>>>>>>> 5e36dc3b
		resealRecoveryKeyErr: fmt.Errorf("recovery key reseal mock failure"),
		// no failure during cleanup
		resealRecoveryKeyDuringCleanupErr: nil,

		resealCalls: 4,

		expectedErr: `cannot reseal the fallback encryption keys: recovery key reseal mock failure`,

		readSeedSystems: []string{
			// run key
			"20200825", "1234",
			// recovery keys
			"20200825", "1234",
			// cleanup run key reseal (the seed system is still in
			// current-recovery-systems)
			"20200825",
			// cleanup recovery keys
			"20200825",
		},
		expectedCurrentSystemsList: []string{"20200825"},
		expectedGoodSystemsList:    []string{"20200825"},
	})
}

<<<<<<< HEAD
func (s *systemsSuite) TestMarkRecoverySystemGoodResealUndoFails(c *C) {
	s.testMarkRecoverySystemGood(c, "1234", recoverySystemGoodTestCase{
=======
func (s *systemsSuite) TestPromoteTriedRecoverySystemResealUndoFails(c *C) {
	s.testPromoteTriedRecoverySystem(c, "1234", recoverySystemGoodTestCase{
		triedSystems:                      []string{"1234"},
>>>>>>> 5e36dc3b
		resealRecoveryKeyErr:              fmt.Errorf("recovery key reseal mock failure"),
		resealRecoveryKeyDuringCleanupErr: fmt.Errorf("recovery key reseal mock fail in cleanup"),

		resealCalls: 4,

		expectedErr: `cannot reseal the fallback encryption keys: recovery key reseal mock failure \(cleanup failed: cannot reseal the fallback encryption keys: recovery key reseal mock fail in cleanup\)`,

		readSeedSystems: []string{
			// run key
			"20200825", "1234",
			// recovery keys
			"20200825", "1234",
			// cleanup run key reseal (the seed system is still in
			// current-recovery-systems)
			// cleanup run key
			"20200825",
			// cleanup recovery keys
			"20200825",
		},
		expectedCurrentSystemsList: []string{"20200825"},
		expectedGoodSystemsList:    []string{"20200825"},
	})
}

<<<<<<< HEAD
=======
func (s *systemsSuite) TestPromoteTriedRecoverySystemNotTried(c *C) {
	s.testPromoteTriedRecoverySystem(c, "1234", recoverySystemGoodTestCase{
		triedSystems: []string{"not-here"},

		expectedErr: `system has not been successfully tried`,

		expectedCurrentSystemsList: []string{"20200825"},
		expectedGoodSystemsList:    []string{"20200825"},
	})

	// also works if tried systems list is nil
	s.testPromoteTriedRecoverySystem(c, "1234", recoverySystemGoodTestCase{
		triedSystems: nil,

		expectedErr: `system has not been successfully tried`,

		expectedCurrentSystemsList: []string{"20200825"},
		expectedGoodSystemsList:    []string{"20200825"},
	})
}

>>>>>>> 5e36dc3b
type recoverySystemDropTestCase struct {
	systemLabelAddToCurrent bool
	systemLabelAddToGood    bool

	resealRecoveryKeyErr error
	resealCalls          int
	expectedErr          string

	expectedCurrentSystemsList []string
	expectedGoodSystemsList    []string
}

func (s *systemsSuite) testDropRecoverySystem(c *C, systemLabel string, tc recoverySystemDropTestCase) {
	mtbl := s.mockTrustedBootloaderWithAssetAndChains(c, s.runKernelBf, s.recoveryKernelBf)
	mockAssetsCache(c, s.rootdir, "trusted", []string{
		"asset-asset-hash-1",
	})

	bootloader.Force(mtbl)
	defer bootloader.Force(nil)

	// system is encrypted
	s.stampSealedKeys(c, s.rootdir)

	modeenv := &boot.Modeenv{
		Mode: "run",
		// keep this comment to make old gofmt happy
		CurrentRecoverySystems: []string{"20200825"},
		GoodRecoverySystems:    []string{"20200825"},
		CurrentKernels:         []string{},
		CurrentTrustedRecoveryBootAssets: boot.BootAssetsMap{
			"asset": []string{"asset-hash-1"},
		},

		CurrentTrustedBootAssets: boot.BootAssetsMap{
			"asset": []string{"asset-hash-1"},
		},
	}
	if tc.systemLabelAddToCurrent {
		modeenv.CurrentRecoverySystems = append(modeenv.CurrentRecoverySystems, systemLabel)
	}
	if tc.systemLabelAddToGood {
		modeenv.GoodRecoverySystems = append(modeenv.GoodRecoverySystems, systemLabel)
	}

	c.Assert(modeenv.WriteTo(""), IsNil)

	var readSeedSeenLabels []string
	restore := boot.MockSeedReadSystemEssential(func(seedDir, label string, essentialTypes []snap.Type, tm timings.Measurer) (*asserts.Model, []*seed.Snap, error) {
		// the mock bootloader can only mock a single recovery boot
		// chain, so pretend both seeds use the same kernel, but keep track of the labels
		readSeedSeenLabels = append(readSeedSeenLabels, label)
		return s.uc20dev.Model(), []*seed.Snap{s.seedKernelSnap, s.seedGadgetSnap}, nil
	})
	defer restore()

	resealCalls := 0
	restore = boot.MockSecbootResealKeys(func(params *secboot.ResealKeysParams) error {
		resealCalls++
		c.Assert(params, NotNil)
		c.Assert(params.ModelParams, HasLen, 1)
		switch resealCalls {
		case 1:
			c.Check(params.KeyFiles, DeepEquals, []string{
				filepath.Join(boot.InitramfsBootEncryptionKeyDir, "ubuntu-data.sealed-key"),
			})
			c.Assert(params.ModelParams[0].KernelCmdlines, DeepEquals, []string{
				"snapd_recovery_mode=recover snapd_recovery_system=20200825 static cmdline",
			})
			return nil
		case 2:
			c.Check(params.KeyFiles, DeepEquals, []string{
				filepath.Join(boot.InitramfsSeedEncryptionKeyDir, "ubuntu-data.recovery.sealed-key"),
				filepath.Join(boot.InitramfsSeedEncryptionKeyDir, "ubuntu-save.recovery.sealed-key"),
			})
			c.Assert(params.ModelParams[0].KernelCmdlines, DeepEquals, []string{
				"snapd_recovery_mode=recover snapd_recovery_system=20200825 static cmdline",
			})
			return tc.resealRecoveryKeyErr
		default:
			c.Errorf("unexpected call to secboot.ResealKeys with count %v", resealCalls)
			return fmt.Errorf("unexpected call")
		}
	})
	defer restore()

	err := boot.DropRecoverySystem(s.uc20dev, systemLabel)
	if tc.expectedErr == "" {
		c.Assert(err, IsNil)
	} else {
		c.Assert(err, ErrorMatches, tc.expectedErr)
	}
	c.Check(readSeedSeenLabels, DeepEquals, []string{"20200825", "20200825"})
	c.Check(resealCalls, Equals, tc.resealCalls)

	modeenvRead, err := boot.ReadModeenv("")
	c.Assert(err, IsNil)
	// current is unchanged
	c.Check(modeenvRead.GoodRecoverySystems, DeepEquals, tc.expectedCurrentSystemsList)
	c.Check(modeenvRead.CurrentRecoverySystems, DeepEquals, tc.expectedGoodSystemsList)
}

func (s *systemsSuite) TestDropRecoverySystemHappy(c *C) {
	s.testDropRecoverySystem(c, "1234", recoverySystemDropTestCase{
		systemLabelAddToCurrent: true,
		systemLabelAddToGood:    true,
		resealCalls:             2,

		expectedGoodSystemsList:    []string{"20200825"},
		expectedCurrentSystemsList: []string{"20200825"},
	})
}

func (s *systemsSuite) TestDropRecoverySystemAlreadyGoneFromBoth(c *C) {
	s.testDropRecoverySystem(c, "1234", recoverySystemDropTestCase{
		systemLabelAddToCurrent: false,
		systemLabelAddToGood:    false,
		resealCalls:             2,

		expectedGoodSystemsList:    []string{"20200825"},
		expectedCurrentSystemsList: []string{"20200825"},
	})
}

func (s *systemsSuite) TestDropRecoverySystemAlreadyGoneOne(c *C) {
	s.testDropRecoverySystem(c, "1234", recoverySystemDropTestCase{
		systemLabelAddToCurrent: true,
		systemLabelAddToGood:    false,
		resealCalls:             2,

		expectedGoodSystemsList:    []string{"20200825"},
		expectedCurrentSystemsList: []string{"20200825"},
	})
}

func (s *systemsSuite) TestDropRecoverySystemResealErr(c *C) {
	s.testDropRecoverySystem(c, "1234", recoverySystemDropTestCase{
		systemLabelAddToCurrent: true,
		systemLabelAddToGood:    false,
		resealCalls:             2,
		resealRecoveryKeyErr:    fmt.Errorf("mocked error"),
		expectedErr:             `cannot reseal the fallback encryption keys: mocked error`,

		expectedGoodSystemsList:    []string{"20200825"},
		expectedCurrentSystemsList: []string{"20200825"},
	})
}

type initramfsMarkTryRecoverySystemSuite struct {
	baseSystemsSuite

	bl *bootloadertest.MockBootloader
}

var _ = Suite(&initramfsMarkTryRecoverySystemSuite{})

func (s *initramfsMarkTryRecoverySystemSuite) SetUpTest(c *C) {
	s.baseSystemsSuite.SetUpTest(c)

	s.bl = bootloadertest.Mock("bootloader", s.bootdir)
	bootloader.Force(s.bl)
	s.AddCleanup(func() { bootloader.Force(nil) })
}

func (s *initramfsMarkTryRecoverySystemSuite) testMarkRecoverySystemForRun(c *C, outcome boot.TryRecoverySystemOutcome, expectingStatus string) {
	err := s.bl.SetBootVars(map[string]string{
		"recovery_system_status": "try",
		"try_recovery_system":    "1234",
	})
	c.Assert(err, IsNil)
	err = boot.EnsureNextBootToRunModeWithTryRecoverySystemOutcome(outcome)
	c.Assert(err, IsNil)

	expectedVars := map[string]string{
		"snapd_recovery_mode":   "run",
		"snapd_recovery_system": "",

		"recovery_system_status": expectingStatus,
		"try_recovery_system":    "1234",
	}

	vars, err := s.bl.GetBootVars("snapd_recovery_mode", "snapd_recovery_system",
		"recovery_system_status", "try_recovery_system")
	c.Assert(err, IsNil)
	c.Check(vars, DeepEquals, expectedVars)

	err = s.bl.SetBootVars(map[string]string{
		// the status is overwritten, even if it's completely bogus
		"recovery_system_status": "foobar",
		"try_recovery_system":    "1234",
	})
	c.Assert(err, IsNil)

	err = boot.EnsureNextBootToRunModeWithTryRecoverySystemOutcome(outcome)
	c.Assert(err, IsNil)

	vars, err = s.bl.GetBootVars("snapd_recovery_mode", "snapd_recovery_system",
		"recovery_system_status", "try_recovery_system")
	c.Assert(err, IsNil)
	c.Check(vars, DeepEquals, expectedVars)
}

func (s *initramfsMarkTryRecoverySystemSuite) TestMarkTryRecoverySystemSuccess(c *C) {
	s.testMarkRecoverySystemForRun(c, boot.TryRecoverySystemOutcomeSuccess, "tried")
}

func (s *initramfsMarkTryRecoverySystemSuite) TestMarkRecoverySystemFailure(c *C) {
	s.testMarkRecoverySystemForRun(c, boot.TryRecoverySystemOutcomeFailure, "try")
}

func (s *initramfsMarkTryRecoverySystemSuite) TestMarkRecoverySystemBogus(c *C) {
	s.testMarkRecoverySystemForRun(c, boot.TryRecoverySystemOutcomeInconsistent, "")
}

func (s *initramfsMarkTryRecoverySystemSuite) TestMarkRecoverySystemErr(c *C) {
	s.bl.SetErr = fmt.Errorf("set fails")
	err := boot.EnsureNextBootToRunModeWithTryRecoverySystemOutcome(boot.TryRecoverySystemOutcomeSuccess)
	c.Assert(err, ErrorMatches, "set fails")
	err = boot.EnsureNextBootToRunModeWithTryRecoverySystemOutcome(boot.TryRecoverySystemOutcomeFailure)
	c.Assert(err, ErrorMatches, "set fails")
	err = boot.EnsureNextBootToRunModeWithTryRecoverySystemOutcome(boot.TryRecoverySystemOutcomeInconsistent)
	c.Assert(err, ErrorMatches, "set fails")
}

func (s *initramfsMarkTryRecoverySystemSuite) TestTryingRecoverySystemUnset(c *C) {
	err := s.bl.SetBootVars(map[string]string{
		"recovery_system_status": "try",
		// system is unset
		"try_recovery_system": "",
	})
	c.Assert(err, IsNil)
	isTry, err := boot.InitramfsIsTryingRecoverySystem("1234")
	c.Assert(err, ErrorMatches, `try recovery system is unset but status is "try"`)
	c.Check(boot.IsInconsistentRecoverySystemState(err), Equals, true)
	c.Check(isTry, Equals, false)
}

func (s *initramfsMarkTryRecoverySystemSuite) TestTryingRecoverySystemBogus(c *C) {
	err := s.bl.SetBootVars(map[string]string{
		"recovery_system_status": "foobar",
		"try_recovery_system":    "1234",
	})
	c.Assert(err, IsNil)
	isTry, err := boot.InitramfsIsTryingRecoverySystem("1234")
	c.Assert(err, ErrorMatches, `unexpected recovery system status "foobar"`)
	c.Check(boot.IsInconsistentRecoverySystemState(err), Equals, true)
	c.Check(isTry, Equals, false)

	// errors out even if try recovery system label is unset
	err = s.bl.SetBootVars(map[string]string{
		"recovery_system_status": "no-label",
		"try_recovery_system":    "",
	})
	c.Assert(err, IsNil)
	isTry, err = boot.InitramfsIsTryingRecoverySystem("1234")
	c.Assert(err, ErrorMatches, `unexpected recovery system status "no-label"`)
	c.Check(boot.IsInconsistentRecoverySystemState(err), Equals, true)
	c.Check(isTry, Equals, false)
}

func (s *initramfsMarkTryRecoverySystemSuite) TestTryingRecoverySystemNoTryingStatus(c *C) {
	err := s.bl.SetBootVars(map[string]string{
		"recovery_system_status": "",
		"try_recovery_system":    "",
	})
	c.Assert(err, IsNil)
	isTry, err := boot.InitramfsIsTryingRecoverySystem("1234")
	c.Assert(err, IsNil)
	c.Check(isTry, Equals, false)

	err = s.bl.SetBootVars(map[string]string{
		// status is checked first
		"recovery_system_status": "",
		"try_recovery_system":    "1234",
	})
	c.Assert(err, IsNil)
	isTry, err = boot.InitramfsIsTryingRecoverySystem("1234")
	c.Assert(err, IsNil)
	c.Check(isTry, Equals, false)
}

func (s *initramfsMarkTryRecoverySystemSuite) TestTryingRecoverySystemSameSystem(c *C) {
	// the usual scenario
	err := s.bl.SetBootVars(map[string]string{
		"recovery_system_status": "try",
		"try_recovery_system":    "1234",
	})
	c.Assert(err, IsNil)
	isTry, err := boot.InitramfsIsTryingRecoverySystem("1234")
	c.Assert(err, IsNil)
	c.Check(isTry, Equals, true)

	// pretend the system has already been tried
	err = s.bl.SetBootVars(map[string]string{
		"recovery_system_status": "tried",
		"try_recovery_system":    "1234",
	})
	c.Assert(err, IsNil)
	isTry, err = boot.InitramfsIsTryingRecoverySystem("1234")
	c.Assert(err, IsNil)
	c.Check(isTry, Equals, true)
}

func (s *initramfsMarkTryRecoverySystemSuite) TestRecoverySystemSuccessDifferent(c *C) {
	// other system
	err := s.bl.SetBootVars(map[string]string{
		"recovery_system_status": "try",
		"try_recovery_system":    "9999",
	})
	c.Assert(err, IsNil)
	isTry, err := boot.InitramfsIsTryingRecoverySystem("1234")
	c.Assert(err, IsNil)
	c.Check(isTry, Equals, false)

	// same when the other system has already been tried
	err = s.bl.SetBootVars(map[string]string{
		"recovery_system_status": "tried",
		"try_recovery_system":    "9999",
	})
	c.Assert(err, IsNil)
	isTry, err = boot.InitramfsIsTryingRecoverySystem("1234")
	c.Assert(err, IsNil)
	c.Check(isTry, Equals, false)
}<|MERGE_RESOLUTION|>--- conflicted
+++ resolved
@@ -1061,10 +1061,7 @@
 type recoverySystemGoodTestCase struct {
 	systemLabelAddToCurrent bool
 	systemLabelAddToGood    bool
-<<<<<<< HEAD
-=======
 	triedSystems            []string
->>>>>>> 5e36dc3b
 
 	resealRecoveryKeyErr              error
 	resealRecoveryKeyDuringCleanupErr error
@@ -1076,11 +1073,7 @@
 	expectedGoodSystemsList    []string
 }
 
-<<<<<<< HEAD
-func (s *systemsSuite) testMarkRecoverySystemGood(c *C, systemLabel string, tc recoverySystemGoodTestCase) {
-=======
 func (s *systemsSuite) testPromoteTriedRecoverySystem(c *C, systemLabel string, tc recoverySystemGoodTestCase) {
->>>>>>> 5e36dc3b
 	mtbl := s.mockTrustedBootloaderWithAssetAndChains(c, s.runKernelBf, s.recoveryKernelBf)
 	mockAssetsCache(c, s.rootdir, "trusted", []string{
 		"asset-asset-hash-1",
@@ -1182,11 +1175,7 @@
 	})
 	defer restore()
 
-<<<<<<< HEAD
-	err := boot.MarkRecoverySystemGood(s.uc20dev, systemLabel)
-=======
 	err := boot.PromoteTriedRecoverySystem(s.uc20dev, systemLabel, tc.triedSystems)
->>>>>>> 5e36dc3b
 	if tc.expectedErr == "" {
 		c.Assert(err, IsNil)
 	} else {
@@ -1201,15 +1190,10 @@
 	c.Check(modeenvRead.CurrentRecoverySystems, DeepEquals, tc.expectedCurrentSystemsList)
 }
 
-<<<<<<< HEAD
-func (s *systemsSuite) TestMarkRecoverySystemGoodHappy(c *C) {
-	s.testMarkRecoverySystemGood(c, "1234", recoverySystemGoodTestCase{
-=======
 func (s *systemsSuite) TestPromoteTriedRecoverySystemHappy(c *C) {
 	s.testPromoteTriedRecoverySystem(c, "1234", recoverySystemGoodTestCase{
 		triedSystems: []string{"1234"},
 
->>>>>>> 5e36dc3b
 		resealCalls: 2,
 
 		readSeedSystems: []string{
@@ -1224,14 +1208,9 @@
 	})
 }
 
-<<<<<<< HEAD
-func (s *systemsSuite) TestMarkRecoverySystemGoodInCurrent(c *C) {
-	s.testMarkRecoverySystemGood(c, "1234", recoverySystemGoodTestCase{
-=======
 func (s *systemsSuite) TestPromoteTriedRecoverySystemInCurrent(c *C) {
 	s.testPromoteTriedRecoverySystem(c, "1234", recoverySystemGoodTestCase{
 		triedSystems:            []string{"1234"},
->>>>>>> 5e36dc3b
 		systemLabelAddToCurrent: true,
 		resealCalls:             2,
 
@@ -1246,14 +1225,9 @@
 	})
 }
 
-<<<<<<< HEAD
-func (s *systemsSuite) TestMarkRecoverySystemGoodPresentEverywhere(c *C) {
-	s.testMarkRecoverySystemGood(c, "1234", recoverySystemGoodTestCase{
-=======
 func (s *systemsSuite) TestPromoteTriedRecoverySystemPresentEverywhere(c *C) {
 	s.testPromoteTriedRecoverySystem(c, "1234", recoverySystemGoodTestCase{
 		triedSystems:            []string{"1234"},
->>>>>>> 5e36dc3b
 		systemLabelAddToCurrent: true,
 		systemLabelAddToGood:    true,
 
@@ -1270,14 +1244,9 @@
 	})
 }
 
-<<<<<<< HEAD
-func (s *systemsSuite) TestMarkRecoverySystemGoodResealFails(c *C) {
-	s.testMarkRecoverySystemGood(c, "1234", recoverySystemGoodTestCase{
-=======
 func (s *systemsSuite) TestPromoteTriedRecoverySystemResealFails(c *C) {
 	s.testPromoteTriedRecoverySystem(c, "1234", recoverySystemGoodTestCase{
 		triedSystems:         []string{"1234"},
->>>>>>> 5e36dc3b
 		resealRecoveryKeyErr: fmt.Errorf("recovery key reseal mock failure"),
 		// no failure during cleanup
 		resealRecoveryKeyDuringCleanupErr: nil,
@@ -1302,14 +1271,9 @@
 	})
 }
 
-<<<<<<< HEAD
-func (s *systemsSuite) TestMarkRecoverySystemGoodResealUndoFails(c *C) {
-	s.testMarkRecoverySystemGood(c, "1234", recoverySystemGoodTestCase{
-=======
 func (s *systemsSuite) TestPromoteTriedRecoverySystemResealUndoFails(c *C) {
 	s.testPromoteTriedRecoverySystem(c, "1234", recoverySystemGoodTestCase{
 		triedSystems:                      []string{"1234"},
->>>>>>> 5e36dc3b
 		resealRecoveryKeyErr:              fmt.Errorf("recovery key reseal mock failure"),
 		resealRecoveryKeyDuringCleanupErr: fmt.Errorf("recovery key reseal mock fail in cleanup"),
 
@@ -1334,8 +1298,6 @@
 	})
 }
 
-<<<<<<< HEAD
-=======
 func (s *systemsSuite) TestPromoteTriedRecoverySystemNotTried(c *C) {
 	s.testPromoteTriedRecoverySystem(c, "1234", recoverySystemGoodTestCase{
 		triedSystems: []string{"not-here"},
@@ -1357,7 +1319,6 @@
 	})
 }
 
->>>>>>> 5e36dc3b
 type recoverySystemDropTestCase struct {
 	systemLabelAddToCurrent bool
 	systemLabelAddToGood    bool
