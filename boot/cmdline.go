--- conflicted
+++ resolved
@@ -100,14 +100,10 @@
 	return mbl, nil
 }
 
-<<<<<<< HEAD
-func bootVarsForcommandLineFromGadget(gadgetSnap string) (map[string]string, error) {
-=======
 // bootVarsForTrustedCommandLineFromGadget returns a set of boot variables that
 // carry the command line arguments requested by the gadget. This is only useful
 // if snapd is managing the boot config.
 func bootVarsForTrustedCommandLineFromGadget(gadgetSnap string) (map[string]string, error) {
->>>>>>> fd4b4296
 	sf, err := snapfile.Open(gadgetSnap)
 	if err != nil {
 		return nil, fmt.Errorf("cannot open gadget snap: %v", err)
