--- conflicted
+++ resolved
@@ -154,17 +154,10 @@
 		}
 		return "", err
 	}
-<<<<<<< HEAD
-	// TODO:UC20: obtain extra args from the gadget
-	extraArgs := ""
-	modeArgs := fmt.Sprintf("snapd_recovery_mode=recover snapd_recovery_system=%v", system)
-	return mbl.CommandLine(modeArgs, extraArgs)
-=======
 	systemArg := fmt.Sprintf("snapd_recovery_system=%v", system)
 	// TODO:UC20: fetch extra args from gadget
 	extraArgs := ""
 	return mbl.CommandLine("snapd_recovery_mode=recover", systemArg, extraArgs)
->>>>>>> 9aa2c1ba
 }
 
 // ComposeCommandLine composes the kernel command line used when booting the
@@ -184,11 +177,9 @@
 		}
 		return "", err
 	}
-<<<<<<< HEAD
-	modeArgs := "snapd_recovery_mode=run"
-	// TODO:UC20: obtain extra args from the gadget
+	// TODO:UC20: fetch extra args from gadget
 	extraArgs := ""
-	return mbl.CommandLine(modeArgs, extraArgs)
+	return mbl.CommandLine("snapd_recovery_mode=run", "", extraArgs)
 }
 
 // SetExtraCommandLineArgs sets the value of extra command line parameters
@@ -214,9 +205,4 @@
 		"snapd_extra_cmdline_args": args,
 	}
 	return mbl.SetBootVars(bv)
-=======
-	// TODO:UC20: fetch extra args from gadget
-	extraArgs := ""
-	return mbl.CommandLine("snapd_recovery_mode=run", "", extraArgs)
->>>>>>> 9aa2c1ba
 }