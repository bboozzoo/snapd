// -*- Mode: Go; indent-tabs-mode: t -*-

/*
 * Copyright (C) 2020 Canonical Ltd
 *
 * This program is free software: you can redistribute it and/or modify
 * it under the terms of the GNU General Public License version 3 as
 * published by the Free Software Foundation.
 *
 * This program is distributed in the hope that it will be useful,
 * but WITHOUT ANY WARRANTY; without even the implied warranty of
 * MERCHANTABILITY or FITNESS FOR A PARTICULAR PURPOSE.  See the
 * GNU General Public License for more details.
 *
 * You should have received a copy of the GNU General Public License
 * along with this program.  If not, see <http://www.gnu.org/licenses/>.
 *
 */

package boot

import (
	"crypto/ecdsa"
	"crypto/elliptic"
	"crypto/rand"
	"encoding/json"
	"errors"
	"fmt"
	"io/ioutil"
	"os"
	"path/filepath"

	"github.com/snapcore/snapd/asserts"
	"github.com/snapcore/snapd/bootloader"
	"github.com/snapcore/snapd/dirs"
	"github.com/snapcore/snapd/kernel/fde"
	"github.com/snapcore/snapd/logger"
	"github.com/snapcore/snapd/osutil"
	"github.com/snapcore/snapd/secboot"
	"github.com/snapcore/snapd/seed"
	"github.com/snapcore/snapd/snap"
	"github.com/snapcore/snapd/strutil"
	"github.com/snapcore/snapd/timings"
)

var (
	secbootSealKeys                 = secboot.SealKeys
	secbootSealKeysWithFDESetupHook = secboot.SealKeysWithFDESetupHook
	secbootResealKeys               = secboot.ResealKeys

	seedReadSystemEssential = seed.ReadSystemEssential
)

// Hook functions setup by devicestate to support device-specific full
// disk encryption implementations. The state must be locked when these
// functions are called.
var (
	HasFDESetupHook = func() (bool, error) {
		return false, nil
	}
	RunFDESetupHook fde.RunSetupHookFunc = func(req *fde.SetupRequest) ([]byte, error) {
		return nil, fmt.Errorf("internal error: RunFDESetupHook not set yet")
	}
)

type sealingMethod string

const (
	sealingMethodLegacyTPM    = sealingMethod("")
	sealingMethodTPM          = sealingMethod("tpm")
	sealingMethodFDESetupHook = sealingMethod("fde-setup-hook")
)

func bootChainsFileUnder(rootdir string) string {
	return filepath.Join(dirs.SnapFDEDirUnder(rootdir), "boot-chains")
}

func recoveryBootChainsFileUnder(rootdir string) string {
	return filepath.Join(dirs.SnapFDEDirUnder(rootdir), "recovery-boot-chains")
}

// sealKeyToModeenv seals the supplied keys to the parameters specified
// in modeenv.
// It assumes to be invoked in install mode.
func sealKeyToModeenv(key, saveKey secboot.EncryptionKey, model *asserts.Model, modeenv *Modeenv) error {
	// make sure relevant locations exist
	for _, p := range []string{
		InitramfsSeedEncryptionKeyDir,
		InitramfsBootEncryptionKeyDir,
		InstallHostFDEDataDir,
		InstallHostFDESaveDir,
	} {
		// XXX: should that be 0700 ?
		if err := os.MkdirAll(p, 0755); err != nil {
			return err
		}
	}

	hasHook, err := HasFDESetupHook()
	if err != nil {
		return fmt.Errorf("cannot check for fde-setup hook %v", err)
	}
	if hasHook {
		return sealKeyToModeenvUsingFDESetupHook(key, saveKey, modeenv)
	}

	return sealKeyToModeenvUsingSecboot(key, saveKey, modeenv)
}

func runKeySealRequests(key secboot.EncryptionKey) []secboot.SealKeyRequest {
	return []secboot.SealKeyRequest{
		{
			Key:     key,
			KeyName: "ubuntu-data",
			KeyFile: filepath.Join(InitramfsBootEncryptionKeyDir, "ubuntu-data.sealed-key"),
		},
	}
}

func fallbackKeySealRequests(key, saveKey secboot.EncryptionKey) []secboot.SealKeyRequest {
	return []secboot.SealKeyRequest{
		{
			Key:     key,
			KeyName: "ubuntu-data",
			KeyFile: filepath.Join(InitramfsSeedEncryptionKeyDir, "ubuntu-data.recovery.sealed-key"),
		},
		{
			Key:     saveKey,
			KeyName: "ubuntu-save",
			KeyFile: filepath.Join(InitramfsSeedEncryptionKeyDir, "ubuntu-save.recovery.sealed-key"),
		},
	}
}

func sealKeyToModeenvUsingFDESetupHook(key, saveKey secboot.EncryptionKey, modeenv *Modeenv) error {
	// XXX: Move the auxKey creation to a more generic place, see
	// PR#10123 for a possible way of doing this. However given
	// that the equivalent key for the TPM case is also created in
	// sealKeyToModeenvUsingTPM more symetric to create the auxKey
	// here and when we also move TPM to use the auxKey to move
	// the creation of it.
	auxKey, err := secboot.NewAuxKey()
	if err != nil {
		return fmt.Errorf("cannot create aux key: %v", err)
	}
	params := secboot.SealKeysWithFDESetupHookParams{
		Model:      modeenv.ModelForSealing(),
		AuxKey:     auxKey,
		AuxKeyFile: filepath.Join(InstallHostFDESaveDir, "aux-key"),
	}
	skrs := append(runKeySealRequests(key), fallbackKeySealRequests(key, saveKey)...)
	if err := secbootSealKeysWithFDESetupHook(RunFDESetupHook, skrs, &params); err != nil {
		return err
	}

	if err := stampSealedKeys(InstallHostWritableDir, "fde-setup-hook"); err != nil {
		return err
	}

	return nil
}

func sealKeyToModeenvUsingSecboot(key, saveKey secboot.EncryptionKey, modeenv *Modeenv) error {
	// build the recovery mode boot chain
	rbl, err := bootloader.Find(InitramfsUbuntuSeedDir, &bootloader.Options{
		Role: bootloader.RoleRecovery,
	})
	if err != nil {
		return fmt.Errorf("cannot find the recovery bootloader: %v", err)
	}
	tbl, ok := rbl.(bootloader.TrustedAssetsBootloader)
	if !ok {
		// TODO:UC20: later the exact kind of bootloaders we expect here might change
		return fmt.Errorf("internal error: cannot seal keys without a trusted assets bootloader")
	}

	includeTryModel := false
	recoveryBootChains, err := recoveryBootChainsForSystems([]string{modeenv.RecoverySystem}, tbl, modeenv, includeTryModel)
	if err != nil {
		return fmt.Errorf("cannot compose recovery boot chains: %v", err)
	}

	// build the run mode boot chains
	bl, err := bootloader.Find(InitramfsUbuntuBootDir, &bootloader.Options{
		Role:        bootloader.RoleRunMode,
		NoSlashBoot: true,
	})
	if err != nil {
		return fmt.Errorf("cannot find the bootloader: %v", err)
	}

	// kernel command lines are filled during install
	cmdlines := modeenv.CurrentKernelCommandLines
	runModeBootChains, err := runModeBootChains(rbl, bl, modeenv, cmdlines)
	if err != nil {
		return fmt.Errorf("cannot compose run mode boot chains: %v", err)
	}

	pbc := toPredictableBootChains(append(runModeBootChains, recoveryBootChains...))

	roleToBlName := map[bootloader.Role]string{
		bootloader.RoleRecovery: rbl.Name(),
		bootloader.RoleRunMode:  bl.Name(),
	}

	// the boot chains we seal the fallback object to
	rpbc := toPredictableBootChains(recoveryBootChains)

	// gets written to a file by sealRunObjectKeys()
	authKey, err := ecdsa.GenerateKey(elliptic.P256(), rand.Reader)
	if err != nil {
		return fmt.Errorf("cannot generate key for signing dynamic authorization policies: %v", err)
	}

	if err := sealRunObjectKeys(key, pbc, authKey, roleToBlName); err != nil {
		return err
	}

	if err := sealFallbackObjectKeys(key, saveKey, rpbc, authKey, roleToBlName); err != nil {
		return err
	}

	if err := stampSealedKeys(InstallHostWritableDir, sealingMethodTPM); err != nil {
		return err
	}

	installBootChainsPath := bootChainsFileUnder(InstallHostWritableDir)
	if err := writeBootChains(pbc, installBootChainsPath, 0); err != nil {
		return err
	}

	installRecoveryBootChainsPath := recoveryBootChainsFileUnder(InstallHostWritableDir)
	if err := writeBootChains(rpbc, installRecoveryBootChainsPath, 0); err != nil {
		return err
	}

	return nil
}

func sealRunObjectKeys(key secboot.EncryptionKey, pbc predictableBootChains, authKey *ecdsa.PrivateKey, roleToBlName map[bootloader.Role]string) error {
	modelParams, err := sealKeyModelParams(pbc, roleToBlName)
	if err != nil {
		return fmt.Errorf("cannot prepare for key sealing: %v", err)
	}

	sealKeyParams := &secboot.SealKeysParams{
		ModelParams:            modelParams,
		TPMPolicyAuthKey:       authKey,
		TPMPolicyAuthKeyFile:   filepath.Join(InstallHostFDESaveDir, "tpm-policy-auth-key"),
		TPMLockoutAuthFile:     filepath.Join(InstallHostFDESaveDir, "tpm-lockout-auth"),
		TPMProvision:           true,
		PCRPolicyCounterHandle: secboot.RunObjectPCRPolicyCounterHandle,
	}
	// The run object contains only the ubuntu-data key; the ubuntu-save key
	// is then stored inside the encrypted data partition, so that the normal run
	// path only unseals one object because unsealing is expensive.
	// Furthermore, the run object key is stored on ubuntu-boot so that we do not
	// need to continually write/read keys from ubuntu-seed.
	if err := secbootSealKeys(runKeySealRequests(key), sealKeyParams); err != nil {
		return fmt.Errorf("cannot seal the encryption keys: %v", err)
	}

	return nil
}

func sealFallbackObjectKeys(key, saveKey secboot.EncryptionKey, pbc predictableBootChains, authKey *ecdsa.PrivateKey, roleToBlName map[bootloader.Role]string) error {
	// also seal the keys to the recovery bootchains as a fallback
	modelParams, err := sealKeyModelParams(pbc, roleToBlName)
	if err != nil {
		return fmt.Errorf("cannot prepare for fallback key sealing: %v", err)
	}
	sealKeyParams := &secboot.SealKeysParams{
		ModelParams:            modelParams,
		TPMPolicyAuthKey:       authKey,
		PCRPolicyCounterHandle: secboot.FallbackObjectPCRPolicyCounterHandle,
	}
	// The fallback object contains the ubuntu-data and ubuntu-save keys. The
	// key files are stored on ubuntu-seed, separate from ubuntu-data so they
	// can be used if ubuntu-data and ubuntu-boot are corrupted or unavailable.
	if err := secbootSealKeys(fallbackKeySealRequests(key, saveKey), sealKeyParams); err != nil {
		return fmt.Errorf("cannot seal the fallback encryption keys: %v", err)
	}

	return nil
}

func stampSealedKeys(rootdir string, content sealingMethod) error {
	stamp := filepath.Join(dirs.SnapFDEDirUnder(rootdir), "sealed-keys")
	if err := os.MkdirAll(filepath.Dir(stamp), 0755); err != nil {
		return fmt.Errorf("cannot create device fde state directory: %v", err)
	}

	if err := osutil.AtomicWriteFile(stamp, []byte(content), 0644, 0); err != nil {
		return fmt.Errorf("cannot create fde sealed keys stamp file: %v", err)
	}
	return nil
}

var errNoSealedKeys = errors.New("no sealed keys")

// sealedKeysMethod return whether any keys were sealed at all
func sealedKeysMethod(rootdir string) (sm sealingMethod, err error) {
	// TODO:UC20: consider more than the marker for cases where we reseal
	// outside of run mode
	stamp := filepath.Join(dirs.SnapFDEDirUnder(rootdir), "sealed-keys")
	content, err := ioutil.ReadFile(stamp)
	if os.IsNotExist(err) {
		return sm, errNoSealedKeys
	}
	return sealingMethod(content), err
}

// resealKeyToModeenv reseals the existing encryption key to the
// parameters specified in modeenv.
func resealKeyToModeenv(rootdir string, modeenv *Modeenv, expectReseal bool) error {
	method, err := sealedKeysMethod(rootdir)
	if err == errNoSealedKeys {
		// nothing to do
		return nil
	}
	if err != nil {
		return err
	}
	switch method {
	case sealingMethodFDESetupHook:
		return resealKeyToModeenvUsingFDESetupHook(rootdir, modeenv, expectReseal)
	case sealingMethodTPM, sealingMethodLegacyTPM:
		return resealKeyToModeenvSecboot(rootdir, modeenv, expectReseal)
	default:
		return fmt.Errorf("unknown key sealing method: %q", method)
	}
}

var resealKeyToModeenvUsingFDESetupHook = resealKeyToModeenvUsingFDESetupHookImpl

func resealKeyToModeenvUsingFDESetupHookImpl(rootdir string, modeenv *Modeenv, expectReseal bool) error {
	// TODO: we need to implement reseal at least in terms of
	//       rebinding the keys to models on remodeling

	// TODO: If we have situations that do TPM-like full sealing then:
	//       Implement reseal using the fde-setup hook. This will
	//       require a helper like "FDEShouldResealUsingSetupHook"
	//       that will be set by devicestate and returns (bool,
	//       error).  It needs to return "false" during seeding
	//       because then there is no kernel available yet.  It
	//       can though return true as soon as there's an active
	//       kernel if seeded is false
	//
	//       It will also need to run HasFDESetupHook internally
	//       and return an error if the hook goes missing
	//       (e.g. because a kernel refresh losses the hook by
	//       accident). It could also run features directly and
	//       check for "reseal" in features.
	return nil
}

// TODO:UC20: allow more than one model to accommodate the remodel scenario
func resealKeyToModeenvSecboot(rootdir string, modeenv *Modeenv, expectReseal bool) error {
	// build the recovery mode boot chain
	rbl, err := bootloader.Find(InitramfsUbuntuSeedDir, &bootloader.Options{
		Role: bootloader.RoleRecovery,
	})
	if err != nil {
		return fmt.Errorf("cannot find the recovery bootloader: %v", err)
	}
	tbl, ok := rbl.(bootloader.TrustedAssetsBootloader)
	if !ok {
		// TODO:UC20: later the exact kind of bootloaders we expect here might change
		return fmt.Errorf("internal error: sealed keys but not a trusted assets bootloader")
	}

	// the recovery boot chains for the run key are generated for all
	// recovery systems, including those that are being tried; since this is
	// a run key, the boot chains are generated for both models to
	// accommodate the dynamics of a remodel
	includeTryModel := true
	recoveryBootChainsForRunKey, err := recoveryBootChainsForSystems(modeenv.CurrentRecoverySystems, tbl,
		modeenv, includeTryModel)
	if err != nil {
		return fmt.Errorf("cannot compose recovery boot chains for run key: %v", err)
	}

	// the boot chains for recovery keys include only those system that were
	// tested and are known to be good
	testedRecoverySystems := modeenv.GoodRecoverySystems
	if len(testedRecoverySystems) == 0 && len(modeenv.CurrentRecoverySystems) > 0 {
		// compatibility for systems where good recovery systems list
		// has not been populated yet
		testedRecoverySystems = modeenv.CurrentRecoverySystems[:1]
		logger.Noticef("no good recovery systems for reseal, fallback to known current system %v",
			testedRecoverySystems[0])
	}
	// use the current model as the recovery keys are not expected to be
	// used during a remodel
	includeTryModel = false
	recoveryBootChains, err := recoveryBootChainsForSystems(testedRecoverySystems, tbl, modeenv, includeTryModel)
	if err != nil {
		return fmt.Errorf("cannot compose recovery boot chains: %v", err)
	}

	// build the run mode boot chains
	bl, err := bootloader.Find(InitramfsUbuntuBootDir, &bootloader.Options{
		Role:        bootloader.RoleRunMode,
		NoSlashBoot: true,
	})
	if err != nil {
		return fmt.Errorf("cannot find the bootloader: %v", err)
	}
	cmdlines, err := kernelCommandLinesForResealWithFallback(modeenv)
	if err != nil {
		return err
	}
	// TODO go over mode & try model
	runModeBootChains, err := runModeBootChains(rbl, bl, modeenv, cmdlines)
	if err != nil {
		return fmt.Errorf("cannot compose run mode boot chains: %v", err)
	}

	roleToBlName := map[bootloader.Role]string{
		bootloader.RoleRecovery: rbl.Name(),
		bootloader.RoleRunMode:  bl.Name(),
	}
	saveFDEDir := dirs.SnapFDEDirUnderSave(dirs.SnapSaveDirUnder(rootdir))
	authKeyFile := filepath.Join(saveFDEDir, "tpm-policy-auth-key")

	// reseal the run object
	pbc := toPredictableBootChains(append(runModeBootChains, recoveryBootChainsForRunKey...))

	needed, nextCount, err := isResealNeeded(pbc, bootChainsFileUnder(rootdir), expectReseal)
	if err != nil {
		return err
	}
	if needed {
		pbcJSON, _ := json.Marshal(pbc)
		logger.Debugf("resealing (%d) to boot chains: %s", nextCount, pbcJSON)

		if err := resealRunObjectKeys(pbc, authKeyFile, roleToBlName); err != nil {
			return err
		}
		logger.Debugf("resealing (%d) succeeded", nextCount)

		bootChainsPath := bootChainsFileUnder(rootdir)
		if err := writeBootChains(pbc, bootChainsPath, nextCount); err != nil {
			return err
		}
	} else {
		logger.Debugf("reseal not necessary")
	}

	// reseal the fallback object
	rpbc := toPredictableBootChains(recoveryBootChains)

	var nextFallbackCount int
	needed, nextFallbackCount, err = isResealNeeded(rpbc, recoveryBootChainsFileUnder(rootdir), expectReseal)
	if err != nil {
		return err
	}
	if needed {
		rpbcJSON, _ := json.Marshal(rpbc)
		logger.Debugf("resealing (%d) to recovery boot chains: %s", nextFallbackCount, rpbcJSON)

		if err := resealFallbackObjectKeys(rpbc, authKeyFile, roleToBlName); err != nil {
			return err
		}
		logger.Debugf("fallback resealing (%d) succeeded", nextFallbackCount)

		recoveryBootChainsPath := recoveryBootChainsFileUnder(rootdir)
		if err := writeBootChains(rpbc, recoveryBootChainsPath, nextFallbackCount); err != nil {
			return err
		}
	} else {
		logger.Debugf("fallback reseal not necessary")
	}

	return nil
}

func resealRunObjectKeys(pbc predictableBootChains, authKeyFile string, roleToBlName map[bootloader.Role]string) error {
	// get model parameters from bootchains
	modelParams, err := sealKeyModelParams(pbc, roleToBlName)
	if err != nil {
		return fmt.Errorf("cannot prepare for key resealing: %v", err)
	}

	// list all the key files to reseal
	keyFiles := []string{
		filepath.Join(InitramfsBootEncryptionKeyDir, "ubuntu-data.sealed-key"),
	}

	resealKeyParams := &secboot.ResealKeysParams{
		ModelParams:          modelParams,
		KeyFiles:             keyFiles,
		TPMPolicyAuthKeyFile: authKeyFile,
	}
	if err := secbootResealKeys(resealKeyParams); err != nil {
		return fmt.Errorf("cannot reseal the encryption key: %v", err)
	}

	return nil
}

func resealFallbackObjectKeys(pbc predictableBootChains, authKeyFile string, roleToBlName map[bootloader.Role]string) error {
	// get model parameters from bootchains
	modelParams, err := sealKeyModelParams(pbc, roleToBlName)
	if err != nil {
		return fmt.Errorf("cannot prepare for fallback key resealing: %v", err)
	}

	// list all the key files to reseal
	keyFiles := []string{
		filepath.Join(InitramfsSeedEncryptionKeyDir, "ubuntu-data.recovery.sealed-key"),
		filepath.Join(InitramfsSeedEncryptionKeyDir, "ubuntu-save.recovery.sealed-key"),
	}

	resealKeyParams := &secboot.ResealKeysParams{
		ModelParams:          modelParams,
		KeyFiles:             keyFiles,
		TPMPolicyAuthKeyFile: authKeyFile,
	}
	if err := secbootResealKeys(resealKeyParams); err != nil {
		return fmt.Errorf("cannot reseal the fallback encryption keys: %v", err)
	}

	return nil
}

// TODO:UC20: this needs to take more than one model to accommodate the remodel
// scenario
func recoveryBootChainsForSystems(systems []string, trbl bootloader.TrustedAssetsBootloader, modeenv *Modeenv, includeTryModel bool) (chains []bootChain, err error) {

<<<<<<< HEAD
	chainsForModel := func(model secboot.ModelForSealing, allowedModels []string) error {
=======
	chainsForModel := func(model secboot.ModelForSealing) error {
		modelID := modelUniqueID(model)
>>>>>>> ef7257b0
		for _, system := range systems {
			// get kernel and gadget information from seed
			perf := timings.New(nil)
			seedSystemModel, snaps, err := seedReadSystemEssential(dirs.SnapSeedDir, system, []snap.Type{snap.TypeKernel, snap.TypeGadget}, perf)
			if err != nil {
				return fmt.Errorf("cannot read system %q seed: %v", system, err)
			}
			if len(snaps) != 2 {
				return fmt.Errorf("cannot obtain recovery system snaps")
			}
			seedModelID := modelUniqueID(seedSystemModel)
<<<<<<< HEAD
			if !strutil.ListContains(allowedModels, seedModelID) {
=======
			// TODO: the generated unique ID contains the model's
			// sign key ID, consider relaxing this to ignore the key
			// ID when matching models, OTOH we would need to
			// properly take into account key expiration and
			// revocation
			if seedModelID != modelID {
>>>>>>> ef7257b0
				// could be an incompatible recovery system that
				// is still currently tracked in modeenv
				continue
			}
			seedKernel, seedGadget := snaps[0], snaps[1]
			if snaps[0].EssentialType == snap.TypeGadget {
				seedKernel, seedGadget = seedGadget, seedKernel
			}

			// get the command line
			cmdline, err := composeCommandLine(currentEdition, ModeRecover, system, seedGadget.Path)
			if err != nil {
				return fmt.Errorf("cannot obtain recovery kernel command line: %v", err)
			}

			var kernelRev string
			if seedKernel.SideInfo.Revision.Store() {
				kernelRev = seedKernel.SideInfo.Revision.String()
			}

			recoveryBootChain, err := trbl.RecoveryBootChain(seedKernel.Path)
			if err != nil {
				return err
			}

			// get asset chains
			assetChain, kbf, err := buildBootAssets(recoveryBootChain, modeenv)
			if err != nil {
				return err
			}

			chains = append(chains, bootChain{
				BrandID:        model.BrandID(),
				Model:          model.Model(),
				Grade:          model.Grade(),
				ModelSignKeyID: model.SignKeyID(),
				AssetChain:     assetChain,
				Kernel:         seedKernel.SnapName(),
				KernelRevision: kernelRev,
				KernelCmdlines: []string{cmdline},
				kernelBootFile: kbf,
			})
		}
		return nil
	}

<<<<<<< HEAD
	currentModel := modeenv.ModelForSealing()
	var tryModel secboot.ModelForSealing
	allowedModelIDs := []string{modelUniqueID(currentModel)}

	if modeenv.TryModel != "" && includeTryModel {
		tryModel = modeenv.TryModelForSealing()
		allowedModelIDs = append(allowedModelIDs, modelUniqueID(tryModel))
	}

	if err := chainsForModel(modeenv.ModelForSealing(), allowedModelIDs); err != nil {
		return nil, err
	}

	if tryModel != nil {
		if err := chainsForModel(tryModel, allowedModelIDs); err != nil {
=======
	if err := chainsForModel(modeenv.ModelForSealing()); err != nil {
		return nil, err
	}

	if modeenv.TryModel != "" && includeTryModel {
		if err := chainsForModel(modeenv.TryModelForSealing()); err != nil {
>>>>>>> ef7257b0
			return nil, err
		}
	}

	return chains, nil
}

func runModeBootChains(rbl, bl bootloader.Bootloader, modeenv *Modeenv, cmdlines []string) ([]bootChain, error) {
	tbl, ok := rbl.(bootloader.TrustedAssetsBootloader)
	if !ok {
		return nil, fmt.Errorf("recovery bootloader doesn't support trusted assets")
	}
	chains := make([]bootChain, 0, len(modeenv.CurrentKernels))

	chainsForModel := func(model secboot.ModelForSealing) error {
		for _, k := range modeenv.CurrentKernels {
			info, err := snap.ParsePlaceInfoFromSnapFileName(k)
			if err != nil {
				return err
			}
			runModeBootChain, err := tbl.BootChain(bl, info.MountFile())
			if err != nil {
				return err
			}

			// get asset chains
			assetChain, kbf, err := buildBootAssets(runModeBootChain, modeenv)
			if err != nil {
				return err
			}
			var kernelRev string
			if info.SnapRevision().Store() {
				kernelRev = info.SnapRevision().String()
			}
			chains = append(chains, bootChain{
				BrandID:        model.BrandID(),
				Model:          model.Model(),
				Grade:          model.Grade(),
				ModelSignKeyID: model.SignKeyID(),
				AssetChain:     assetChain,
				Kernel:         info.SnapName(),
				KernelRevision: kernelRev,
				KernelCmdlines: cmdlines,
				kernelBootFile: kbf,
			})
		}
		return nil
	}
	if err := chainsForModel(modeenv.ModelForSealing()); err != nil {
		return nil, err
	}

	if modeenv.TryModel != "" {
		if err := chainsForModel(modeenv.TryModelForSealing()); err != nil {
			return nil, err
		}
	}
	return chains, nil
}

// buildBootAssets takes the BootFiles of a bootloader boot chain and
// produces corresponding bootAssets with the matching current asset
// hashes from modeenv plus it returns separately the last BootFile
// which is for the kernel.
func buildBootAssets(bootFiles []bootloader.BootFile, modeenv *Modeenv) (assets []bootAsset, kernel bootloader.BootFile, err error) {
	if len(bootFiles) == 0 {
		// useful in testing, when mocking is insufficient
		return nil, bootloader.BootFile{}, fmt.Errorf("internal error: cannot build boot assets without boot files")
	}
	assets = make([]bootAsset, len(bootFiles)-1)

	// the last element is the kernel which is not a boot asset
	for i, bf := range bootFiles[:len(bootFiles)-1] {
		name := filepath.Base(bf.Path)
		var hashes []string
		var ok bool
		if bf.Role == bootloader.RoleRecovery {
			hashes, ok = modeenv.CurrentTrustedRecoveryBootAssets[name]
		} else {
			hashes, ok = modeenv.CurrentTrustedBootAssets[name]
		}
		if !ok {
			return nil, kernel, fmt.Errorf("cannot find expected boot asset %s in modeenv", name)
		}
		assets[i] = bootAsset{
			Role:   bf.Role,
			Name:   name,
			Hashes: hashes,
		}
	}

	return assets, bootFiles[len(bootFiles)-1], nil
}

func sealKeyModelParams(pbc predictableBootChains, roleToBlName map[bootloader.Role]string) ([]*secboot.SealKeyModelParams, error) {
	// seal parameters keyed by unique model ID
	modelToParams := map[string]*secboot.SealKeyModelParams{}
	modelParams := make([]*secboot.SealKeyModelParams, 0, len(pbc))

	for _, bc := range pbc {
		modelForSealing := bc.modelForSealing()
		modelID := modelUniqueID(modelForSealing)
		loadChains, err := bootAssetsToLoadChains(bc.AssetChain, bc.kernelBootFile, roleToBlName)
		if err != nil {
			return nil, fmt.Errorf("cannot build load chains with current boot assets: %s", err)
		}

		// group parameters by model, reuse an existing SealKeyModelParams
		// if the model is the same.
		if params, ok := modelToParams[modelID]; ok {
			params.KernelCmdlines = strutil.SortedListsUniqueMerge(params.KernelCmdlines, bc.KernelCmdlines)
			params.EFILoadChains = append(params.EFILoadChains, loadChains...)
		} else {
			param := &secboot.SealKeyModelParams{
				Model:          modelForSealing,
				KernelCmdlines: bc.KernelCmdlines,
				EFILoadChains:  loadChains,
			}
			modelParams = append(modelParams, param)
			modelToParams[modelID] = param
		}
	}

	return modelParams, nil
}

// isResealNeeded returns true when the predictable boot chains provided as
// input do not match the cached boot chains on disk under rootdir.
// It also returns the next value for the reseal count that is saved
// together with the boot chains.
// A hint expectReseal can be provided, it is used when the matching
// is ambigous because the boot chains contain unrevisioned kernels.
func isResealNeeded(pbc predictableBootChains, bootChainsFile string, expectReseal bool) (ok bool, nextCount int, err error) {
	previousPbc, c, err := readBootChains(bootChainsFile)
	if err != nil {
		return false, 0, err
	}

	switch predictableBootChainsEqualForReseal(pbc, previousPbc) {
	case bootChainEquivalent:
		return false, c + 1, nil
	case bootChainUnrevisioned:
		return expectReseal, c + 1, nil
	case bootChainDifferent:
	}
	return true, c + 1, nil
}<|MERGE_RESOLUTION|>--- conflicted
+++ resolved
@@ -410,7 +410,6 @@
 	if err != nil {
 		return err
 	}
-	// TODO go over mode & try model
 	runModeBootChains, err := runModeBootChains(rbl, bl, modeenv, cmdlines)
 	if err != nil {
 		return fmt.Errorf("cannot compose run mode boot chains: %v", err)
@@ -528,12 +527,8 @@
 // scenario
 func recoveryBootChainsForSystems(systems []string, trbl bootloader.TrustedAssetsBootloader, modeenv *Modeenv, includeTryModel bool) (chains []bootChain, err error) {
 
-<<<<<<< HEAD
-	chainsForModel := func(model secboot.ModelForSealing, allowedModels []string) error {
-=======
 	chainsForModel := func(model secboot.ModelForSealing) error {
 		modelID := modelUniqueID(model)
->>>>>>> ef7257b0
 		for _, system := range systems {
 			// get kernel and gadget information from seed
 			perf := timings.New(nil)
@@ -545,16 +540,12 @@
 				return fmt.Errorf("cannot obtain recovery system snaps")
 			}
 			seedModelID := modelUniqueID(seedSystemModel)
-<<<<<<< HEAD
-			if !strutil.ListContains(allowedModels, seedModelID) {
-=======
 			// TODO: the generated unique ID contains the model's
 			// sign key ID, consider relaxing this to ignore the key
 			// ID when matching models, OTOH we would need to
 			// properly take into account key expiration and
 			// revocation
 			if seedModelID != modelID {
->>>>>>> ef7257b0
 				// could be an incompatible recovery system that
 				// is still currently tracked in modeenv
 				continue
@@ -601,30 +592,12 @@
 		return nil
 	}
 
-<<<<<<< HEAD
-	currentModel := modeenv.ModelForSealing()
-	var tryModel secboot.ModelForSealing
-	allowedModelIDs := []string{modelUniqueID(currentModel)}
-
-	if modeenv.TryModel != "" && includeTryModel {
-		tryModel = modeenv.TryModelForSealing()
-		allowedModelIDs = append(allowedModelIDs, modelUniqueID(tryModel))
-	}
-
-	if err := chainsForModel(modeenv.ModelForSealing(), allowedModelIDs); err != nil {
-		return nil, err
-	}
-
-	if tryModel != nil {
-		if err := chainsForModel(tryModel, allowedModelIDs); err != nil {
-=======
 	if err := chainsForModel(modeenv.ModelForSealing()); err != nil {
 		return nil, err
 	}
 
 	if modeenv.TryModel != "" && includeTryModel {
 		if err := chainsForModel(modeenv.TryModelForSealing()); err != nil {
->>>>>>> ef7257b0
 			return nil, err
 		}
 	}
