// -*- Mode: Go; indent-tabs-mode: t -*-

/*
 * Copyright (C) 2020 Canonical Ltd
 *
 * This program is free software: you can redistribute it and/or modify
 * it under the terms of the GNU General Public License version 3 as
 * published by the Free Software Foundation.
 *
 * This program is distributed in the hope that it will be useful,
 * but WITHOUT ANY WARRANTY; without even the implied warranty of
 * MERCHANTABILITY or FITNESS FOR A PARTICULAR PURPOSE.  See the
 * GNU General Public License for more details.
 *
 * You should have received a copy of the GNU General Public License
 * along with this program.  If not, see <http://www.gnu.org/licenses/>.
 *
 */

package boot

import (
	"crypto/ecdsa"
	"crypto/elliptic"
	"crypto/rand"
	"encoding/json"
	"fmt"
	"os"
	"path/filepath"

	"github.com/snapcore/snapd/asserts"
	"github.com/snapcore/snapd/bootloader"
	"github.com/snapcore/snapd/dirs"
	"github.com/snapcore/snapd/logger"
	"github.com/snapcore/snapd/osutil"
	"github.com/snapcore/snapd/secboot"
	"github.com/snapcore/snapd/seed"
	"github.com/snapcore/snapd/snap"
	"github.com/snapcore/snapd/strutil"
	"github.com/snapcore/snapd/timings"
)

var (
	secbootSealKeys   = secboot.SealKeys
	secbootResealKeys = secboot.ResealKeys

	seedReadSystemEssential = seed.ReadSystemEssential
)

func bootChainsFileUnder(rootdir string) string {
	return filepath.Join(dirs.SnapFDEDirUnder(rootdir), "boot-chains")
}

func recoveryBootChainsFileUnder(rootdir string) string {
	return filepath.Join(dirs.SnapFDEDirUnder(rootdir), "recovery-boot-chains")
}

// sealKeyToModeenv seals the supplied keys to the parameters specified
// in modeenv.
// It assumes to be invoked in install mode.
func sealKeyToModeenv(key, saveKey secboot.EncryptionKey, model *asserts.Model, modeenv *Modeenv) error {
	// build the recovery mode boot chain
	rbl, err := bootloader.Find(InitramfsUbuntuSeedDir, &bootloader.Options{
		Role: bootloader.RoleRecovery,
	})
	if err != nil {
		return fmt.Errorf("cannot find the recovery bootloader: %v", err)
	}
	tbl, ok := rbl.(bootloader.TrustedAssetsBootloader)
	if !ok {
		// TODO:UC20: later the exact kind of bootloaders we expect here might change
		return fmt.Errorf("internal error: cannot seal keys without a trusted assets bootloader")
	}

	recoveryBootChains, err := recoveryBootChainsForSystems([]string{modeenv.RecoverySystem}, tbl, model, modeenv)
	if err != nil {
		return fmt.Errorf("cannot compose recovery boot chains: %v", err)
	}

	// build the run mode boot chains
	bl, err := bootloader.Find(InitramfsUbuntuBootDir, &bootloader.Options{
		Role:        bootloader.RoleRunMode,
		NoSlashBoot: true,
	})
	if err != nil {
		return fmt.Errorf("cannot find the bootloader: %v", err)
	}
	cmdline, err := ComposeCandidateCommandLine(model)
	if err != nil {
		return fmt.Errorf("cannot compose the candidate command line: %v", err)
	}

	runModeBootChains, err := runModeBootChains(rbl, bl, model, modeenv, cmdline)
	if err != nil {
		return fmt.Errorf("cannot compose run mode boot chains: %v", err)
	}

	pbc := toPredictableBootChains(append(runModeBootChains, recoveryBootChains...))

	roleToBlName := map[bootloader.Role]string{
		bootloader.RoleRecovery: rbl.Name(),
		bootloader.RoleRunMode:  bl.Name(),
	}

	// make sure relevant locations exist
<<<<<<< HEAD
	for _, p := range []string{InitramfsEncryptionKeyDir, InstallHostFDEDataDir, InstallHostFDESaveDir} {
=======
	for _, p := range []string{
		InitramfsSeedEncryptionKeyDir,
		InitramfsBootEncryptionKeyDir,
		InstallHostFDEDataDir,
		InstallHostFDESaveDir,
	} {
>>>>>>> 6e6c13a1
		// XXX: should that be 0700 ?
		if err := os.MkdirAll(p, 0755); err != nil {
			return err
		}
	}
<<<<<<< HEAD
	sealKeyParams := &secboot.SealKeyParams{
		ModelParams:          modelParams,
		KeyFile:              filepath.Join(InitramfsEncryptionKeyDir, "ubuntu-data.sealed-key"),
		TPMPolicyAuthKeyFile: filepath.Join(InstallHostFDESaveDir, "tpm-policy-auth-key"),
		TPMLockoutAuthFile:   filepath.Join(InstallHostFDESaveDir, "tpm-lockout-auth"),
=======

	// the boot chains we seal the fallback object to
	rpbc := toPredictableBootChains(recoveryBootChains)

	// gets written to a file by sealRunObjectKeys()
	authKey, err := ecdsa.GenerateKey(elliptic.P256(), rand.Reader)
	if err != nil {
		return fmt.Errorf("cannot generate key for signing dynamic authorization policies: %v", err)
>>>>>>> 6e6c13a1
	}

	if err := sealRunObjectKeys(key, pbc, authKey, roleToBlName); err != nil {
		return err
	}

	if err := sealFallbackObjectKeys(key, saveKey, rpbc, authKey, roleToBlName); err != nil {
		return err
	}

	if err := stampSealedKeys(InstallHostWritableDir); err != nil {
		return err
	}

	installBootChainsPath := bootChainsFileUnder(InstallHostWritableDir)
	if err := writeBootChains(pbc, installBootChainsPath, 0); err != nil {
		return err
	}

	installRecoveryBootChainsPath := recoveryBootChainsFileUnder(InstallHostWritableDir)
	if err := writeBootChains(rpbc, installRecoveryBootChainsPath, 0); err != nil {
		return err
	}

	return nil
}

func sealRunObjectKeys(key secboot.EncryptionKey, pbc predictableBootChains, authKey *ecdsa.PrivateKey, roleToBlName map[bootloader.Role]string) error {
	modelParams, err := sealKeyModelParams(pbc, roleToBlName)
	if err != nil {
		return fmt.Errorf("cannot prepare for key sealing: %v", err)
	}

	sealKeyParams := &secboot.SealKeysParams{
		ModelParams:            modelParams,
		TPMPolicyAuthKey:       authKey,
		TPMPolicyAuthKeyFile:   filepath.Join(InstallHostFDESaveDir, "tpm-policy-auth-key"),
		TPMLockoutAuthFile:     filepath.Join(InstallHostFDESaveDir, "tpm-lockout-auth"),
		TPMProvision:           true,
		PCRPolicyCounterHandle: secboot.RunObjectPCRPolicyCounterHandle,
	}
	// The run object contains only the ubuntu-data key; the ubuntu-save key
	// is then stored inside the encrypted data partition, so that the normal run
	// path only unseals one object because unsealing is expensive.
	// Furthermore, the run object key is stored on ubuntu-boot so that we do not
	// need to continually write/read keys from ubuntu-seed.
	keys := []secboot.SealKeyRequest{
		{
			Key:     key,
			KeyFile: filepath.Join(InitramfsBootEncryptionKeyDir, "ubuntu-data.sealed-key"),
		},
	}
	if err := secbootSealKeys(keys, sealKeyParams); err != nil {
		return fmt.Errorf("cannot seal the encryption keys: %v", err)
	}

	return nil
}

func sealFallbackObjectKeys(key, saveKey secboot.EncryptionKey, pbc predictableBootChains, authKey *ecdsa.PrivateKey, roleToBlName map[bootloader.Role]string) error {
	// also seal the keys to the recovery bootchains as a fallback
	modelParams, err := sealKeyModelParams(pbc, roleToBlName)
	if err != nil {
		return fmt.Errorf("cannot prepare for fallback key sealing: %v", err)
	}
	sealKeyParams := &secboot.SealKeysParams{
		ModelParams:            modelParams,
		TPMPolicyAuthKey:       authKey,
		PCRPolicyCounterHandle: secboot.FallbackObjectPCRPolicyCounterHandle,
	}
	// The fallback object contains the ubuntu-data and ubuntu-save keys. The
	// key files are stored on ubuntu-seed, separate from ubuntu-data so they
	// can be used if ubuntu-data and ubuntu-boot are corrupted or unavailable.
	keys := []secboot.SealKeyRequest{
		{
			Key:     key,
			KeyFile: filepath.Join(InitramfsSeedEncryptionKeyDir, "ubuntu-data.recovery.sealed-key"),
		},
		{
			Key:     saveKey,
			KeyFile: filepath.Join(InitramfsSeedEncryptionKeyDir, "ubuntu-save.recovery.sealed-key"),
		},
	}
	if err := secbootSealKeys(keys, sealKeyParams); err != nil {
		return fmt.Errorf("cannot seal the fallback encryption keys: %v", err)
	}

	return nil
}

func stampSealedKeys(rootdir string) error {
	stamp := filepath.Join(dirs.SnapFDEDirUnder(rootdir), "sealed-keys")
	if err := os.MkdirAll(filepath.Dir(stamp), 0755); err != nil {
		return fmt.Errorf("cannot create device fde state directory: %v", err)
	}

	if err := osutil.AtomicWriteFile(stamp, nil, 0644, 0); err != nil {
		return fmt.Errorf("cannot create fde sealed keys stamp file: %v", err)
	}
	return nil
}

// hasSealedKeys return whether any keys were sealed at all
func hasSealedKeys(rootdir string) bool {
	// TODO:UC20: consider more than the marker for cases where we reseal
	// outside of run mode
	stamp := filepath.Join(dirs.SnapFDEDirUnder(rootdir), "sealed-keys")
	return osutil.FileExists(stamp)
}

// resealKeyToModeenv reseals the existing encryption key to the
// parameters specified in modeenv.
func resealKeyToModeenv(rootdir string, model *asserts.Model, modeenv *Modeenv, expectReseal bool) error {
	if !hasSealedKeys(rootdir) {
		// nothing to do
		return nil
	}

	// build the recovery mode boot chain
	rbl, err := bootloader.Find(InitramfsUbuntuSeedDir, &bootloader.Options{
		Role: bootloader.RoleRecovery,
	})
	if err != nil {
		return fmt.Errorf("cannot find the recovery bootloader: %v", err)
	}
	tbl, ok := rbl.(bootloader.TrustedAssetsBootloader)
	if !ok {
		// TODO:UC20: later the exact kind of bootloaders we expect here might change
		return fmt.Errorf("internal error: sealed keys but not a trusted assets bootloader")
	}
	recoveryBootChains, err := recoveryBootChainsForSystems(modeenv.CurrentRecoverySystems, tbl, model, modeenv)
	if err != nil {
		return fmt.Errorf("cannot compose recovery boot chains: %v", err)
	}

	// build the run mode boot chains
	bl, err := bootloader.Find(InitramfsUbuntuBootDir, &bootloader.Options{
		Role:        bootloader.RoleRunMode,
		NoSlashBoot: true,
	})
	if err != nil {
		return fmt.Errorf("cannot find the bootloader: %v", err)
	}
	cmdline, err := ComposeCommandLine(model)
	if err != nil {
		return fmt.Errorf("cannot compose the run mode command line: %v", err)
	}

	runModeBootChains, err := runModeBootChains(rbl, bl, model, modeenv, cmdline)
	if err != nil {
		return fmt.Errorf("cannot compose run mode boot chains: %v", err)
	}

	// reseal the run object
	pbc := toPredictableBootChains(append(runModeBootChains, recoveryBootChains...))

	needed, nextCount, err := isResealNeeded(pbc, bootChainsFileUnder(rootdir), expectReseal)
	if err != nil {
		return err
	}
	if !needed {
		logger.Debugf("reseal not necessary")
		return nil
	}
	pbcJSON, _ := json.Marshal(pbc)
	logger.Debugf("resealing (%d) to boot chains: %s", nextCount, pbcJSON)

	roleToBlName := map[bootloader.Role]string{
		bootloader.RoleRecovery: rbl.Name(),
		bootloader.RoleRunMode:  bl.Name(),
	}

	saveFDEDir := dirs.SnapFDEDirUnderSave(dirs.SnapSaveDirUnder(rootdir))
	authKeyFile := filepath.Join(saveFDEDir, "tpm-policy-auth-key")
	if err := resealRunObjectKeys(pbc, authKeyFile, roleToBlName); err != nil {
		return err
	}
	logger.Debugf("resealing (%d) succeeded", nextCount)

	bootChainsPath := bootChainsFileUnder(rootdir)
	if err := writeBootChains(pbc, bootChainsPath, nextCount); err != nil {
		return err
	}

	// reseal the fallback object
	rpbc := toPredictableBootChains(recoveryBootChains)

	var nextFallbackCount int
	needed, nextFallbackCount, err = isResealNeeded(rpbc, recoveryBootChainsFileUnder(rootdir), expectReseal)
	if err != nil {
		return err
	}
	if !needed {
		logger.Debugf("fallback reseal not necessary")
		return nil
	}

	rpbcJSON, _ := json.Marshal(rpbc)
	logger.Debugf("resealing (%d) to recovery boot chains: %s", nextCount, rpbcJSON)

	if err := resealFallbackObjectKeys(rpbc, authKeyFile, roleToBlName); err != nil {
		return err
	}
	logger.Debugf("fallback resealing (%d) succeeded", nextFallbackCount)

	recoveryBootChainsPath := recoveryBootChainsFileUnder(rootdir)
	return writeBootChains(rpbc, recoveryBootChainsPath, nextFallbackCount)
}

func resealRunObjectKeys(pbc predictableBootChains, authKeyFile string, roleToBlName map[bootloader.Role]string) error {
	// get model parameters from bootchains
	modelParams, err := sealKeyModelParams(pbc, roleToBlName)
	if err != nil {
		return fmt.Errorf("cannot prepare for key resealing: %v", err)
	}

	// list all the key files to reseal
	keyFiles := []string{
		filepath.Join(InitramfsBootEncryptionKeyDir, "ubuntu-data.sealed-key"),
	}

	resealKeyParams := &secboot.ResealKeysParams{
		ModelParams:          modelParams,
<<<<<<< HEAD
		KeyFile:              filepath.Join(InitramfsEncryptionKeyDir, "ubuntu-data.sealed-key"),
		TPMPolicyAuthKeyFile: filepath.Join(dirs.SnapSaveFDEDirUnder(rootdir), "tpm-policy-auth-key"),
=======
		KeyFiles:             keyFiles,
		TPMPolicyAuthKeyFile: authKeyFile,
>>>>>>> 6e6c13a1
	}
	if err := secbootResealKeys(resealKeyParams); err != nil {
		return fmt.Errorf("cannot reseal the encryption key: %v", err)
	}

	return nil
}

func resealFallbackObjectKeys(pbc predictableBootChains, authKeyFile string, roleToBlName map[bootloader.Role]string) error {
	// get model parameters from bootchains
	modelParams, err := sealKeyModelParams(pbc, roleToBlName)
	if err != nil {
		return fmt.Errorf("cannot prepare for fallback key resealing: %v", err)
	}

	// list all the key files to reseal
	keyFiles := []string{
		filepath.Join(InitramfsSeedEncryptionKeyDir, "ubuntu-data.recovery.sealed-key"),
		filepath.Join(InitramfsSeedEncryptionKeyDir, "ubuntu-save.recovery.sealed-key"),
	}

	resealKeyParams := &secboot.ResealKeysParams{
		ModelParams:          modelParams,
		KeyFiles:             keyFiles,
		TPMPolicyAuthKeyFile: authKeyFile,
	}
	if err := secbootResealKeys(resealKeyParams); err != nil {
		return fmt.Errorf("cannot reseal the fallback encryption keys: %v", err)
	}

	return nil
}

func recoveryBootChainsForSystems(systems []string, trbl bootloader.TrustedAssetsBootloader, model *asserts.Model, modeenv *Modeenv) (chains []bootChain, err error) {
	for _, system := range systems {
		// get the command line
		cmdline, err := ComposeRecoveryCommandLine(model, system)
		if err != nil {
			return nil, fmt.Errorf("cannot obtain recovery kernel command line: %v", err)
		}

		// get kernel information from seed
		perf := timings.New(nil)
		_, snaps, err := seedReadSystemEssential(dirs.SnapSeedDir, system, []snap.Type{snap.TypeKernel}, perf)
		if err != nil {
			return nil, err
		}
		if len(snaps) != 1 {
			return nil, fmt.Errorf("cannot obtain recovery kernel snap")
		}
		seedKernel := snaps[0]

		var kernelRev string
		if seedKernel.SideInfo.Revision.Store() {
			kernelRev = seedKernel.SideInfo.Revision.String()
		}

		recoveryBootChain, err := trbl.RecoveryBootChain(seedKernel.Path)
		if err != nil {
			return nil, err
		}

		// get asset chains
		assetChain, kbf, err := buildBootAssets(recoveryBootChain, modeenv)
		if err != nil {
			return nil, err
		}

		chains = append(chains, bootChain{
			BrandID:        model.BrandID(),
			Model:          model.Model(),
			Grade:          model.Grade(),
			ModelSignKeyID: model.SignKeyID(),
			AssetChain:     assetChain,
			Kernel:         seedKernel.SnapName(),
			KernelRevision: kernelRev,
			KernelCmdlines: []string{cmdline},
			model:          model,
			kernelBootFile: kbf,
		})
	}
	return chains, nil
}

func runModeBootChains(rbl, bl bootloader.Bootloader, model *asserts.Model, modeenv *Modeenv, cmdline string) ([]bootChain, error) {
	tbl, ok := rbl.(bootloader.TrustedAssetsBootloader)
	if !ok {
		return nil, fmt.Errorf("recovery bootloader doesn't support trusted assets")
	}

	chains := make([]bootChain, 0, len(modeenv.CurrentKernels))
	for _, k := range modeenv.CurrentKernels {
		info, err := snap.ParsePlaceInfoFromSnapFileName(k)
		if err != nil {
			return nil, err
		}
		runModeBootChain, err := tbl.BootChain(bl, info.MountFile())
		if err != nil {
			return nil, err
		}

		// get asset chains
		assetChain, kbf, err := buildBootAssets(runModeBootChain, modeenv)
		if err != nil {
			return nil, err
		}
		var kernelRev string
		if info.SnapRevision().Store() {
			kernelRev = info.SnapRevision().String()
		}
		chains = append(chains, bootChain{
			BrandID:        model.BrandID(),
			Model:          model.Model(),
			Grade:          model.Grade(),
			ModelSignKeyID: model.SignKeyID(),
			AssetChain:     assetChain,
			Kernel:         info.SnapName(),
			KernelRevision: kernelRev,
			KernelCmdlines: []string{cmdline},
			model:          model,
			kernelBootFile: kbf,
		})
	}
	return chains, nil
}

// buildBootAssets takes the BootFiles of a bootloader boot chain and
// produces corresponding bootAssets with the matching current asset
// hashes from modeenv plus it returns separately the last BootFile
// which is for the kernel.
func buildBootAssets(bootFiles []bootloader.BootFile, modeenv *Modeenv) (assets []bootAsset, kernel bootloader.BootFile, err error) {
	assets = make([]bootAsset, len(bootFiles)-1)

	// the last element is the kernel which is not a boot asset
	for i, bf := range bootFiles[:len(bootFiles)-1] {
		name := filepath.Base(bf.Path)
		var hashes []string
		var ok bool
		if bf.Role == bootloader.RoleRecovery {
			hashes, ok = modeenv.CurrentTrustedRecoveryBootAssets[name]
		} else {
			hashes, ok = modeenv.CurrentTrustedBootAssets[name]
		}
		if !ok {
			return nil, kernel, fmt.Errorf("cannot find expected boot asset %s in modeenv", name)
		}
		assets[i] = bootAsset{
			Role:   bf.Role,
			Name:   name,
			Hashes: hashes,
		}
	}

	return assets, bootFiles[len(bootFiles)-1], nil
}

func sealKeyModelParams(pbc predictableBootChains, roleToBlName map[bootloader.Role]string) ([]*secboot.SealKeyModelParams, error) {
	modelToParams := map[*asserts.Model]*secboot.SealKeyModelParams{}
	modelParams := make([]*secboot.SealKeyModelParams, 0, len(pbc))

	for _, bc := range pbc {
		loadChains, err := bootAssetsToLoadChains(bc.AssetChain, bc.kernelBootFile, roleToBlName)
		if err != nil {
			return nil, fmt.Errorf("cannot build load chains with current boot assets: %s", err)
		}

		// group parameters by model, reuse an existing SealKeyModelParams
		// if the model is the same.
		if params, ok := modelToParams[bc.model]; ok {
			params.KernelCmdlines = strutil.SortedListsUniqueMerge(params.KernelCmdlines, bc.KernelCmdlines)
			params.EFILoadChains = append(params.EFILoadChains, loadChains...)
		} else {
			param := &secboot.SealKeyModelParams{
				Model:          bc.model,
				KernelCmdlines: bc.KernelCmdlines,
				EFILoadChains:  loadChains,
			}
			modelParams = append(modelParams, param)
			modelToParams[bc.model] = param
		}
	}

	return modelParams, nil
}

// isResealNeeded returns true when the predictable boot chains provided as
// input do not match the cached boot chains on disk under rootdir.
// It also returns the next value for the reasel count that is saved
// together with the boot chains.
// A hint expectReseal can be provided, it is used when the matching
// is ambigous because the boot chains contain unrevisioned kernels.
func isResealNeeded(pbc predictableBootChains, bootChainsFile string, expectReseal bool) (ok bool, nextCount int, err error) {
	previousPbc, c, err := readBootChains(bootChainsFile)
	if err != nil {
		return false, 0, err
	}

	switch predictableBootChainsEqualForReseal(pbc, previousPbc) {
	case bootChainEquivalent:
		return false, c + 1, nil
	case bootChainUnrevisioned:
		return expectReseal, c + 1, nil
	case bootChainDifferent:
	}
	return true, c + 1, nil
}<|MERGE_RESOLUTION|>--- conflicted
+++ resolved
@@ -103,28 +103,17 @@
 	}
 
 	// make sure relevant locations exist
-<<<<<<< HEAD
-	for _, p := range []string{InitramfsEncryptionKeyDir, InstallHostFDEDataDir, InstallHostFDESaveDir} {
-=======
 	for _, p := range []string{
 		InitramfsSeedEncryptionKeyDir,
 		InitramfsBootEncryptionKeyDir,
 		InstallHostFDEDataDir,
 		InstallHostFDESaveDir,
 	} {
->>>>>>> 6e6c13a1
 		// XXX: should that be 0700 ?
 		if err := os.MkdirAll(p, 0755); err != nil {
 			return err
 		}
 	}
-<<<<<<< HEAD
-	sealKeyParams := &secboot.SealKeyParams{
-		ModelParams:          modelParams,
-		KeyFile:              filepath.Join(InitramfsEncryptionKeyDir, "ubuntu-data.sealed-key"),
-		TPMPolicyAuthKeyFile: filepath.Join(InstallHostFDESaveDir, "tpm-policy-auth-key"),
-		TPMLockoutAuthFile:   filepath.Join(InstallHostFDESaveDir, "tpm-lockout-auth"),
-=======
 
 	// the boot chains we seal the fallback object to
 	rpbc := toPredictableBootChains(recoveryBootChains)
@@ -133,7 +122,6 @@
 	authKey, err := ecdsa.GenerateKey(elliptic.P256(), rand.Reader)
 	if err != nil {
 		return fmt.Errorf("cannot generate key for signing dynamic authorization policies: %v", err)
->>>>>>> 6e6c13a1
 	}
 
 	if err := sealRunObjectKeys(key, pbc, authKey, roleToBlName); err != nil {
@@ -357,13 +345,8 @@
 
 	resealKeyParams := &secboot.ResealKeysParams{
 		ModelParams:          modelParams,
-<<<<<<< HEAD
-		KeyFile:              filepath.Join(InitramfsEncryptionKeyDir, "ubuntu-data.sealed-key"),
-		TPMPolicyAuthKeyFile: filepath.Join(dirs.SnapSaveFDEDirUnder(rootdir), "tpm-policy-auth-key"),
-=======
 		KeyFiles:             keyFiles,
 		TPMPolicyAuthKeyFile: authKeyFile,
->>>>>>> 6e6c13a1
 	}
 	if err := secbootResealKeys(resealKeyParams); err != nil {
 		return fmt.Errorf("cannot reseal the encryption key: %v", err)
