// -*- Mode: Go; indent-tabs-mode: t -*-

/*
 * Copyright (C) 2019-2020 Canonical Ltd
 *
 * This program is free software: you can redistribute it and/or modify
 * it under the terms of the GNU General Public License version 3 as
 * published by the Free Software Foundation.
 *
 * This program is distributed in the hope that it will be useful,
 * but WITHOUT ANY WARRANTY; without even the implied warranty of
 * MERCHANTABILITY or FITNESS FOR A PARTICULAR PURPOSE.  See the
 * GNU General Public License for more details.
 *
 * You should have received a copy of the GNU General Public License
 * along with this program.  If not, see <http://www.gnu.org/licenses/>.
 *
 */

package boot

import (
	"errors"
	"fmt"

	"github.com/snapcore/snapd/asserts"
	"github.com/snapcore/snapd/bootloader"
	"github.com/snapcore/snapd/snap"
)

const (
	// DefaultStatus is the value of a status boot variable when nothing is
	// being tried
	DefaultStatus = ""
	// TryStatus is the value of a status boot variable when something is about
	// to be tried
	TryStatus = "try"
	// TryingStatus is the value of a status boot variable after we have
	// attempted a boot with a try snap - this status is only set in the early
	// boot sequence (bootloader, initramfs, etc.)
	TryingStatus = "trying"
)

// A BootParticipant handles the boot process details for a snap involved in it.
type BootParticipant interface {
	// SetNextBoot will schedule the snap to be used in the next boot. For
	// base snaps it is up to the caller to select the right bootable base
	// (from the model assertion). It is a noop for not relevant snaps.
	// Otherwise it returns whether a reboot is required.
	SetNextBoot() (rebootRequired bool, err error)

	// Is this a trivial implementation of the interface?
	IsTrivial() bool
}

// A BootKernel handles the bootloader setup of a kernel.
type BootKernel interface {
	// RemoveKernelAssets removes the unpacked kernel/initrd for the given
	// kernel snap.
	RemoveKernelAssets() error
	// ExtractKernelAssets extracts kernel/initrd/dtb data from the given
	// kernel snap, if required, to a versioned bootloader directory so
	// that the bootloader can use it.
	ExtractKernelAssets(snap.Container) error
	// Is this a trivial implementation of the interface?
	IsTrivial() bool
}

type trivial struct{}

func (trivial) SetNextBoot() (bool, error)               { return false, nil }
func (trivial) IsTrivial() bool                          { return true }
func (trivial) RemoveKernelAssets() error                { return nil }
func (trivial) ExtractKernelAssets(snap.Container) error { return nil }

// ensure trivial is a BootParticipant
var _ BootParticipant = trivial{}

// ensure trivial is a Kernel
var _ BootKernel = trivial{}

// Device carries information about the device model and mode that is
// relevant to boot. Note snapstate.DeviceContext implements this, and that's
// the expected use case.
type Device interface {
	RunMode() bool
	Classic() bool

	Kernel() string
	Base() string

	HasModeenv() bool

	Model() *asserts.Model
}

// Participant figures out what the BootParticipant is for the given
// arguments, and returns it. If the snap does _not_ participate in
// the boot process, the returned object will be a NOP, so it's safe
// to call anything on it always.
//
// Currently, on classic, nothing is a boot participant (returned will
// always be NOP).
func Participant(s snap.PlaceInfo, t snap.Type, dev Device) BootParticipant {
	if applicable(s, t, dev) {
		bs, err := bootStateFor(t, dev)
		if err != nil {
			// all internal errors at this point
			panic(err)
		}
		return &coreBootParticipant{s: s, bs: bs}
	}
	return trivial{}
}

// bootloaderOptionsForDeviceKernel returns a set of bootloader options that
// enable correct kernel extraction and removal for given device
func bootloaderOptionsForDeviceKernel(dev Device) *bootloader.Options {
	if !dev.HasModeenv() {
		return nil
	}
	// find the run-mode bootloader with its kernel support for UC20
	return &bootloader.Options{
		Role: bootloader.RoleRunMode,
	}
}

// Kernel checks that the given arguments refer to a kernel snap
// that participates in the boot process, and returns the associated
// BootKernel, or a trivial implementation otherwise.
func Kernel(s snap.PlaceInfo, t snap.Type, dev Device) BootKernel {
	if t == snap.TypeKernel && applicable(s, t, dev) {
		return &coreKernel{s: s, bopts: bootloaderOptionsForDeviceKernel(dev)}
	}
	return trivial{}
}

func applicable(s snap.PlaceInfo, t snap.Type, dev Device) bool {
	if dev.Classic() {
		return false
	}
	// In ephemeral modes we never need to care about updating the boot
	// config. This will be done via boot.MakeBootable().
	if !dev.RunMode() {
		return false
	}

	if t != snap.TypeOS && t != snap.TypeKernel && t != snap.TypeBase {
		// note we don't currently have anything useful to do with gadgets
		return false
	}

	switch t {
	case snap.TypeKernel:
		if s.InstanceName() != dev.Kernel() {
			// a remodel might leave you in this state
			return false
		}
	case snap.TypeBase, snap.TypeOS:
		base := dev.Base()
		if base == "" {
			base = "core"
		}
		if s.InstanceName() != base {
			return false
		}
	}

	return true
}

// bootState exposes the boot state for a type of boot snap during
// normal running state, i.e. after the pivot_root and after the initramfs.
type bootState interface {
	// revisions retrieves the revisions of the current snap and
	// the try snap (only the latter might not be set), and
	// the status of the trying snap.
	// Note that the error could be only specific to the try snap, in which case
	// curSnap may still be non-nil and valid. Callers concerned with robustness
	// should always inspect a non-nil error with isTrySnapError, and use
	// curSnap instead if the error is only for the trySnap or tryingStatus.
	revisions() (curSnap, trySnap snap.PlaceInfo, tryingStatus string, err error)

	// setNext lazily implements setting the next boot target for
	// the type's boot snap. actually committing the update
	// is done via the returned bootStateUpdate's commit method.
	setNext(s snap.PlaceInfo) (rebootRequired bool, u bootStateUpdate, err error)

	// markSuccessful lazily implements marking the boot
	// successful for the type's boot snap. The actual committing
	// of the update is done via bootStateUpdate's commit, that
	// way different markSuccessful can be folded together.
	markSuccessful(bootStateUpdate) (bootStateUpdate, error)
}

// successfulBootState exposes the state of resources requiring bookkeeping on a
// successful boot.
type successfulBootState interface {
	// markSuccessful lazily implements marking the boot
	// successful for the given type of resource.
	markSuccessful(bootStateUpdate) (bootStateUpdate, error)
}

// bootStateFor finds the right bootState implementation of the given
// snap type and Device, if applicable.
func bootStateFor(typ snap.Type, dev Device) (s bootState, err error) {
	if !dev.RunMode() {
		return nil, fmt.Errorf("internal error: no boot state handling for ephemeral modes")
	}
	newBootState := newBootState16
	if dev.HasModeenv() {
		newBootState = newBootState20
	}
	switch typ {
	case snap.TypeOS, snap.TypeBase:
		return newBootState(snap.TypeBase, dev), nil
	case snap.TypeKernel:
		return newBootState(snap.TypeKernel, dev), nil
	default:
		return nil, fmt.Errorf("internal error: no boot state handling for snap type %q", typ)
	}
}

// InUseFunc is a function to check if the snap is in use or not.
type InUseFunc func(name string, rev snap.Revision) bool

func fixedInUse(inUse bool) InUseFunc {
	return func(string, snap.Revision) bool {
		return inUse
	}
}

// InUse returns a checker for whether a given name/revision is used in the
// boot environment for snaps of the relevant snap type.
func InUse(typ snap.Type, dev Device) (InUseFunc, error) {
	if dev.Classic() {
		// no boot state on classic
		return fixedInUse(false), nil
	}
	if !dev.RunMode() {
		// ephemeral mode, block manipulations for now
		return fixedInUse(true), nil
	}
	switch typ {
	case snap.TypeKernel, snap.TypeBase, snap.TypeOS:
		break
	default:
		return fixedInUse(false), nil
	}
	cands := make([]snap.PlaceInfo, 0, 2)
	s, err := bootStateFor(typ, dev)
	if err != nil {
		return nil, err
	}
	cand, tryCand, _, err := s.revisions()
	if err != nil {
		return nil, err
	}
	cands = append(cands, cand)
	if tryCand != nil {
		cands = append(cands, tryCand)
	}

	return func(name string, rev snap.Revision) bool {
		for _, cand := range cands {
			if cand.SnapName() == name && cand.SnapRevision() == rev {
				return true
			}
		}
		return false
	}, nil
}

var (
	// ErrBootNameAndRevisionNotReady is returned when the boot revision is not
	// established yet.
	ErrBootNameAndRevisionNotReady = errors.New("boot revision not yet established")
)

// GetCurrentBoot returns the currently set name and revision for boot for the given
// type of snap, which can be snap.TypeBase (or snap.TypeOS), or snap.TypeKernel.
// Returns ErrBootNameAndRevisionNotReady if the values are temporarily not established.
func GetCurrentBoot(t snap.Type, dev Device) (snap.PlaceInfo, error) {
	s, err := bootStateFor(t, dev)
	if err != nil {
		return nil, err
	}

	snap, _, status, err := s.revisions()
	if err != nil {
		return nil, err
	}

	if status == TryingStatus {
		return nil, ErrBootNameAndRevisionNotReady
	}

	return snap, nil
}

// bootStateUpdate carries the state for an on-going boot state update.
// At the end it can be used to commit it.
type bootStateUpdate interface {
	commit() error
}

// MarkBootSuccessful marks the current boot as successful. This means
// that snappy will consider this combination of kernel/os a valid
// target for rollback.
//
// The states that a boot goes through for UC16/18 are the following:
// - By default snap_mode is "" in which case the bootloader loads
//   two squashfs'es denoted by variables snap_core and snap_kernel.
// - On a refresh of core/kernel snapd will set snap_mode=try and
//   will also set snap_try_{core,kernel} to the core/kernel that
//   will be tried next.
// - On reboot the bootloader will inspect the snap_mode and if the
//   mode is set to "try" it will set "snap_mode=trying" and then
//   try to boot the snap_try_{core,kernel}".
// - On a successful boot snapd resets snap_mode to "" and copies
//   snap_try_{core,kernel} to snap_{core,kernel}. The snap_try_*
//   values are cleared afterwards.
// - On a failing boot the bootloader will see snap_mode=trying which
//   means snapd did not start successfully. In this case the bootloader
//   will set snap_mode="" and the system will boot with the known good
//   values from snap_{core,kernel}
func MarkBootSuccessful(dev Device) error {
	const errPrefix = "cannot mark boot successful: %s"

	var u bootStateUpdate
	for _, t := range []snap.Type{snap.TypeBase, snap.TypeKernel} {
		s, err := bootStateFor(t, dev)
		if err != nil {
			return err
		}
		u, err = s.markSuccessful(u)
		if err != nil {
			return fmt.Errorf(errPrefix, err)
		}
	}

	if dev.HasModeenv() {
		for _, bs := range []successfulBootState{
			trustedAssetsBootState(dev),
			trustedCommandLineBootState(dev),
			recoverySystemsBootState(dev),
		} {
			var err error
			u, err = bs.markSuccessful(u)
			if err != nil {
				return fmt.Errorf(errPrefix, err)
			}
		}
	}

	if u != nil {
		if err := u.commit(); err != nil {
			return fmt.Errorf(errPrefix, err)
		}
	}
	return nil
}

var ErrUnsupportedSystemMode = errors.New("system mode is unsupported")

// SetRecoveryBootSystemAndMode configures the recovery bootloader to boot into
// the given recovery system in a particular mode. Returns
// ErrUnsupportedSystemMode when booting into a recovery system is not supported
// by the device.
func SetRecoveryBootSystemAndMode(dev Device, systemLabel, mode string) error {
	if !dev.HasModeenv() {
		// only UC20 devices are supported
		return ErrUnsupportedSystemMode
	}
	if systemLabel == "" {
		return fmt.Errorf("internal error: system label is unset")
	}
	if mode == "" {
		return fmt.Errorf("internal error: system mode is unset")
	}

	opts := &bootloader.Options{
		// setup the recovery bootloader
		Role: bootloader.RoleRecovery,
	}
	// TODO:UC20: should the recovery partition stay around as RW during run
	// mode all the time?
	bl, err := bootloader.Find(InitramfsUbuntuSeedDir, opts)
	if err != nil {
		return err
	}

	m := map[string]string{
		"snapd_recovery_system": systemLabel,
		"snapd_recovery_mode":   mode,
	}
	return bl.SetBootVars(m)
}

// UpdateManagedBootConfigs updates managed boot config assets if those are
// present for the ubuntu-boot bootloader. Returns true when an update was
// carried out.
func UpdateManagedBootConfigs(dev Device, gadgetSnapOrDir string) (updated bool, err error) {
	if !dev.HasModeenv() {
		// only UC20 devices use managed boot config
		return false, nil
	}
	if !dev.RunMode() {
		return false, fmt.Errorf("internal error: boot config can only be updated in run mode")
	}
	return updateManagedBootConfigForBootloader(dev, ModeRun, gadgetSnapOrDir)
}

func updateManagedBootConfigForBootloader(dev Device, mode, gadgetSnapOrDir string) (updated bool, err error) {
	if mode != ModeRun {
		return false, fmt.Errorf("internal error: updating boot config of recovery bootloader is not supported yet")
	}

	opts := &bootloader.Options{
		Role:        bootloader.RoleRunMode,
		NoSlashBoot: true,
	}
	tbl, err := getBootloaderManagingItsAssets(InitramfsUbuntuBootDir, opts)
	if err != nil {
		if err == errBootConfigNotManaged {
			// we're not managing this bootloader's boot config
			return false, nil
		}
		return false, err
	}
	// boot config update can lead to a change of kernel command line
	_, err = observeCommandLineUpdate(dev.Model(), commandLineUpdateReasonSnapd, gadgetSnapOrDir)
	if err != nil {
		return false, err
	}
	return tbl.UpdateBootConfig()
}

<<<<<<< HEAD
// CommandLineComponentUpdate handles the update of a component that contributes
// to the kernel command line of the run system. Returns true when a change in
// command line has been observed and a reboot is needed. The reboot, if needed,
// should be requested as the the earliest possible occasion.
func CommandLineComponentUpdate(dev Device, gadgetSnapOrDir string) (needsReboot bool, err error) {
=======
// UpdateCommandLineForGadgetComponent handles the update of a gadget that
// contributes to the kernel command line of the run system. Returns true when a
// change in command line has been observed and a reboot is needed. The reboot,
// if needed, should be requested as the the earliest possible occasion.
func UpdateCommandLineForGadgetComponent(dev Device, gadgetSnapOrDir string) (needsReboot bool, err error) {
>>>>>>> 4c8fd0ed
	if !dev.HasModeenv() {
		// only UC20 devices are supported
		return false, fmt.Errorf("internal error: command line component cannot be updated on non UC20 devices")
	}
	opts := &bootloader.Options{
		Role:        bootloader.RoleRunMode,
		NoSlashBoot: true,
	}
	tbl, err := getBootloaderManagingItsAssets(InitramfsUbuntuBootDir, opts)
	if err != nil {
		if err == errBootConfigNotManaged {
			// we're not managing this bootloader's boot config
			return false, nil
		}
		return false, err
	}
	// gadget update can lead to a change of kernel command line
	cmdlineChange, err := observeCommandLineUpdate(dev.Model(), commandLineUpdateReasonGadget, gadgetSnapOrDir)
	if err != nil {
		return false, err
	}
	if !cmdlineChange {
		return false, nil
	}
	// update the bootloader environment, maybe clearing the relevant
	// variables
	cmdlineVars, err := bootVarsForTrustedCommandLineFromGadget(gadgetSnapOrDir)
	if err != nil {
		return false, fmt.Errorf("cannot prepare bootloader variables for kernel command line: %v", err)
	}
	if err := tbl.SetBootVars(cmdlineVars); err != nil {
		return false, fmt.Errorf("cannot set run system kernel command line arguments: %v", err)
	}
	return cmdlineChange, nil
}<|MERGE_RESOLUTION|>--- conflicted
+++ resolved
@@ -436,19 +436,11 @@
 	return tbl.UpdateBootConfig()
 }
 
-<<<<<<< HEAD
-// CommandLineComponentUpdate handles the update of a component that contributes
-// to the kernel command line of the run system. Returns true when a change in
-// command line has been observed and a reboot is needed. The reboot, if needed,
-// should be requested as the the earliest possible occasion.
-func CommandLineComponentUpdate(dev Device, gadgetSnapOrDir string) (needsReboot bool, err error) {
-=======
 // UpdateCommandLineForGadgetComponent handles the update of a gadget that
 // contributes to the kernel command line of the run system. Returns true when a
 // change in command line has been observed and a reboot is needed. The reboot,
 // if needed, should be requested as the the earliest possible occasion.
 func UpdateCommandLineForGadgetComponent(dev Device, gadgetSnapOrDir string) (needsReboot bool, err error) {
->>>>>>> 4c8fd0ed
 	if !dev.HasModeenv() {
 		// only UC20 devices are supported
 		return false, fmt.Errorf("internal error: command line component cannot be updated on non UC20 devices")
