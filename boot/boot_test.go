// -*- Mode: Go; indent-tabs-mode: t -*-

/*
 * Copyright (C) 2014-2020 Canonical Ltd
 *
 * This program is free software: you can redistribute it and/or modify
 * it under the terms of the GNU General Public License version 3 as
 * published by the Free Software Foundation.
 *
 * This program is distributed in the hope that it will be useful,
 * but WITHOUT ANY WARRANTY; without even the implied warranty of
 * MERCHANTABILITY or FITNESS FOR A PARTICULAR PURPOSE.  See the
 * GNU General Public License for more details.
 *
 * You should have received a copy of the GNU General Public License
 * along with this program.  If not, see <http://www.gnu.org/licenses/>.
 *
 */

package boot_test

import (
	"errors"
	"fmt"
	"io/ioutil"
	"os"
	"path/filepath"
	"testing"

	. "gopkg.in/check.v1"

	"github.com/snapcore/snapd/asserts"
	"github.com/snapcore/snapd/boot"
	"github.com/snapcore/snapd/boot/boottest"
	"github.com/snapcore/snapd/bootloader"
	"github.com/snapcore/snapd/bootloader/bootloadertest"
	"github.com/snapcore/snapd/dirs"
	"github.com/snapcore/snapd/osutil"
	"github.com/snapcore/snapd/secboot"
	"github.com/snapcore/snapd/seed"
	"github.com/snapcore/snapd/snap"
	"github.com/snapcore/snapd/snap/snaptest"
	"github.com/snapcore/snapd/testutil"
	"github.com/snapcore/snapd/timings"
)

func TestBoot(t *testing.T) { TestingT(t) }

type baseBootenvSuite struct {
	testutil.BaseTest

	rootdir     string
	bootdir     string
	cmdlineFile string
}

func (s *baseBootenvSuite) SetUpTest(c *C) {
	s.BaseTest.SetUpTest(c)

	s.rootdir = c.MkDir()
	dirs.SetRootDir(s.rootdir)
	s.AddCleanup(func() { dirs.SetRootDir("") })
	restore := snap.MockSanitizePlugsSlots(func(snapInfo *snap.Info) {})
	s.AddCleanup(restore)

	s.bootdir = filepath.Join(s.rootdir, "boot")

	s.cmdlineFile = filepath.Join(c.MkDir(), "cmdline")
	restore = osutil.MockProcCmdline(s.cmdlineFile)
	s.AddCleanup(restore)
}

func (s *baseBootenvSuite) forceBootloader(bloader bootloader.Bootloader) {
	bootloader.Force(bloader)
	s.AddCleanup(func() { bootloader.Force(nil) })
}

func (s *baseBootenvSuite) stampSealedKeys(c *C, rootdir string) {
	stamp := filepath.Join(dirs.SnapFDEDirUnder(rootdir), "sealed-keys")
	c.Assert(os.MkdirAll(filepath.Dir(stamp), 0755), IsNil)
	err := ioutil.WriteFile(stamp, nil, 0644)
	c.Assert(err, IsNil)
}

func (s *baseBootenvSuite) mockCmdline(c *C, cmdline string) {
	c.Assert(ioutil.WriteFile(s.cmdlineFile, []byte(cmdline), 0644), IsNil)
}

// mockAssetsCache mocks the listed assets in the boot assets cache by creating
// an empty file for each.
func mockAssetsCache(c *C, rootdir, bootloaderName string, cachedAssets []string) {
	p := filepath.Join(dirs.SnapBootAssetsDirUnder(rootdir), bootloaderName)
	err := os.MkdirAll(p, 0755)
	c.Assert(err, IsNil)
	for _, cachedAsset := range cachedAssets {
		err = ioutil.WriteFile(filepath.Join(p, cachedAsset), nil, 0644)
		c.Assert(err, IsNil)
	}
}

type bootenvSuite struct {
	baseBootenvSuite

	bootloader *bootloadertest.MockBootloader
}

var _ = Suite(&bootenvSuite{})

func (s *bootenvSuite) SetUpTest(c *C) {
	s.baseBootenvSuite.SetUpTest(c)

	s.bootloader = bootloadertest.Mock("mock", c.MkDir())
	s.forceBootloader(s.bootloader)
}

type baseBootenv20Suite struct {
	baseBootenvSuite

	kern1  snap.PlaceInfo
	kern2  snap.PlaceInfo
	ukern1 snap.PlaceInfo
	ukern2 snap.PlaceInfo
	base1  snap.PlaceInfo
	base2  snap.PlaceInfo

	normalDefaultState      *bootenv20Setup
	normalTryingKernelState *bootenv20Setup
}

func (s *baseBootenv20Suite) SetUpTest(c *C) {
	s.baseBootenvSuite.SetUpTest(c)

	var err error
	s.kern1, err = snap.ParsePlaceInfoFromSnapFileName("pc-kernel_1.snap")
	c.Assert(err, IsNil)
	s.kern2, err = snap.ParsePlaceInfoFromSnapFileName("pc-kernel_2.snap")
	c.Assert(err, IsNil)

	s.ukern1, err = snap.ParsePlaceInfoFromSnapFileName("pc-kernel_x1.snap")
	c.Assert(err, IsNil)
	s.ukern2, err = snap.ParsePlaceInfoFromSnapFileName("pc-kernel_x2.snap")
	c.Assert(err, IsNil)

	s.base1, err = snap.ParsePlaceInfoFromSnapFileName("core20_1.snap")
	c.Assert(err, IsNil)
	s.base2, err = snap.ParsePlaceInfoFromSnapFileName("core20_2.snap")
	c.Assert(err, IsNil)

	// default boot state for robustness tests, etc.
	s.normalDefaultState = &bootenv20Setup{
		modeenv: &boot.Modeenv{
			// base is base1
			Base: s.base1.Filename(),
			// no try base
			TryBase: "",
			// base status is default
			BaseStatus: boot.DefaultStatus,
			// current kernels is just kern1
			CurrentKernels: []string{s.kern1.Filename()},
			// operating mode is run
			Mode: "run",
			// RecoverySystem is unset, as it should be during run mode
			RecoverySystem: "",
		},
		// enabled kernel is kern1
		kern: s.kern1,
		// no try kernel enabled
		tryKern: nil,
		// kernel status is default
		kernStatus: boot.DefaultStatus,
	}

	// state for after trying a new kernel for robustness tests, etc.
	s.normalTryingKernelState = &bootenv20Setup{
		modeenv: &boot.Modeenv{
			// operating mode is run
			Mode: "run",
			// base is base1
			Base: s.base1.Filename(),
			// no try base
			TryBase: "",
			// base status is default
			BaseStatus: boot.DefaultStatus,
			// current kernels is kern1 + kern2
			CurrentKernels: []string{s.kern1.Filename(), s.kern2.Filename()},
		},
		// enabled kernel is kern1
		kern: s.kern1,
		// try kernel is kern2
		tryKern: s.kern2,
		// kernel status is trying
		kernStatus: boot.TryingStatus,
	}

	s.mockCmdline(c, "snapd_recovery_mode=run")
}

type bootenv20Suite struct {
	baseBootenv20Suite

	bootloader *bootloadertest.MockExtractedRunKernelImageBootloader
}

type bootenv20EnvRefKernelSuite struct {
	baseBootenv20Suite

	bootloader *bootloadertest.MockBootloader
}

var defaultUC20BootEnv = map[string]string{"kernel_status": boot.DefaultStatus}

var _ = Suite(&bootenv20Suite{})
var _ = Suite(&bootenv20EnvRefKernelSuite{})

func (s *bootenv20Suite) SetUpTest(c *C) {
	s.baseBootenv20Suite.SetUpTest(c)

	s.bootloader = bootloadertest.Mock("mock", c.MkDir()).WithExtractedRunKernelImage()
	s.forceBootloader(s.bootloader)
}

func (s *bootenv20EnvRefKernelSuite) SetUpTest(c *C) {
	s.baseBootenv20Suite.SetUpTest(c)

	s.bootloader = bootloadertest.Mock("mock", c.MkDir())
	s.forceBootloader(s.bootloader)
}

type bootenv20Setup struct {
	modeenv    *boot.Modeenv
	kern       snap.PlaceInfo
	tryKern    snap.PlaceInfo
	kernStatus string
}

func setupUC20Bootenv(c *C, bl bootloader.Bootloader, opts *bootenv20Setup) (restore func()) {
	var cleanups []func()

	// write the modeenv
	if opts.modeenv != nil {
		c.Assert(opts.modeenv.WriteTo(""), IsNil)
		// this isn't strictly necessary since the modeenv will be written to
		// the test's private dir anyways, but it's nice to have so we can write
		// multiple modeenvs from a single test and just call the restore
		// function in between the parts of the test that use different modeenvs
		r := func() {
			defaultModeenv := &boot.Modeenv{Mode: "run"}
			c.Assert(defaultModeenv.WriteTo(""), IsNil)
		}
		cleanups = append(cleanups, r)
	}

	// set the status
	origEnv, err := bl.GetBootVars("kernel_status")
	c.Assert(err, IsNil)

	err = bl.SetBootVars(map[string]string{"kernel_status": opts.kernStatus})
	c.Assert(err, IsNil)
	cleanups = append(cleanups, func() {
		err := bl.SetBootVars(origEnv)
		c.Assert(err, IsNil)
	})

	// check what kind of real mock bootloader we have to use different methods
	// to set the kernel snaps are if they're non-nil
	switch vbl := bl.(type) {
	case *bootloadertest.MockExtractedRunKernelImageBootloader:
		// then we can use the advanced methods on it
		if opts.kern != nil {
			r := vbl.SetEnabledKernel(opts.kern)
			cleanups = append(cleanups, r)
		}

		if opts.tryKern != nil {
			r := vbl.SetEnabledTryKernel(opts.tryKern)
			cleanups = append(cleanups, r)
		}

		// don't count any calls to SetBootVars made thus far
		vbl.SetBootVarsCalls = 0

	case *bootloadertest.MockBootloader:
		// then we need to use the bootenv to set the current kernels
		origEnv, err := vbl.GetBootVars("snap_kernel", "snap_try_kernel")
		c.Assert(err, IsNil)
		m := make(map[string]string, 2)
		if opts.kern != nil {
			m["snap_kernel"] = opts.kern.Filename()
		} else {
			m["snap_kernel"] = ""
		}

		if opts.tryKern != nil {
			m["snap_try_kernel"] = opts.tryKern.Filename()
		} else {
			m["snap_try_kernel"] = ""
		}

		err = vbl.SetBootVars(m)
		c.Assert(err, IsNil)

		// don't count any calls to SetBootVars made thus far
		vbl.SetBootVarsCalls = 0

		cleanups = append(cleanups, func() {
			err := bl.SetBootVars(origEnv)
			c.Assert(err, IsNil)
		})
	default:
		c.Fatalf("unsupported bootloader %T", bl)
	}

	return func() {
		for _, r := range cleanups {
			r()
		}
	}
}

func (s *bootenvSuite) TestInUseClassic(c *C) {
	classicDev := boottest.MockDevice("")

	// make bootloader.Find fail but shouldn't matter
	bootloader.ForceError(errors.New("broken bootloader"))

	inUse, err := boot.InUse(snap.TypeBase, classicDev)
	c.Assert(err, IsNil)
	c.Check(inUse("core18", snap.R(41)), Equals, false)
}

func (s *bootenvSuite) TestInUseIrrelevantTypes(c *C) {
	coreDev := boottest.MockDevice("some-snap")

	// make bootloader.Find fail but shouldn't matter
	bootloader.ForceError(errors.New("broken bootloader"))

	inUse, err := boot.InUse(snap.TypeGadget, coreDev)
	c.Assert(err, IsNil)
	c.Check(inUse("gadget", snap.R(41)), Equals, false)
}

func (s *bootenvSuite) TestInUse(c *C) {
	coreDev := boottest.MockDevice("some-snap")

	for _, t := range []struct {
		bootVarKey   string
		bootVarValue string

		snapName string
		snapRev  snap.Revision

		inUse bool
	}{
		// in use
		{"snap_kernel", "kernel_41.snap", "kernel", snap.R(41), true},
		{"snap_try_kernel", "kernel_82.snap", "kernel", snap.R(82), true},
		{"snap_core", "core_21.snap", "core", snap.R(21), true},
		{"snap_try_core", "core_42.snap", "core", snap.R(42), true},
		// not in use
		{"snap_core", "core_111.snap", "core", snap.R(21), false},
		{"snap_try_core", "core_111.snap", "core", snap.R(21), false},
		{"snap_kernel", "kernel_111.snap", "kernel", snap.R(1), false},
		{"snap_try_kernel", "kernel_111.snap", "kernel", snap.R(1), false},
	} {
		typ := snap.TypeBase
		if t.snapName == "kernel" {
			typ = snap.TypeKernel
		}
		s.bootloader.BootVars[t.bootVarKey] = t.bootVarValue
		inUse, err := boot.InUse(typ, coreDev)
		c.Assert(err, IsNil)
		c.Assert(inUse(t.snapName, t.snapRev), Equals, t.inUse, Commentf("unexpected result: %s %s %v", t.snapName, t.snapRev, t.inUse))
	}
}

func (s *bootenvSuite) TestInUseEphemeral(c *C) {
	coreDev := boottest.MockDevice("some-snap@install")

	// make bootloader.Find fail but shouldn't matter
	bootloader.ForceError(errors.New("broken bootloader"))

	inUse, err := boot.InUse(snap.TypeBase, coreDev)
	c.Assert(err, IsNil)
	c.Check(inUse("whatever", snap.R(0)), Equals, true)
}

func (s *bootenvSuite) TestInUseUnhappy(c *C) {
	coreDev := boottest.MockDevice("some-snap")

	// make GetVars fail
	s.bootloader.GetErr = errors.New("zap")
	_, err := boot.InUse(snap.TypeKernel, coreDev)
	c.Check(err, ErrorMatches, `cannot get boot variables: zap`)

	// make bootloader.Find fail
	bootloader.ForceError(errors.New("broken bootloader"))
	_, err = boot.InUse(snap.TypeKernel, coreDev)
	c.Check(err, ErrorMatches, `cannot get boot settings: broken bootloader`)
}

func (s *bootenvSuite) TestCurrentBootNameAndRevision(c *C) {
	coreDev := boottest.MockDevice("some-snap")

	s.bootloader.BootVars["snap_core"] = "core_2.snap"
	s.bootloader.BootVars["snap_kernel"] = "canonical-pc-linux_2.snap"

	current, err := boot.GetCurrentBoot(snap.TypeOS, coreDev)
	c.Check(err, IsNil)
	c.Check(current.SnapName(), Equals, "core")
	c.Check(current.SnapRevision(), Equals, snap.R(2))

	current, err = boot.GetCurrentBoot(snap.TypeKernel, coreDev)
	c.Check(err, IsNil)
	c.Check(current.SnapName(), Equals, "canonical-pc-linux")
	c.Check(current.SnapRevision(), Equals, snap.R(2))

	s.bootloader.BootVars["snap_mode"] = boot.TryingStatus
	_, err = boot.GetCurrentBoot(snap.TypeKernel, coreDev)
	c.Check(err, Equals, boot.ErrBootNameAndRevisionNotReady)
}

func (s *bootenv20Suite) TestCurrentBoot20NameAndRevision(c *C) {
	coreDev := boottest.MockUC20Device("", nil)
	c.Assert(coreDev.HasModeenv(), Equals, true)

	r := setupUC20Bootenv(
		c,
		s.bootloader,
		s.normalDefaultState,
	)
	defer r()

	current, err := boot.GetCurrentBoot(snap.TypeBase, coreDev)
	c.Check(err, IsNil)
	c.Check(current.SnapName(), Equals, s.base1.SnapName())
	c.Check(current.SnapRevision(), Equals, snap.R(1))

	current, err = boot.GetCurrentBoot(snap.TypeKernel, coreDev)
	c.Check(err, IsNil)
	c.Check(current.SnapName(), Equals, s.kern1.SnapName())
	c.Check(current.SnapRevision(), Equals, snap.R(1))

	s.bootloader.BootVars["kernel_status"] = boot.TryingStatus
	_, err = boot.GetCurrentBoot(snap.TypeKernel, coreDev)
	c.Check(err, Equals, boot.ErrBootNameAndRevisionNotReady)
}

// only difference between this test and TestCurrentBoot20NameAndRevision is the
// base bootloader which doesn't support ExtractedRunKernelImageBootloader.
func (s *bootenv20EnvRefKernelSuite) TestCurrentBoot20NameAndRevision(c *C) {
	coreDev := boottest.MockUC20Device("", nil)
	c.Assert(coreDev.HasModeenv(), Equals, true)

	r := setupUC20Bootenv(
		c,
		s.bootloader,
		s.normalDefaultState,
	)
	defer r()

	current, err := boot.GetCurrentBoot(snap.TypeKernel, coreDev)
	c.Assert(err, IsNil)
	c.Assert(current.SnapName(), Equals, s.kern1.SnapName())
	c.Assert(current.SnapRevision(), Equals, snap.R(1))
}

func (s *bootenvSuite) TestCurrentBootNameAndRevisionUnhappy(c *C) {
	coreDev := boottest.MockDevice("some-snap")

	_, err := boot.GetCurrentBoot(snap.TypeKernel, coreDev)
	c.Check(err, ErrorMatches, `cannot get name and revision of kernel \(snap_kernel\): boot variable unset`)

	_, err = boot.GetCurrentBoot(snap.TypeOS, coreDev)
	c.Check(err, ErrorMatches, `cannot get name and revision of boot base \(snap_core\): boot variable unset`)

	_, err = boot.GetCurrentBoot(snap.TypeBase, coreDev)
	c.Check(err, ErrorMatches, `cannot get name and revision of boot base \(snap_core\): boot variable unset`)

	_, err = boot.GetCurrentBoot(snap.TypeApp, coreDev)
	c.Check(err, ErrorMatches, `internal error: no boot state handling for snap type "app"`)

	// sanity check
	s.bootloader.BootVars["snap_kernel"] = "kernel_41.snap"
	current, err := boot.GetCurrentBoot(snap.TypeKernel, coreDev)
	c.Check(err, IsNil)
	c.Check(current.SnapName(), Equals, "kernel")
	c.Check(current.SnapRevision(), Equals, snap.R(41))

	// make GetVars fail
	s.bootloader.GetErr = errors.New("zap")
	_, err = boot.GetCurrentBoot(snap.TypeKernel, coreDev)
	c.Check(err, ErrorMatches, "cannot get boot variables: zap")
	s.bootloader.GetErr = nil

	// make bootloader.Find fail
	bootloader.ForceError(errors.New("broken bootloader"))
	_, err = boot.GetCurrentBoot(snap.TypeKernel, coreDev)
	c.Check(err, ErrorMatches, "cannot get boot settings: broken bootloader")
}

func (s *bootenvSuite) TestParticipant(c *C) {
	info := &snap.Info{}
	info.RealName = "some-snap"

	coreDev := boottest.MockDevice("some-snap")
	classicDev := boottest.MockDevice("")

	bp := boot.Participant(info, snap.TypeApp, coreDev)
	c.Check(bp.IsTrivial(), Equals, true)

	for _, typ := range []snap.Type{
		snap.TypeKernel,
		snap.TypeOS,
		snap.TypeBase,
	} {
		bp = boot.Participant(info, typ, classicDev)
		c.Check(bp.IsTrivial(), Equals, true)

		bp = boot.Participant(info, typ, coreDev)
		c.Check(bp.IsTrivial(), Equals, false)

		c.Check(bp, DeepEquals, boot.NewCoreBootParticipant(info, typ, coreDev))
	}
}

func (s *bootenvSuite) TestParticipantBaseWithModel(c *C) {
	core := &snap.Info{SideInfo: snap.SideInfo{RealName: "core"}, SnapType: snap.TypeOS}
	core18 := &snap.Info{SideInfo: snap.SideInfo{RealName: "core18"}, SnapType: snap.TypeBase}

	type tableT struct {
		with  *snap.Info
		model string
		nop   bool
	}

	table := []tableT{
		{
			with:  core,
			model: "",
			nop:   true,
		}, {
			with:  core,
			model: "core",
			nop:   false,
		}, {
			with:  core,
			model: "core18",
			nop:   true,
		},
		{
			with:  core18,
			model: "",
			nop:   true,
		},
		{
			with:  core18,
			model: "core",
			nop:   true,
		},
		{
			with:  core18,
			model: "core18",
			nop:   false,
		},
		{
			with:  core18,
			model: "core18@install",
			nop:   true,
		},
		{
			with:  core,
			model: "core@install",
			nop:   true,
		},
	}

	for i, t := range table {
		dev := boottest.MockDevice(t.model)
		bp := boot.Participant(t.with, t.with.Type(), dev)
		c.Check(bp.IsTrivial(), Equals, t.nop, Commentf("%d", i))
		if !t.nop {
			c.Check(bp, DeepEquals, boot.NewCoreBootParticipant(t.with, t.with.Type(), dev))
		}
	}
}

func (s *bootenvSuite) TestKernelWithModel(c *C) {
	info := &snap.Info{}
	info.RealName = "kernel"

	type tableT struct {
		model string
		nop   bool
		krn   boot.BootKernel
	}

	table := []tableT{
		{
			model: "other-kernel",
			nop:   true,
			krn:   boot.Trivial{},
		}, {
			model: "kernel",
			nop:   false,
			krn:   boot.NewCoreKernel(info, boottest.MockDevice("kernel")),
		}, {
			model: "",
			nop:   true,
			krn:   boot.Trivial{},
		}, {
			model: "kernel@install",
			nop:   true,
			krn:   boot.Trivial{},
		},
	}

	for _, t := range table {
		dev := boottest.MockDevice(t.model)
		krn := boot.Kernel(info, snap.TypeKernel, dev)
		c.Check(krn.IsTrivial(), Equals, t.nop)
		c.Check(krn, DeepEquals, t.krn)
	}
}

func (s *bootenvSuite) TestMarkBootSuccessfulKernelStatusTryingNoTryKernelSnapCleansUp(c *C) {
	coreDev := boottest.MockDevice("some-snap")

	// set all the same vars as if we were doing trying, except don't set a try
	// kernel

	err := s.bootloader.SetBootVars(map[string]string{
		"snap_kernel": "kernel_41.snap",
		"snap_mode":   boot.TryingStatus,
	})
	c.Assert(err, IsNil)

	// mark successful
	err = boot.MarkBootSuccessful(coreDev)
	c.Assert(err, IsNil)

	// check that the bootloader variables were cleaned
	expected := map[string]string{
		"snap_mode":       boot.DefaultStatus,
		"snap_kernel":     "kernel_41.snap",
		"snap_try_kernel": "",
	}
	m, err := s.bootloader.GetBootVars("snap_mode", "snap_try_kernel", "snap_kernel")
	c.Assert(err, IsNil)
	c.Assert(m, DeepEquals, expected)

	// do it again, verify it's still okay
	err = boot.MarkBootSuccessful(coreDev)
	c.Assert(err, IsNil)
	m2, err := s.bootloader.GetBootVars("snap_mode", "snap_try_kernel", "snap_kernel")
	c.Assert(err, IsNil)
	c.Assert(m2, DeepEquals, expected)
}

func (s *bootenvSuite) TestMarkBootSuccessfulTryKernelKernelStatusDefaultCleansUp(c *C) {
	coreDev := boottest.MockDevice("some-snap")

	// set an errant snap_try_kernel
	err := s.bootloader.SetBootVars(map[string]string{
		"snap_kernel":     "kernel_41.snap",
		"snap_try_kernel": "kernel_42.snap",
		"snap_mode":       boot.DefaultStatus,
	})
	c.Assert(err, IsNil)

	// mark successful
	err = boot.MarkBootSuccessful(coreDev)
	c.Assert(err, IsNil)

	// check that the bootloader variables were cleaned
	expected := map[string]string{
		"snap_mode":       boot.DefaultStatus,
		"snap_kernel":     "kernel_41.snap",
		"snap_try_kernel": "",
	}
	m, err := s.bootloader.GetBootVars("snap_mode", "snap_try_kernel", "snap_kernel")
	c.Assert(err, IsNil)
	c.Assert(m, DeepEquals, expected)

	// do it again, verify it's still okay
	err = boot.MarkBootSuccessful(coreDev)
	c.Assert(err, IsNil)
	m2, err := s.bootloader.GetBootVars("snap_mode", "snap_try_kernel", "snap_kernel")
	c.Assert(err, IsNil)
	c.Assert(m2, DeepEquals, expected)
}

func (s *bootenv20Suite) TestCoreKernel20(c *C) {
	coreDev := boottest.MockUC20Device("", nil)
	c.Assert(coreDev.HasModeenv(), Equals, true)

	r := setupUC20Bootenv(
		c,
		s.bootloader,
		s.normalDefaultState,
	)
	defer r()

	// get the boot kernel from our kernel snap
	bootKern := boot.Kernel(s.kern1, snap.TypeKernel, coreDev)
	// can't use FitsTypeOf with coreKernel here, cause that causes an import
	// loop as boottest imports boot and coreKernel is unexported
	c.Assert(bootKern.IsTrivial(), Equals, false)

	// extract the kernel assets from the coreKernel
	// the container here doesn't really matter since it's just being passed
	// to the mock bootloader method anyways
	kernelContainer := snaptest.MockContainer(c, nil)
	err := bootKern.ExtractKernelAssets(kernelContainer)
	c.Assert(err, IsNil)

	// make sure that the bootloader was told to extract some assets
	c.Assert(s.bootloader.ExtractKernelAssetsCalls, DeepEquals, []snap.PlaceInfo{s.kern1})

	// now remove the kernel assets and ensure that we get those calls
	err = bootKern.RemoveKernelAssets()
	c.Assert(err, IsNil)

	// make sure that the bootloader was told to remove assets
	c.Assert(s.bootloader.RemoveKernelAssetsCalls, DeepEquals, []snap.PlaceInfo{s.kern1})
}

func (s *bootenv20Suite) TestCoreParticipant20SetNextSameKernelSnap(c *C) {
	coreDev := boottest.MockUC20Device("", nil)
	c.Assert(coreDev.HasModeenv(), Equals, true)

	r := setupUC20Bootenv(
		c,
		s.bootloader,
		s.normalDefaultState,
	)
	defer r()

	// get the boot kernel participant from our kernel snap
	bootKern := boot.Participant(s.kern1, snap.TypeKernel, coreDev)

	// make sure it's not a trivial boot participant
	c.Assert(bootKern.IsTrivial(), Equals, false)

	// make the kernel used on next boot
	rebootRequired, err := bootKern.SetNextBoot()
	c.Assert(err, IsNil)
	c.Assert(rebootRequired, Equals, false)

	// make sure that the bootloader was asked for the current kernel
	_, nKernelCalls := s.bootloader.GetRunKernelImageFunctionSnapCalls("Kernel")
	c.Assert(nKernelCalls, Equals, 1)

	// ensure that kernel_status is still empty
	c.Assert(s.bootloader.BootVars["kernel_status"], Equals, boot.DefaultStatus)

	// there was no attempt to enable a kernel
	_, enableKernelCalls := s.bootloader.GetRunKernelImageFunctionSnapCalls("EnableTryKernel")
	c.Assert(enableKernelCalls, Equals, 0)

	// the modeenv is still the same as well
	m2, err := boot.ReadModeenv("")
	c.Assert(err, IsNil)
	c.Assert(m2.CurrentKernels, DeepEquals, []string{s.kern1.Filename()})

	// finally we didn't call SetBootVars on the bootloader because nothing
	// changed
	c.Assert(s.bootloader.SetBootVarsCalls, Equals, 0)
}

func (s *bootenv20EnvRefKernelSuite) TestCoreParticipant20SetNextSameKernelSnap(c *C) {
	coreDev := boottest.MockUC20Device("", nil)
	c.Assert(coreDev.HasModeenv(), Equals, true)

	r := setupUC20Bootenv(
		c,
		s.bootloader,
		s.normalDefaultState,
	)
	defer r()

	// get the boot kernel participant from our kernel snap
	bootKern := boot.Participant(s.kern1, snap.TypeKernel, coreDev)

	// make sure it's not a trivial boot participant
	c.Assert(bootKern.IsTrivial(), Equals, false)

	// make the kernel used on next boot
	rebootRequired, err := bootKern.SetNextBoot()
	c.Assert(err, IsNil)
	c.Assert(rebootRequired, Equals, false)

	// ensure that bootenv is unchanged
	m, err := s.bootloader.GetBootVars("kernel_status", "snap_kernel", "snap_try_kernel")
	c.Assert(err, IsNil)
	c.Assert(m, DeepEquals, map[string]string{
		"kernel_status":   boot.DefaultStatus,
		"snap_kernel":     s.kern1.Filename(),
		"snap_try_kernel": "",
	})

	// the modeenv is still the same as well
	m2, err := boot.ReadModeenv("")
	c.Assert(err, IsNil)
	c.Assert(m2.CurrentKernels, DeepEquals, []string{s.kern1.Filename()})

	// finally we didn't call SetBootVars on the bootloader because nothing
	// changed
	c.Assert(s.bootloader.SetBootVarsCalls, Equals, 0)
}

func (s *bootenv20Suite) TestCoreParticipant20SetNextNewKernelSnap(c *C) {
	coreDev := boottest.MockUC20Device("", nil)
	c.Assert(coreDev.HasModeenv(), Equals, true)

	r := setupUC20Bootenv(
		c,
		s.bootloader,
		s.normalDefaultState,
	)
	defer r()

	// get the boot kernel participant from our new kernel snap
	bootKern := boot.Participant(s.kern2, snap.TypeKernel, coreDev)
	// make sure it's not a trivial boot participant
	c.Assert(bootKern.IsTrivial(), Equals, false)

	// make the kernel used on next boot
	rebootRequired, err := bootKern.SetNextBoot()
	c.Assert(err, IsNil)
	c.Assert(rebootRequired, Equals, true)

	// make sure that the bootloader was asked for the current kernel
	_, nKernelCalls := s.bootloader.GetRunKernelImageFunctionSnapCalls("Kernel")
	c.Assert(nKernelCalls, Equals, 1)

	// ensure that kernel_status is now try
	c.Assert(s.bootloader.BootVars["kernel_status"], Equals, boot.TryStatus)

	// and we were asked to enable kernel2 as the try kernel
	actual, _ := s.bootloader.GetRunKernelImageFunctionSnapCalls("EnableTryKernel")
	c.Assert(actual, DeepEquals, []snap.PlaceInfo{s.kern2})

	// and that the modeenv now has this kernel listed
	m2, err := boot.ReadModeenv("")
	c.Assert(err, IsNil)
	c.Assert(m2.CurrentKernels, DeepEquals, []string{s.kern1.Filename(), s.kern2.Filename()})
}

func (s *bootenv20Suite) TestCoreParticipant20SetNextNewKernelSnapWithReseal(c *C) {
	// checked by resealKeyToModeenv
	s.stampSealedKeys(c, dirs.GlobalRootDir)

	tab := s.bootloaderWithTrustedAssets(c, []string{"asset"})

	data := []byte("foobar")
	// SHA3-384
	dataHash := "0fa8abfbdaf924ad307b74dd2ed183b9a4a398891a2f6bac8fd2db7041b77f068580f9c6c66f699b496c2da1cbcc7ed8"

	c.Assert(os.MkdirAll(filepath.Join(boot.InitramfsUbuntuBootDir), 0755), IsNil)
	c.Assert(os.MkdirAll(filepath.Join(boot.InitramfsUbuntuSeedDir), 0755), IsNil)
	c.Assert(ioutil.WriteFile(filepath.Join(boot.InitramfsUbuntuBootDir, "asset"), data, 0644), IsNil)
	c.Assert(ioutil.WriteFile(filepath.Join(boot.InitramfsUbuntuSeedDir, "asset"), data, 0644), IsNil)

	// mock the files in cache
	mockAssetsCache(c, dirs.GlobalRootDir, "trusted", []string{
		"asset-" + dataHash,
	})

	assetBf := bootloader.NewBootFile("", filepath.Join(dirs.SnapBootAssetsDir, "trusted", fmt.Sprintf("asset-%s", dataHash)), bootloader.RoleRunMode)
	runKernelBf := bootloader.NewBootFile(filepath.Join(s.kern1.Filename()), "kernel.efi", bootloader.RoleRunMode)

	tab.BootChainList = []bootloader.BootFile{
		bootloader.NewBootFile("", "asset", bootloader.RoleRunMode),
		// TODO:UC20: fix mocked trusted assets bootloader to actually
		// geenerate kernel boot files
		runKernelBf,
	}

	coreDev := boottest.MockUC20Device("", nil)
	c.Assert(coreDev.HasModeenv(), Equals, true)

	m := &boot.Modeenv{
		Mode:           "run",
		Base:           s.base1.Filename(),
		CurrentKernels: []string{s.kern1.Filename()},
		CurrentTrustedBootAssets: boot.BootAssetsMap{
			"asset": {dataHash},
		},
	}

	r := setupUC20Bootenv(
		c,
		tab.MockBootloader,
		&bootenv20Setup{
			modeenv:    m,
			kern:       s.kern1,
			kernStatus: boot.DefaultStatus,
		},
	)
	defer r()

	resealCalls := 0
	restore := boot.MockSecbootResealKeys(func(params *secboot.ResealKeysParams) error {
		resealCalls++

		c.Assert(params.ModelParams, HasLen, 1)
		mp := params.ModelParams[0]
		c.Check(mp.Model, DeepEquals, coreDev.Model())
		for _, ch := range mp.EFILoadChains {
			printChain(c, ch, "-")
		}
		c.Check(mp.EFILoadChains, DeepEquals, []*secboot.LoadChain{
			secboot.NewLoadChain(assetBf,
				secboot.NewLoadChain(runKernelBf)),
			secboot.NewLoadChain(assetBf,
				// TODO:UC20: once mock trusted assets
				// bootloader can generated boot files for the
				// kernel this will use candidate kernel
				secboot.NewLoadChain(runKernelBf)),
		})
		// actual paths are seen only here
		c.Check(tab.BootChainKernelPath, DeepEquals, []string{
			s.kern1.MountFile(),
			s.kern2.MountFile(),
		})
		return nil
	})
	defer restore()

	// get the boot kernel participant from our new kernel snap
	bootKern := boot.Participant(s.kern2, snap.TypeKernel, coreDev)
	// make sure it's not a trivial boot participant
	c.Assert(bootKern.IsTrivial(), Equals, false)

	// make the kernel used on next boot
	rebootRequired, err := bootKern.SetNextBoot()
	c.Assert(err, IsNil)
	c.Assert(rebootRequired, Equals, true)

	// make sure the env was updated
	bvars, err := tab.GetBootVars("kernel_status", "snap_kernel", "snap_try_kernel")
	c.Assert(err, IsNil)
	c.Assert(bvars, DeepEquals, map[string]string{
		"kernel_status":   boot.TryStatus,
		"snap_kernel":     s.kern1.Filename(),
		"snap_try_kernel": s.kern2.Filename(),
	})

	// and that the modeenv now has this kernel listed
	m2, err := boot.ReadModeenv("")
	c.Assert(err, IsNil)
	c.Assert(m2.CurrentKernels, DeepEquals, []string{s.kern1.Filename(), s.kern2.Filename()})

	c.Check(resealCalls, Equals, 1)
}

func (s *bootenv20Suite) TestCoreParticipant20SetNextNewUnassertedKernelSnapWithReseal(c *C) {
	// checked by resealKeyToModeenv
	s.stampSealedKeys(c, dirs.GlobalRootDir)

	tab := s.bootloaderWithTrustedAssets(c, []string{"asset"})

	data := []byte("foobar")
	// SHA3-384
	dataHash := "0fa8abfbdaf924ad307b74dd2ed183b9a4a398891a2f6bac8fd2db7041b77f068580f9c6c66f699b496c2da1cbcc7ed8"

	c.Assert(os.MkdirAll(filepath.Join(boot.InitramfsUbuntuBootDir), 0755), IsNil)
	c.Assert(os.MkdirAll(filepath.Join(boot.InitramfsUbuntuSeedDir), 0755), IsNil)
	c.Assert(ioutil.WriteFile(filepath.Join(boot.InitramfsUbuntuBootDir, "asset"), data, 0644), IsNil)
	c.Assert(ioutil.WriteFile(filepath.Join(boot.InitramfsUbuntuSeedDir, "asset"), data, 0644), IsNil)

	// mock the files in cache
	mockAssetsCache(c, dirs.GlobalRootDir, "trusted", []string{
		"asset-" + dataHash,
	})

	assetBf := bootloader.NewBootFile("", filepath.Join(dirs.SnapBootAssetsDir, "trusted", fmt.Sprintf("asset-%s", dataHash)), bootloader.RoleRunMode)
	runKernelBf := bootloader.NewBootFile(filepath.Join(s.ukern1.Filename()), "kernel.efi", bootloader.RoleRunMode)

	tab.BootChainList = []bootloader.BootFile{
		bootloader.NewBootFile("", "asset", bootloader.RoleRunMode),
		// TODO:UC20: fix mocked trusted assets bootloader to actually
		// geenerate kernel boot files
		runKernelBf,
	}

	uc20Model := boottest.MakeMockUC20Model()
	coreDev := boottest.MockUC20Device("", uc20Model)
	c.Assert(coreDev.HasModeenv(), Equals, true)

	m := &boot.Modeenv{
		Mode:           "run",
		Base:           s.base1.Filename(),
		CurrentKernels: []string{s.ukern1.Filename()},
		CurrentTrustedBootAssets: boot.BootAssetsMap{
			"asset": {dataHash},
		},
	}

	r := setupUC20Bootenv(
		c,
		tab.MockBootloader,
		&bootenv20Setup{
			modeenv:    m,
			kern:       s.ukern1,
			kernStatus: boot.DefaultStatus,
		},
	)
	defer r()

	resealCalls := 0
	restore := boot.MockSecbootResealKeys(func(params *secboot.ResealKeysParams) error {
		resealCalls++

		c.Assert(params.ModelParams, HasLen, 1)
		mp := params.ModelParams[0]
		c.Check(mp.Model, DeepEquals, uc20Model)
		for _, ch := range mp.EFILoadChains {
			printChain(c, ch, "-")
		}
		c.Check(mp.EFILoadChains, DeepEquals, []*secboot.LoadChain{
			secboot.NewLoadChain(assetBf,
				secboot.NewLoadChain(runKernelBf)),
			secboot.NewLoadChain(assetBf,
				// TODO:UC20: once mock trusted assets
				// bootloader can generated boot files for the
				// kernel this will use candidate kernel
				secboot.NewLoadChain(runKernelBf)),
		})
		// actual paths are seen only here
		c.Check(tab.BootChainKernelPath, DeepEquals, []string{
			s.ukern1.MountFile(),
			s.ukern2.MountFile(),
		})
		return nil
	})
	defer restore()

	// get the boot kernel participant from our new kernel snap
	bootKern := boot.Participant(s.ukern2, snap.TypeKernel, coreDev)
	// make sure it's not a trivial boot participant
	c.Assert(bootKern.IsTrivial(), Equals, false)

	// make the kernel used on next boot
	rebootRequired, err := bootKern.SetNextBoot()
	c.Assert(err, IsNil)
	c.Assert(rebootRequired, Equals, true)

	bvars, err := tab.GetBootVars("kernel_status", "snap_kernel", "snap_try_kernel")
	c.Assert(err, IsNil)
	c.Assert(bvars, DeepEquals, map[string]string{
		"kernel_status":   boot.TryStatus,
		"snap_kernel":     s.ukern1.Filename(),
		"snap_try_kernel": s.ukern2.Filename(),
	})

	// and that the modeenv now has this kernel listed
	m2, err := boot.ReadModeenv("")
	c.Assert(err, IsNil)
	c.Assert(m2.CurrentKernels, DeepEquals, []string{s.ukern1.Filename(), s.ukern2.Filename()})

	c.Check(resealCalls, Equals, 1)
}

func (s *bootenv20Suite) TestCoreParticipant20SetNextSameKernelSnapNoReseal(c *C) {
	// checked by resealKeyToModeenv
	s.stampSealedKeys(c, dirs.GlobalRootDir)

	tab := s.bootloaderWithTrustedAssets(c, []string{"asset"})

	data := []byte("foobar")
	// SHA3-384
	dataHash := "0fa8abfbdaf924ad307b74dd2ed183b9a4a398891a2f6bac8fd2db7041b77f068580f9c6c66f699b496c2da1cbcc7ed8"

	c.Assert(os.MkdirAll(filepath.Join(boot.InitramfsUbuntuBootDir), 0755), IsNil)
	c.Assert(os.MkdirAll(filepath.Join(boot.InitramfsUbuntuSeedDir), 0755), IsNil)
	c.Assert(ioutil.WriteFile(filepath.Join(boot.InitramfsUbuntuBootDir, "asset"), data, 0644), IsNil)
	c.Assert(ioutil.WriteFile(filepath.Join(boot.InitramfsUbuntuSeedDir, "asset"), data, 0644), IsNil)

	// mock the files in cache
	mockAssetsCache(c, dirs.GlobalRootDir, "trusted", []string{
		"asset-" + dataHash,
	})

	runKernelBf := bootloader.NewBootFile(filepath.Join(s.kern1.Filename()), "kernel.efi", bootloader.RoleRunMode)

	tab.BootChainList = []bootloader.BootFile{
		bootloader.NewBootFile("", "asset", bootloader.RoleRunMode),
		runKernelBf,
	}

	uc20Model := boottest.MakeMockUC20Model()
	coreDev := boottest.MockUC20Device("", uc20Model)
	c.Assert(coreDev.HasModeenv(), Equals, true)

	m := &boot.Modeenv{
		Mode:           "run",
		Base:           s.base1.Filename(),
		CurrentKernels: []string{s.kern1.Filename()},
		CurrentTrustedBootAssets: boot.BootAssetsMap{
			"asset": {dataHash},
		},
		CurrentKernelCommandLines: boot.BootCommandLines{"snapd_recovery_mode=run"},
	}

	r := setupUC20Bootenv(
		c,
		tab.MockBootloader,
		&bootenv20Setup{
			modeenv:    m,
			kern:       s.kern1,
			kernStatus: boot.DefaultStatus,
		},
	)
	defer r()

	resealCalls := 0
	restore := boot.MockSecbootResealKeys(func(params *secboot.ResealKeysParams) error {
		resealCalls++
		return fmt.Errorf("unexpected call")
	})
	defer restore()

	// get the boot kernel participant from our kernel snap
	bootKern := boot.Participant(s.kern1, snap.TypeKernel, coreDev)
	// make sure it's not a trivial boot participant
	c.Assert(bootKern.IsTrivial(), Equals, false)

	// write boot-chains for current state that will stay unchanged
	bootChains := []boot.BootChain{{
		BrandID:        "my-brand",
		Model:          "my-model-uc20",
		Grade:          "dangerous",
		ModelSignKeyID: "Jv8_JiHiIzJVcO9M55pPdqSDWUvuhfDIBJUS-3VW7F_idjix7Ffn5qMxB21ZQuij",
		AssetChain: []boot.BootAsset{
			{
				Role: bootloader.RoleRunMode,
				Name: "asset",
				Hashes: []string{
					"0fa8abfbdaf924ad307b74dd2ed183b9a4a398891a2f6bac8fd2db7041b77f068580f9c6c66f699b496c2da1cbcc7ed8",
				},
			},
		},
		Kernel:         "pc-kernel",
		KernelRevision: "1",
		KernelCmdlines: []string{"snapd_recovery_mode=run"},
	}}
	err := boot.WriteBootChains(bootChains, filepath.Join(dirs.SnapFDEDir, "boot-chains"), 0)
	c.Assert(err, IsNil)

	// make the kernel used on next boot
	rebootRequired, err := bootKern.SetNextBoot()
	c.Assert(err, IsNil)
	c.Assert(rebootRequired, Equals, false)

	// make sure the env is as expected
	bvars, err := tab.GetBootVars("kernel_status", "snap_kernel", "snap_try_kernel")
	c.Assert(err, IsNil)
	c.Assert(bvars, DeepEquals, map[string]string{
		"kernel_status":   boot.DefaultStatus,
		"snap_kernel":     s.kern1.Filename(),
		"snap_try_kernel": "",
	})

	// and that the modeenv now has the one kernel listed
	m2, err := boot.ReadModeenv("")
	c.Assert(err, IsNil)
	c.Assert(m2.CurrentKernels, DeepEquals, []string{s.kern1.Filename()})

	// boot chains were built
	c.Check(tab.BootChainKernelPath, DeepEquals, []string{
		s.kern1.MountFile(),
	})
	// no actual reseal
	c.Check(resealCalls, Equals, 0)
}

func (s *bootenv20Suite) TestCoreParticipant20SetNextSameUnassertedKernelSnapNoReseal(c *C) {
	// checked by resealKeyToModeenv
	s.stampSealedKeys(c, dirs.GlobalRootDir)

	tab := s.bootloaderWithTrustedAssets(c, []string{"asset"})

	data := []byte("foobar")
	// SHA3-384
	dataHash := "0fa8abfbdaf924ad307b74dd2ed183b9a4a398891a2f6bac8fd2db7041b77f068580f9c6c66f699b496c2da1cbcc7ed8"

	c.Assert(os.MkdirAll(filepath.Join(boot.InitramfsUbuntuBootDir), 0755), IsNil)
	c.Assert(os.MkdirAll(filepath.Join(boot.InitramfsUbuntuSeedDir), 0755), IsNil)
	c.Assert(ioutil.WriteFile(filepath.Join(boot.InitramfsUbuntuBootDir, "asset"), data, 0644), IsNil)
	c.Assert(ioutil.WriteFile(filepath.Join(boot.InitramfsUbuntuSeedDir, "asset"), data, 0644), IsNil)

	// mock the files in cache
	mockAssetsCache(c, dirs.GlobalRootDir, "trusted", []string{
		"asset-" + dataHash,
	})

	runKernelBf := bootloader.NewBootFile(filepath.Join(s.ukern1.Filename()), "kernel.efi", bootloader.RoleRunMode)

	tab.BootChainList = []bootloader.BootFile{
		bootloader.NewBootFile("", "asset", bootloader.RoleRunMode),
		runKernelBf,
	}

	uc20Model := boottest.MakeMockUC20Model()
	coreDev := boottest.MockUC20Device("", uc20Model)
	c.Assert(coreDev.HasModeenv(), Equals, true)

	m := &boot.Modeenv{
		Mode:           "run",
		Base:           s.base1.Filename(),
		CurrentKernels: []string{s.ukern1.Filename()},
		CurrentTrustedBootAssets: boot.BootAssetsMap{
			"asset": {dataHash},
		},
		CurrentKernelCommandLines: boot.BootCommandLines{"snapd_recovery_mode=run"},
	}

	r := setupUC20Bootenv(
		c,
		tab.MockBootloader,
		&bootenv20Setup{
			modeenv:    m,
			kern:       s.ukern1,
			kernStatus: boot.DefaultStatus,
		},
	)
	defer r()

	resealCalls := 0
	restore := boot.MockSecbootResealKeys(func(params *secboot.ResealKeysParams) error {
		resealCalls++
		return fmt.Errorf("unexpected call")
	})
	defer restore()

	// get the boot kernel participant from our kernel snap
	bootKern := boot.Participant(s.ukern1, snap.TypeKernel, coreDev)
	// make sure it's not a trivial boot participant
	c.Assert(bootKern.IsTrivial(), Equals, false)

	// write boot-chains for current state that will stay unchanged
	bootChains := []boot.BootChain{{
		BrandID:        "my-brand",
		Model:          "my-model-uc20",
		Grade:          "dangerous",
		ModelSignKeyID: "Jv8_JiHiIzJVcO9M55pPdqSDWUvuhfDIBJUS-3VW7F_idjix7Ffn5qMxB21ZQuij",
		AssetChain: []boot.BootAsset{
			{
				Role: bootloader.RoleRunMode,
				Name: "asset",
				Hashes: []string{
					"0fa8abfbdaf924ad307b74dd2ed183b9a4a398891a2f6bac8fd2db7041b77f068580f9c6c66f699b496c2da1cbcc7ed8",
				},
			},
		},
		Kernel:         "pc-kernel",
		KernelRevision: "",
		KernelCmdlines: []string{"snapd_recovery_mode=run"},
	}}
	err := boot.WriteBootChains(bootChains, filepath.Join(dirs.SnapFDEDir, "boot-chains"), 0)
	c.Assert(err, IsNil)

	// make the kernel used on next boot
	rebootRequired, err := bootKern.SetNextBoot()
	c.Assert(err, IsNil)
	c.Assert(rebootRequired, Equals, false)

	// make sure the env is as expected
	bvars, err := tab.GetBootVars("kernel_status", "snap_kernel", "snap_try_kernel")
	c.Assert(err, IsNil)
	c.Assert(bvars, DeepEquals, map[string]string{
		"kernel_status":   boot.DefaultStatus,
		"snap_kernel":     s.ukern1.Filename(),
		"snap_try_kernel": "",
	})

	// and that the modeenv now has the one kernel listed
	m2, err := boot.ReadModeenv("")
	c.Assert(err, IsNil)
	c.Assert(m2.CurrentKernels, DeepEquals, []string{s.ukern1.Filename()})

	// boot chains were built
	c.Check(tab.BootChainKernelPath, DeepEquals, []string{
		s.ukern1.MountFile(),
	})
	// no actual reseal
	c.Check(resealCalls, Equals, 0)
}

func (s *bootenv20EnvRefKernelSuite) TestCoreParticipant20SetNextNewKernelSnap(c *C) {
	coreDev := boottest.MockUC20Device("", nil)
	c.Assert(coreDev.HasModeenv(), Equals, true)

	r := setupUC20Bootenv(
		c,
		s.bootloader,
		s.normalDefaultState,
	)
	defer r()

	// get the boot kernel participant from our new kernel snap
	bootKern := boot.Participant(s.kern2, snap.TypeKernel, coreDev)
	// make sure it's not a trivial boot participant
	c.Assert(bootKern.IsTrivial(), Equals, false)

	// make the kernel used on next boot
	rebootRequired, err := bootKern.SetNextBoot()
	c.Assert(err, IsNil)
	c.Assert(rebootRequired, Equals, true)

	// make sure the env was updated
	m := s.bootloader.BootVars
	c.Assert(m, DeepEquals, map[string]string{
		"kernel_status":   boot.TryStatus,
		"snap_kernel":     s.kern1.Filename(),
		"snap_try_kernel": s.kern2.Filename(),
	})

	// and that the modeenv now has this kernel listed
	m2, err := boot.ReadModeenv("")
	c.Assert(err, IsNil)
	c.Assert(m2.CurrentKernels, DeepEquals, []string{s.kern1.Filename(), s.kern2.Filename()})
}

func (s *bootenv20Suite) TestMarkBootSuccessful20KernelStatusTryingNoKernelSnapCleansUp(c *C) {
	coreDev := boottest.MockUC20Device("", nil)
	c.Assert(coreDev.HasModeenv(), Equals, true)

	// set all the same vars as if we were doing trying, except don't set a try
	// kernel
	r := setupUC20Bootenv(
		c,
		s.bootloader,
		&bootenv20Setup{
			modeenv: &boot.Modeenv{
				Mode:           "run",
				Base:           s.base1.Filename(),
				CurrentKernels: []string{s.kern1.Filename(), s.kern2.Filename()},
			},
			kern: s.kern1,
			// no try-kernel
			kernStatus: boot.TryingStatus,
		},
	)
	defer r()

	// mark successful
	err := boot.MarkBootSuccessful(coreDev)
	c.Assert(err, IsNil)

	// check that the bootloader variable was cleaned
	expected := map[string]string{"kernel_status": boot.DefaultStatus}
	c.Assert(s.bootloader.BootVars, DeepEquals, expected)

	// check that MarkBootSuccessful didn't enable a kernel (since there was no
	// try kernel)
	_, nEnableCalls := s.bootloader.GetRunKernelImageFunctionSnapCalls("EnableKernel")
	c.Assert(nEnableCalls, Equals, 0)

	// we will always end up disabling a try-kernel though as cleanup
	_, nDisableTryCalls := s.bootloader.GetRunKernelImageFunctionSnapCalls("DisableTryKernel")
	c.Assert(nDisableTryCalls, Equals, 1)

	// do it again, verify it's still okay
	err = boot.MarkBootSuccessful(coreDev)
	c.Assert(err, IsNil)
	c.Assert(s.bootloader.BootVars, DeepEquals, expected)

	// no new enabled kernels
	_, nEnableCalls = s.bootloader.GetRunKernelImageFunctionSnapCalls("EnableKernel")
	c.Assert(nEnableCalls, Equals, 0)

	// again we will try to cleanup any leftover try-kernels
	_, nDisableTryCalls = s.bootloader.GetRunKernelImageFunctionSnapCalls("DisableTryKernel")
	c.Assert(nDisableTryCalls, Equals, 2)

	// check that the modeenv re-wrote the CurrentKernels
	m2, err := boot.ReadModeenv("")
	c.Assert(err, IsNil)
	c.Assert(m2.CurrentKernels, DeepEquals, []string{s.kern1.Filename()})
}

func (s *bootenv20EnvRefKernelSuite) TestMarkBootSuccessful20KernelStatusTryingNoKernelSnapCleansUp(c *C) {
	coreDev := boottest.MockUC20Device("", nil)
	c.Assert(coreDev.HasModeenv(), Equals, true)

	// set all the same vars as if we were doing trying, except don't set a try
	// kernel
	r := setupUC20Bootenv(
		c,
		s.bootloader,
		&bootenv20Setup{
			modeenv: &boot.Modeenv{
				Mode:           "run",
				Base:           s.base1.Filename(),
				CurrentKernels: []string{s.kern1.Filename(), s.kern2.Filename()},
			},
			kern: s.kern1,
			// no try-kernel
			kernStatus: boot.TryingStatus,
		},
	)
	defer r()

	// mark successful
	err := boot.MarkBootSuccessful(coreDev)
	c.Assert(err, IsNil)

	// make sure the env was updated
	expected := map[string]string{
		"kernel_status":   boot.DefaultStatus,
		"snap_kernel":     s.kern1.Filename(),
		"snap_try_kernel": "",
	}
	c.Assert(s.bootloader.BootVars, DeepEquals, expected)

	// do it again, verify it's still okay
	err = boot.MarkBootSuccessful(coreDev)
	c.Assert(err, IsNil)

	c.Assert(s.bootloader.BootVars, DeepEquals, expected)

	// check that the modeenv re-wrote the CurrentKernels
	m2, err := boot.ReadModeenv("")
	c.Assert(err, IsNil)
	c.Assert(m2.CurrentKernels, DeepEquals, []string{s.kern1.Filename()})
}

func (s *bootenv20Suite) TestMarkBootSuccessful20BaseStatusTryingNoTryBaseSnapCleansUp(c *C) {
	m := &boot.Modeenv{
		Mode: "run",
		Base: s.base1.Filename(),
		// no TryBase set
		BaseStatus: boot.TryingStatus,
	}
	r := setupUC20Bootenv(
		c,
		s.bootloader,
		&bootenv20Setup{
			modeenv: m,
			// no kernel setup necessary
		},
	)
	defer r()

	coreDev := boottest.MockUC20Device("", nil)
	c.Assert(coreDev.HasModeenv(), Equals, true)

	// mark successful
	err := boot.MarkBootSuccessful(coreDev)
	c.Assert(err, IsNil)

	// check that the modeenv base_status was re-written to default
	m2, err := boot.ReadModeenv("")
	c.Assert(err, IsNil)
	c.Assert(m2.BaseStatus, Equals, boot.DefaultStatus)
	c.Assert(m2.Base, Equals, m.Base)
	c.Assert(m2.TryBase, Equals, m.TryBase)

	// do it again, verify it's still okay
	err = boot.MarkBootSuccessful(coreDev)
	c.Assert(err, IsNil)

	m3, err := boot.ReadModeenv("")
	c.Assert(err, IsNil)
	c.Assert(m3.BaseStatus, Equals, boot.DefaultStatus)
	c.Assert(m3.Base, Equals, m.Base)
	c.Assert(m3.TryBase, Equals, m.TryBase)
}

func (s *bootenv20Suite) TestCoreParticipant20SetNextSameBaseSnap(c *C) {
	coreDev := boottest.MockUC20Device("", nil)
	c.Assert(coreDev.HasModeenv(), Equals, true)

	m := &boot.Modeenv{
		Mode: "run",
		Base: s.base1.Filename(),
	}
	r := setupUC20Bootenv(
		c,
		s.bootloader,
		&bootenv20Setup{
			modeenv: m,
			// no kernel setup necessary
		},
	)
	defer r()

	// get the boot base participant from our base snap
	bootBase := boot.Participant(s.base1, snap.TypeBase, coreDev)
	// make sure it's not a trivial boot participant
	c.Assert(bootBase.IsTrivial(), Equals, false)

	// make the base used on next boot
	rebootRequired, err := bootBase.SetNextBoot()
	c.Assert(err, IsNil)

	// we don't need to reboot because it's the same base snap
	c.Assert(rebootRequired, Equals, false)

	// make sure the modeenv wasn't changed
	m2, err := boot.ReadModeenv("")
	c.Assert(err, IsNil)
	c.Assert(m2.Base, Equals, m.Base)
	c.Assert(m2.BaseStatus, Equals, m.BaseStatus)
	c.Assert(m2.TryBase, Equals, m.TryBase)
}

func (s *bootenv20Suite) TestCoreParticipant20SetNextNewBaseSnap(c *C) {
	coreDev := boottest.MockUC20Device("", nil)
	c.Assert(coreDev.HasModeenv(), Equals, true)

	// default state
	m := &boot.Modeenv{
		Mode: "run",
		Base: s.base1.Filename(),
	}
	r := setupUC20Bootenv(
		c,
		s.bootloader,
		&bootenv20Setup{
			modeenv: m,
			// no kernel setup necessary
		},
	)
	defer r()

	// get the boot base participant from our new base snap
	bootBase := boot.Participant(s.base2, snap.TypeBase, coreDev)
	// make sure it's not a trivial boot participant
	c.Assert(bootBase.IsTrivial(), Equals, false)

	// make the base used on next boot
	rebootRequired, err := bootBase.SetNextBoot()
	c.Assert(err, IsNil)
	c.Assert(rebootRequired, Equals, true)

	// make sure the modeenv was updated
	m2, err := boot.ReadModeenv("")
	c.Assert(err, IsNil)
	c.Assert(m2.Base, Equals, m.Base)
	c.Assert(m2.BaseStatus, Equals, boot.TryStatus)
	c.Assert(m2.TryBase, Equals, s.base2.Filename())
}

func (s *bootenv20Suite) TestCoreParticipant20SetNextNewBaseSnapNoReseal(c *C) {
	// checked by resealKeyToModeenv
	s.stampSealedKeys(c, dirs.GlobalRootDir)

	tab := s.bootloaderWithTrustedAssets(c, []string{"asset"})

	coreDev := boottest.MockUC20Device("", nil)
	c.Assert(coreDev.HasModeenv(), Equals, true)

	resealCalls := 0
	restore := boot.MockSecbootResealKeys(func(params *secboot.ResealKeysParams) error {
		resealCalls++
		return nil
	})
	defer restore()

	// we should not even need to build boot chains
	tab.BootChainErr = errors.New("boom")

	// default state
	m := &boot.Modeenv{
		Mode: "run",
		Base: s.base1.Filename(),
	}
	r := setupUC20Bootenv(
		c,
		tab.MockBootloader,
		&bootenv20Setup{
			modeenv: m,
			// no kernel setup necessary
		},
	)
	defer r()

	// get the boot base participant from our new base snap
	bootBase := boot.Participant(s.base2, snap.TypeBase, coreDev)
	// make sure it's not a trivial boot participant
	c.Assert(bootBase.IsTrivial(), Equals, false)

	// make the base used on next boot
	rebootRequired, err := bootBase.SetNextBoot()
	c.Assert(err, IsNil)
	c.Assert(rebootRequired, Equals, true)

	// make sure the modeenv was updated
	m2, err := boot.ReadModeenv("")
	c.Assert(err, IsNil)
	c.Assert(m2.Base, Equals, m.Base)
	c.Assert(m2.BaseStatus, Equals, boot.TryStatus)
	c.Assert(m2.TryBase, Equals, s.base2.Filename())

	// no reseal
	c.Check(resealCalls, Equals, 0)
}

func (s *bootenvSuite) TestMarkBootSuccessfulAllSnap(c *C) {
	coreDev := boottest.MockDevice("some-snap")

	s.bootloader.BootVars["snap_mode"] = boot.TryingStatus
	s.bootloader.BootVars["snap_try_core"] = "os1"
	s.bootloader.BootVars["snap_try_kernel"] = "k1"
	err := boot.MarkBootSuccessful(coreDev)
	c.Assert(err, IsNil)

	expected := map[string]string{
		// cleared
		"snap_mode":       boot.DefaultStatus,
		"snap_try_kernel": "",
		"snap_try_core":   "",
		// updated
		"snap_kernel": "k1",
		"snap_core":   "os1",
	}
	c.Assert(s.bootloader.BootVars, DeepEquals, expected)

	// do it again, verify its still valid
	err = boot.MarkBootSuccessful(coreDev)
	c.Assert(err, IsNil)
	c.Assert(s.bootloader.BootVars, DeepEquals, expected)
}

func (s *bootenv20Suite) TestMarkBootSuccessful20AllSnap(c *C) {
	coreDev := boottest.MockUC20Device("", nil)
	c.Assert(coreDev.HasModeenv(), Equals, true)

	// bonus points: we were trying both a base snap and a kernel snap
	m := &boot.Modeenv{
		Mode:           "run",
		Base:           s.base1.Filename(),
		TryBase:        s.base2.Filename(),
		BaseStatus:     boot.TryingStatus,
		CurrentKernels: []string{s.kern1.Filename(), s.kern2.Filename()},
	}
	r := setupUC20Bootenv(
		c,
		s.bootloader,
		&bootenv20Setup{
			modeenv:    m,
			kern:       s.kern1,
			tryKern:    s.kern2,
			kernStatus: boot.TryingStatus,
		},
	)
	defer r()

	err := boot.MarkBootSuccessful(coreDev)
	c.Assert(err, IsNil)

	// check the bootloader variables
	expected := map[string]string{
		// cleared
		"kernel_status": boot.DefaultStatus,
	}
	c.Assert(s.bootloader.BootVars, DeepEquals, expected)

	// check that we called EnableKernel() on the try-kernel
	actual, _ := s.bootloader.GetRunKernelImageFunctionSnapCalls("EnableKernel")
	c.Assert(actual, DeepEquals, []snap.PlaceInfo{s.kern2})

	// and that we disabled a try kernel
	_, nDisableTryCalls := s.bootloader.GetRunKernelImageFunctionSnapCalls("DisableTryKernel")
	c.Assert(nDisableTryCalls, Equals, 1)

	// also check that the modeenv was updated
	m2, err := boot.ReadModeenv("")
	c.Assert(err, IsNil)
	c.Assert(m2.Base, Equals, s.base2.Filename())
	c.Assert(m2.TryBase, Equals, "")
	c.Assert(m2.BaseStatus, Equals, boot.DefaultStatus)
	c.Assert(m2.CurrentKernels, DeepEquals, []string{s.kern2.Filename()})

	// do it again, verify its still valid
	err = boot.MarkBootSuccessful(coreDev)
	c.Assert(err, IsNil)
	c.Assert(s.bootloader.BootVars, DeepEquals, expected)

	// no new enabled kernels
	actual, _ = s.bootloader.GetRunKernelImageFunctionSnapCalls("EnableKernel")
	c.Assert(actual, DeepEquals, []snap.PlaceInfo{s.kern2})
	// we always disable the try kernel as a cleanup operation, so there's one
	// more call here
	_, nDisableTryCalls = s.bootloader.GetRunKernelImageFunctionSnapCalls("DisableTryKernel")
	c.Assert(nDisableTryCalls, Equals, 2)
}

func (s *bootenv20EnvRefKernelSuite) TestMarkBootSuccessful20AllSnap(c *C) {
	coreDev := boottest.MockUC20Device("", nil)
	c.Assert(coreDev.HasModeenv(), Equals, true)

	// bonus points: we were trying both a base snap and a kernel snap
	m := &boot.Modeenv{
		Mode:           "run",
		Base:           s.base1.Filename(),
		TryBase:        s.base2.Filename(),
		BaseStatus:     boot.TryingStatus,
		CurrentKernels: []string{s.kern1.Filename(), s.kern2.Filename()},
	}
	r := setupUC20Bootenv(
		c,
		s.bootloader,
		&bootenv20Setup{
			modeenv:    m,
			kern:       s.kern1,
			tryKern:    s.kern2,
			kernStatus: boot.TryingStatus,
		},
	)
	defer r()

	err := boot.MarkBootSuccessful(coreDev)
	c.Assert(err, IsNil)

	// check the bootloader variables
	expected := map[string]string{
		// cleared
		"kernel_status":   boot.DefaultStatus,
		"snap_try_kernel": "",
		// enabled new kernel
		"snap_kernel": s.kern2.Filename(),
	}
	c.Assert(s.bootloader.BootVars, DeepEquals, expected)

	// also check that the modeenv was updated
	m2, err := boot.ReadModeenv("")
	c.Assert(err, IsNil)
	c.Assert(m2.Base, Equals, s.base2.Filename())
	c.Assert(m2.TryBase, Equals, "")
	c.Assert(m2.BaseStatus, Equals, boot.DefaultStatus)
	c.Assert(m2.CurrentKernels, DeepEquals, []string{s.kern2.Filename()})

	// do it again, verify its still valid
	err = boot.MarkBootSuccessful(coreDev)
	c.Assert(err, IsNil)
	c.Assert(s.bootloader.BootVars, DeepEquals, expected)
}

func (s *bootenvSuite) TestMarkBootSuccessfulKernelUpdate(c *C) {
	coreDev := boottest.MockDevice("some-snap")

	s.bootloader.BootVars["snap_mode"] = boot.TryingStatus
	s.bootloader.BootVars["snap_core"] = "os1"
	s.bootloader.BootVars["snap_kernel"] = "k1"
	s.bootloader.BootVars["snap_try_core"] = ""
	s.bootloader.BootVars["snap_try_kernel"] = "k2"
	err := boot.MarkBootSuccessful(coreDev)
	c.Assert(err, IsNil)
	c.Assert(s.bootloader.BootVars, DeepEquals, map[string]string{
		// cleared
		"snap_mode":       boot.DefaultStatus,
		"snap_try_kernel": "",
		"snap_try_core":   "",
		// unchanged
		"snap_core": "os1",
		// updated
		"snap_kernel": "k2",
	})
}

func (s *bootenvSuite) TestMarkBootSuccessfulBaseUpdate(c *C) {
	coreDev := boottest.MockDevice("some-snap")

	s.bootloader.BootVars["snap_mode"] = boot.TryingStatus
	s.bootloader.BootVars["snap_core"] = "os1"
	s.bootloader.BootVars["snap_kernel"] = "k1"
	s.bootloader.BootVars["snap_try_core"] = "os2"
	s.bootloader.BootVars["snap_try_kernel"] = ""
	err := boot.MarkBootSuccessful(coreDev)
	c.Assert(err, IsNil)
	c.Assert(s.bootloader.BootVars, DeepEquals, map[string]string{
		// cleared
		"snap_mode":     boot.DefaultStatus,
		"snap_try_core": "",
		// unchanged
		"snap_kernel":     "k1",
		"snap_try_kernel": "",
		// updated
		"snap_core": "os2",
	})
}

func (s *bootenv20Suite) TestMarkBootSuccessful20KernelUpdate(c *C) {
	// trying a kernel snap
	m := &boot.Modeenv{
		Mode:           "run",
		Base:           s.base1.Filename(),
		CurrentKernels: []string{s.kern1.Filename(), s.kern2.Filename()},
	}
	r := setupUC20Bootenv(
		c,
		s.bootloader,
		&bootenv20Setup{
			modeenv:    m,
			kern:       s.kern1,
			tryKern:    s.kern2,
			kernStatus: boot.TryingStatus,
		},
	)
	defer r()

	coreDev := boottest.MockUC20Device("", nil)
	c.Assert(coreDev.HasModeenv(), Equals, true)

	// mark successful
	err := boot.MarkBootSuccessful(coreDev)
	c.Assert(err, IsNil)

	// check the bootloader variables
	expected := map[string]string{"kernel_status": boot.DefaultStatus}
	c.Assert(s.bootloader.BootVars, DeepEquals, expected)

	// check that MarkBootSuccessful enabled the try kernel
	actual, _ := s.bootloader.GetRunKernelImageFunctionSnapCalls("EnableKernel")
	c.Assert(actual, DeepEquals, []snap.PlaceInfo{s.kern2})

	// and that we disabled a try kernel
	_, nDisableTryCalls := s.bootloader.GetRunKernelImageFunctionSnapCalls("DisableTryKernel")
	c.Assert(nDisableTryCalls, Equals, 1)

	// check that the new kernel is the only one in modeenv
	m2, err := boot.ReadModeenv("")
	c.Assert(err, IsNil)
	c.Assert(m2.CurrentKernels, DeepEquals, []string{s.kern2.Filename()})

	// do it again, verify its still valid
	err = boot.MarkBootSuccessful(coreDev)
	c.Assert(err, IsNil)
	c.Assert(s.bootloader.BootVars, DeepEquals, expected)

	// no new bootloader calls
	actual, _ = s.bootloader.GetRunKernelImageFunctionSnapCalls("EnableKernel")
	c.Assert(actual, DeepEquals, []snap.PlaceInfo{s.kern2})

	// we did disable the kernel again because we always do this to cleanup in
	// case there were leftovers
	_, nDisableTryCalls = s.bootloader.GetRunKernelImageFunctionSnapCalls("DisableTryKernel")
	c.Assert(nDisableTryCalls, Equals, 2)
}

func (s *bootenv20Suite) TestMarkBootSuccessful20KernelUpdateWithReseal(c *C) {
	// checked by resealKeyToModeenv
	s.stampSealedKeys(c, dirs.GlobalRootDir)

	tab := s.bootloaderWithTrustedAssets(c, []string{"asset"})

	data := []byte("foobar")
	// SHA3-384
	dataHash := "0fa8abfbdaf924ad307b74dd2ed183b9a4a398891a2f6bac8fd2db7041b77f068580f9c6c66f699b496c2da1cbcc7ed8"

	c.Assert(os.MkdirAll(filepath.Join(boot.InitramfsUbuntuBootDir), 0755), IsNil)
	c.Assert(os.MkdirAll(filepath.Join(boot.InitramfsUbuntuSeedDir), 0755), IsNil)
	c.Assert(ioutil.WriteFile(filepath.Join(boot.InitramfsUbuntuBootDir, "asset"), data, 0644), IsNil)
	c.Assert(ioutil.WriteFile(filepath.Join(boot.InitramfsUbuntuSeedDir, "asset"), data, 0644), IsNil)

	// mock the files in cache
	mockAssetsCache(c, dirs.GlobalRootDir, "trusted", []string{
		"asset-" + dataHash,
	})

	assetBf := bootloader.NewBootFile("", filepath.Join(dirs.SnapBootAssetsDir, "trusted", fmt.Sprintf("asset-%s", dataHash)), bootloader.RoleRunMode)
	runKernelBf := bootloader.NewBootFile(filepath.Join(s.kern1.Filename()), "kernel.efi", bootloader.RoleRunMode)

	tab.BootChainList = []bootloader.BootFile{
		bootloader.NewBootFile("", "asset", bootloader.RoleRunMode),
		runKernelBf,
	}

	// trying a kernel snap
	m := &boot.Modeenv{
		Mode:           "run",
		Base:           s.base1.Filename(),
		CurrentKernels: []string{s.kern1.Filename(), s.kern2.Filename()},
		CurrentTrustedBootAssets: boot.BootAssetsMap{
			"asset": {dataHash},
		},
	}
	r := setupUC20Bootenv(
		c,
		tab.MockBootloader,
		&bootenv20Setup{
			modeenv:    m,
			kern:       s.kern1,
			tryKern:    s.kern2,
			kernStatus: boot.TryingStatus,
		},
	)
	defer r()

	coreDev := boottest.MockUC20Device("", nil)
	c.Assert(coreDev.HasModeenv(), Equals, true)

	resealCalls := 0
	restore := boot.MockSecbootResealKeys(func(params *secboot.ResealKeysParams) error {
		resealCalls++

		c.Assert(params.ModelParams, HasLen, 1)
		mp := params.ModelParams[0]
		c.Check(mp.Model, DeepEquals, coreDev.Model())
		for _, ch := range mp.EFILoadChains {
			printChain(c, ch, "-")
		}
		c.Check(mp.EFILoadChains, DeepEquals, []*secboot.LoadChain{
			secboot.NewLoadChain(assetBf,
				secboot.NewLoadChain(runKernelBf)),
		})
		return nil
	})
	defer restore()

	// mark successful
	err := boot.MarkBootSuccessful(coreDev)
	c.Assert(err, IsNil)

	// check the bootloader variables
	expected := map[string]string{
		"kernel_status":   boot.DefaultStatus,
		"snap_kernel":     s.kern2.Filename(),
		"snap_try_kernel": boot.DefaultStatus,
	}
	c.Assert(tab.BootVars, DeepEquals, expected)

	// check that the new kernel is the only one in modeenv
	m2, err := boot.ReadModeenv("")
	c.Assert(err, IsNil)
	c.Assert(m2.CurrentKernels, DeepEquals, []string{s.kern2.Filename()})

	c.Check(resealCalls, Equals, 1)
}

func (s *bootenv20EnvRefKernelSuite) TestMarkBootSuccessful20KernelUpdate(c *C) {
	// trying a kernel snap
	m := &boot.Modeenv{
		Mode:           "run",
		Base:           s.base1.Filename(),
		CurrentKernels: []string{s.kern1.Filename(), s.kern2.Filename()},
	}
	r := setupUC20Bootenv(
		c,
		s.bootloader,
		&bootenv20Setup{
			modeenv:    m,
			kern:       s.kern1,
			tryKern:    s.kern2,
			kernStatus: boot.TryingStatus,
		},
	)
	defer r()

	coreDev := boottest.MockUC20Device("", nil)
	c.Assert(coreDev.HasModeenv(), Equals, true)

	// mark successful
	err := boot.MarkBootSuccessful(coreDev)
	c.Assert(err, IsNil)

	// check the bootloader variables
	expected := map[string]string{
		"kernel_status":   boot.DefaultStatus,
		"snap_kernel":     s.kern2.Filename(),
		"snap_try_kernel": "",
	}
	c.Assert(s.bootloader.BootVars, DeepEquals, expected)

	// check that the new kernel is the only one in modeenv
	m2, err := boot.ReadModeenv("")
	c.Assert(err, IsNil)
	c.Assert(m2.CurrentKernels, DeepEquals, []string{s.kern2.Filename()})

	// do it again, verify its still valid
	err = boot.MarkBootSuccessful(coreDev)
	c.Assert(err, IsNil)
	c.Assert(s.bootloader.BootVars, DeepEquals, expected)
	c.Assert(s.bootloader.BootVars, DeepEquals, expected)
}

func (s *bootenv20Suite) TestMarkBootSuccessful20BaseUpdate(c *C) {
	// we were trying a base snap
	m := &boot.Modeenv{
		Mode:           "run",
		Base:           s.base1.Filename(),
		TryBase:        s.base2.Filename(),
		BaseStatus:     boot.TryingStatus,
		CurrentKernels: []string{s.kern1.Filename()},
	}
	r := setupUC20Bootenv(
		c,
		s.bootloader,
		&bootenv20Setup{
			modeenv:    m,
			kern:       s.kern1,
			kernStatus: boot.DefaultStatus,
		},
	)
	defer r()

	coreDev := boottest.MockUC20Device("", nil)
	c.Assert(coreDev.HasModeenv(), Equals, true)

	// mark successful
	err := boot.MarkBootSuccessful(coreDev)
	c.Assert(err, IsNil)

	// check the modeenv
	m2, err := boot.ReadModeenv("")
	c.Assert(err, IsNil)
	c.Assert(m2.Base, Equals, s.base2.Filename())
	c.Assert(m2.TryBase, Equals, "")
	c.Assert(m2.BaseStatus, Equals, "")

	// do it again, verify its still valid
	err = boot.MarkBootSuccessful(coreDev)
	c.Assert(err, IsNil)

	// check the modeenv again
	m3, err := boot.ReadModeenv("")
	c.Assert(err, IsNil)
	c.Assert(m3.Base, Equals, s.base2.Filename())
	c.Assert(m3.TryBase, Equals, "")
	c.Assert(m3.BaseStatus, Equals, "")
}

func (s *bootenv20Suite) bootloaderWithTrustedAssets(c *C, trustedAssets []string) *bootloadertest.MockTrustedAssetsBootloader {
	// TODO:UC20: this should be an ExtractedRecoveryKernelImageBootloader
	// because that would reflect our main currently supported
	// trusted assets bootloader (grub)
	tab := bootloadertest.Mock("trusted", "").WithTrustedAssets()
	bootloader.Force(tab)
	tab.TrustedAssetsList = trustedAssets
	s.AddCleanup(func() { bootloader.Force(nil) })
	return tab
}

func (s *bootenv20Suite) TestMarkBootSuccessful20BootAssetsUpdateHappy(c *C) {
	// checked by resealKeyToModeenv
	s.stampSealedKeys(c, dirs.GlobalRootDir)

	tab := s.bootloaderWithTrustedAssets(c, []string{"asset", "shim"})

	data := []byte("foobar")
	// SHA3-384
	dataHash := "0fa8abfbdaf924ad307b74dd2ed183b9a4a398891a2f6bac8fd2db7041b77f068580f9c6c66f699b496c2da1cbcc7ed8"
	shim := []byte("shim")
	shimHash := "dac0063e831d4b2e7a330426720512fc50fa315042f0bb30f9d1db73e4898dcb89119cac41fdfa62137c8931a50f9d7b"

	c.Assert(os.MkdirAll(boot.InitramfsUbuntuBootDir, 0755), IsNil)
	c.Assert(os.MkdirAll(boot.InitramfsUbuntuSeedDir, 0755), IsNil)
	// only asset for ubuntu
	c.Assert(ioutil.WriteFile(filepath.Join(boot.InitramfsUbuntuBootDir, "asset"), data, 0644), IsNil)
	// shim and asset for seed
	c.Assert(ioutil.WriteFile(filepath.Join(boot.InitramfsUbuntuSeedDir, "asset"), data, 0644), IsNil)
	c.Assert(ioutil.WriteFile(filepath.Join(boot.InitramfsUbuntuSeedDir, "shim"), shim, 0644), IsNil)

	// mock the files in cache
	mockAssetsCache(c, dirs.GlobalRootDir, "trusted", []string{
		"shim-recoveryshimhash",
		"shim-" + shimHash,
		"asset-assethash",
		"asset-recoveryassethash",
		"asset-" + dataHash,
	})

	shimBf := bootloader.NewBootFile("", filepath.Join(dirs.SnapBootAssetsDir, "trusted", fmt.Sprintf("shim-%s", shimHash)), bootloader.RoleRecovery)
	assetBf := bootloader.NewBootFile("", filepath.Join(dirs.SnapBootAssetsDir, "trusted", fmt.Sprintf("asset-%s", dataHash)), bootloader.RoleRecovery)
	runKernelBf := bootloader.NewBootFile(filepath.Join(s.kern1.Filename()), "kernel.efi", bootloader.RoleRunMode)
	recoveryKernelBf := bootloader.NewBootFile("pc-kernel_1.snap", "kernel.efi", bootloader.RoleRecovery)

	tab.BootChainList = []bootloader.BootFile{
		bootloader.NewBootFile("", "shim", bootloader.RoleRecovery),
		bootloader.NewBootFile("", "asset", bootloader.RoleRecovery),
		runKernelBf,
	}
	tab.RecoveryBootChainList = []bootloader.BootFile{
		bootloader.NewBootFile("", "shim", bootloader.RoleRecovery),
		bootloader.NewBootFile("", "asset", bootloader.RoleRecovery),
		recoveryKernelBf,
	}

	uc20Model := boottest.MakeMockUC20Model()

	restore := boot.MockSeedReadSystemEssential(func(seedDir, label string, essentialTypes []snap.Type, tm timings.Measurer) (*asserts.Model, []*seed.Snap, error) {
		return uc20Model, []*seed.Snap{mockKernelSeedSnap(c, snap.R(1)), mockGadgetSeedSnap(c, nil)}, nil
	})
	defer restore()

	// we were trying an update of boot assets
	m := &boot.Modeenv{
		Mode:           "run",
		Base:           s.base1.Filename(),
		CurrentKernels: []string{s.kern1.Filename()},
		CurrentTrustedBootAssets: boot.BootAssetsMap{
			"asset": {"assethash", dataHash},
		},
		CurrentTrustedRecoveryBootAssets: boot.BootAssetsMap{
			"asset": {"recoveryassethash", dataHash},
			"shim":  {"recoveryshimhash", shimHash},
		},
		CurrentRecoverySystems: []string{"system"},
	}
	r := setupUC20Bootenv(
		c,
		tab.MockBootloader,
		&bootenv20Setup{
			modeenv:    m,
			kern:       s.kern1,
			kernStatus: boot.DefaultStatus,
		},
	)
	defer r()

	coreDev := boottest.MockUC20Device("", uc20Model)
	c.Assert(coreDev.HasModeenv(), Equals, true)

	resealCalls := 0
	restore = boot.MockSecbootResealKeys(func(params *secboot.ResealKeysParams) error {
		resealCalls++

		c.Assert(params.ModelParams, HasLen, 1)
		mp := params.ModelParams[0]
		c.Check(mp.Model, DeepEquals, uc20Model)
		for _, ch := range mp.EFILoadChains {
			printChain(c, ch, "-")
		}
		switch resealCalls {
		case 1:
			c.Check(mp.EFILoadChains, DeepEquals, []*secboot.LoadChain{
				secboot.NewLoadChain(shimBf,
					secboot.NewLoadChain(assetBf,
						secboot.NewLoadChain(recoveryKernelBf))),
				secboot.NewLoadChain(shimBf,
					secboot.NewLoadChain(assetBf,
						secboot.NewLoadChain(runKernelBf))),
			})
		case 2:
			c.Check(mp.EFILoadChains, DeepEquals, []*secboot.LoadChain{
				secboot.NewLoadChain(shimBf,
					secboot.NewLoadChain(assetBf,
						secboot.NewLoadChain(recoveryKernelBf))),
			})
		default:
			c.Errorf("unexpected additional call to secboot.ResealKey (call # %d)", resealCalls)
		}
		return nil
	})
	defer restore()

	// mark successful
	err := boot.MarkBootSuccessful(coreDev)
	c.Assert(err, IsNil)

	// check the modeenv
	m2, err := boot.ReadModeenv("")
	c.Assert(err, IsNil)
	// update assets are in the list
	c.Check(m2.CurrentTrustedBootAssets, DeepEquals, boot.BootAssetsMap{
		"asset": {dataHash},
	})
	c.Check(m2.CurrentTrustedRecoveryBootAssets, DeepEquals, boot.BootAssetsMap{
		"asset": {dataHash},
		"shim":  {shimHash},
	})
	// unused files were dropped from cache
	checkContentGlob(c, filepath.Join(dirs.SnapBootAssetsDir, "trusted", "*"), []string{
		filepath.Join(dirs.SnapBootAssetsDir, "trusted", "asset-"+dataHash),
		filepath.Join(dirs.SnapBootAssetsDir, "trusted", "shim-"+shimHash),
	})
	c.Check(resealCalls, Equals, 2)
}

func (s *bootenv20Suite) TestMarkBootSuccessful20BootAssetsStableStateHappy(c *C) {
	// checked by resealKeyToModeenv
	s.stampSealedKeys(c, dirs.GlobalRootDir)

	tab := s.bootloaderWithTrustedAssets(c, []string{"nested/asset", "shim"})

	data := []byte("foobar")
	// SHA3-384
	dataHash := "0fa8abfbdaf924ad307b74dd2ed183b9a4a398891a2f6bac8fd2db7041b77f068580f9c6c66f699b496c2da1cbcc7ed8"
	shim := []byte("shim")
	shimHash := "dac0063e831d4b2e7a330426720512fc50fa315042f0bb30f9d1db73e4898dcb89119cac41fdfa62137c8931a50f9d7b"

	c.Assert(os.MkdirAll(filepath.Join(boot.InitramfsUbuntuBootDir, "nested"), 0755), IsNil)
	c.Assert(os.MkdirAll(filepath.Join(boot.InitramfsUbuntuSeedDir, "nested"), 0755), IsNil)
	// only asset for ubuntu-boot
	c.Assert(ioutil.WriteFile(filepath.Join(boot.InitramfsUbuntuBootDir, "nested/asset"), data, 0644), IsNil)
	// shim and asset for ubuntu-seed
	c.Assert(ioutil.WriteFile(filepath.Join(boot.InitramfsUbuntuSeedDir, "nested/asset"), data, 0644), IsNil)
	c.Assert(ioutil.WriteFile(filepath.Join(boot.InitramfsUbuntuSeedDir, "shim"), shim, 0644), IsNil)

	// mock the files in cache
	mockAssetsCache(c, dirs.GlobalRootDir, "trusted", []string{
		"shim-" + shimHash,
		"asset-" + dataHash,
	})

	runKernelBf := bootloader.NewBootFile(filepath.Join(s.kern1.Filename()), "kernel.efi", bootloader.RoleRunMode)
	recoveryKernelBf := bootloader.NewBootFile("/var/lib/snapd/seed/snaps/pc-kernel_1.snap", "kernel.efi", bootloader.RoleRecovery)

	tab.BootChainList = []bootloader.BootFile{
		bootloader.NewBootFile("", "shim", bootloader.RoleRecovery),
		bootloader.NewBootFile("", "asset", bootloader.RoleRecovery),
		runKernelBf,
	}
	tab.RecoveryBootChainList = []bootloader.BootFile{
		bootloader.NewBootFile("", "shim", bootloader.RoleRecovery),
		bootloader.NewBootFile("", "asset", bootloader.RoleRecovery),
		recoveryKernelBf,
	}

	uc20Model := boottest.MakeMockUC20Model()

	restore := boot.MockSeedReadSystemEssential(func(seedDir, label string, essentialTypes []snap.Type, tm timings.Measurer) (*asserts.Model, []*seed.Snap, error) {
		return uc20Model, []*seed.Snap{mockNamedKernelSeedSnap(c, snap.R(1), "pc-kernel-recovery"), mockGadgetSeedSnap(c, nil)}, nil
	})
	defer restore()

	// we were trying an update of boot assets
	m := &boot.Modeenv{
		Mode:           "run",
		Base:           s.base1.Filename(),
		CurrentKernels: []string{s.kern1.Filename()},
		CurrentTrustedBootAssets: boot.BootAssetsMap{
			"asset": {dataHash},
		},
		CurrentTrustedRecoveryBootAssets: boot.BootAssetsMap{
			"asset": {dataHash},
			"shim":  {shimHash},
		},
		CurrentRecoverySystems:    []string{"system"},
		CurrentKernelCommandLines: boot.BootCommandLines{"snapd_recovery_mode=run"},
	}
	r := setupUC20Bootenv(
		c,
		tab.MockBootloader,
		&bootenv20Setup{
			modeenv:    m,
			kern:       s.kern1,
			kernStatus: boot.DefaultStatus,
		},
	)
	defer r()

	coreDev := boottest.MockUC20Device("", uc20Model)
	c.Assert(coreDev.HasModeenv(), Equals, true)

	resealCalls := 0
	restore = boot.MockSecbootResealKeys(func(params *secboot.ResealKeysParams) error {
		resealCalls++
		return nil
	})
	defer restore()

	// write boot-chains for current state that will stay unchanged
	bootChains := []boot.BootChain{{
		BrandID:        "my-brand",
		Model:          "my-model-uc20",
		Grade:          "dangerous",
		ModelSignKeyID: "Jv8_JiHiIzJVcO9M55pPdqSDWUvuhfDIBJUS-3VW7F_idjix7Ffn5qMxB21ZQuij",
		AssetChain: []boot.BootAsset{{
			Role: bootloader.RoleRecovery, Name: "shim",
			Hashes: []string{
				"dac0063e831d4b2e7a330426720512fc50fa315042f0bb30f9d1db73e4898dcb89119cac41fdfa62137c8931a50f9d7b",
			},
		}, {
			Role: bootloader.RoleRecovery, Name: "asset", Hashes: []string{
				"0fa8abfbdaf924ad307b74dd2ed183b9a4a398891a2f6bac8fd2db7041b77f068580f9c6c66f699b496c2da1cbcc7ed8",
			},
		}},
		Kernel:         "pc-kernel",
		KernelRevision: "1",
		KernelCmdlines: []string{"snapd_recovery_mode=run"},
	}, {
		BrandID:        "my-brand",
		Model:          "my-model-uc20",
		Grade:          "dangerous",
		ModelSignKeyID: "Jv8_JiHiIzJVcO9M55pPdqSDWUvuhfDIBJUS-3VW7F_idjix7Ffn5qMxB21ZQuij",
		AssetChain: []boot.BootAsset{{
			Role: bootloader.RoleRecovery, Name: "shim",
			Hashes: []string{
				"dac0063e831d4b2e7a330426720512fc50fa315042f0bb30f9d1db73e4898dcb89119cac41fdfa62137c8931a50f9d7b",
			},
		}, {
			Role: bootloader.RoleRecovery, Name: "asset", Hashes: []string{
				"0fa8abfbdaf924ad307b74dd2ed183b9a4a398891a2f6bac8fd2db7041b77f068580f9c6c66f699b496c2da1cbcc7ed8",
			},
		}},
		Kernel:         "pc-kernel-recovery",
		KernelRevision: "1",
		KernelCmdlines: []string{"snapd_recovery_mode=recover snapd_recovery_system=system"},
	}}

	recoveryBootChains := []boot.BootChain{bootChains[1]}

	err := boot.WriteBootChains(boot.ToPredictableBootChains(bootChains), filepath.Join(dirs.SnapFDEDir, "boot-chains"), 0)
	c.Assert(err, IsNil)

	err = boot.WriteBootChains(boot.ToPredictableBootChains(recoveryBootChains), filepath.Join(dirs.SnapFDEDir, "recovery-boot-chains"), 0)
	c.Assert(err, IsNil)

	// mark successful
	err = boot.MarkBootSuccessful(coreDev)
	c.Assert(err, IsNil)

	// modeenv is unchanged
	m2, err := boot.ReadModeenv("")
	c.Assert(err, IsNil)
	c.Check(m2.CurrentTrustedBootAssets, DeepEquals, m.CurrentTrustedBootAssets)
	c.Check(m2.CurrentTrustedRecoveryBootAssets, DeepEquals, m.CurrentTrustedRecoveryBootAssets)
	// files are still in cache
	checkContentGlob(c, filepath.Join(dirs.SnapBootAssetsDir, "trusted", "*"), []string{
		filepath.Join(dirs.SnapBootAssetsDir, "trusted", "asset-"+dataHash),
		filepath.Join(dirs.SnapBootAssetsDir, "trusted", "shim-"+shimHash),
	})

	// boot chains were built
	c.Check(tab.BootChainKernelPath, DeepEquals, []string{
		s.kern1.MountFile(),
	})
	// no actual reseal
	c.Check(resealCalls, Equals, 0)
}

func (s *bootenv20Suite) TestMarkBootSuccessful20BootUnassertedKernelAssetsStableStateHappy(c *C) {
	// checked by resealKeyToModeenv
	s.stampSealedKeys(c, dirs.GlobalRootDir)

	tab := s.bootloaderWithTrustedAssets(c, []string{"nested/asset", "shim"})

	data := []byte("foobar")
	// SHA3-384
	dataHash := "0fa8abfbdaf924ad307b74dd2ed183b9a4a398891a2f6bac8fd2db7041b77f068580f9c6c66f699b496c2da1cbcc7ed8"
	shim := []byte("shim")
	shimHash := "dac0063e831d4b2e7a330426720512fc50fa315042f0bb30f9d1db73e4898dcb89119cac41fdfa62137c8931a50f9d7b"

	c.Assert(os.MkdirAll(filepath.Join(boot.InitramfsUbuntuBootDir, "nested"), 0755), IsNil)
	c.Assert(os.MkdirAll(filepath.Join(boot.InitramfsUbuntuSeedDir, "nested"), 0755), IsNil)
	// only asset for ubuntu-boot
	c.Assert(ioutil.WriteFile(filepath.Join(boot.InitramfsUbuntuBootDir, "nested/asset"), data, 0644), IsNil)
	// shim and asset for ubuntu-seed
	c.Assert(ioutil.WriteFile(filepath.Join(boot.InitramfsUbuntuSeedDir, "nested/asset"), data, 0644), IsNil)
	c.Assert(ioutil.WriteFile(filepath.Join(boot.InitramfsUbuntuSeedDir, "shim"), shim, 0644), IsNil)

	// mock the files in cache
	mockAssetsCache(c, dirs.GlobalRootDir, "trusted", []string{
		"shim-" + shimHash,
		"asset-" + dataHash,
	})

	runKernelBf := bootloader.NewBootFile(filepath.Join(s.ukern1.Filename()), "kernel.efi", bootloader.RoleRunMode)
	recoveryKernelBf := bootloader.NewBootFile("/var/lib/snapd/seed/snaps/pc-kernel_1.snap", "kernel.efi", bootloader.RoleRecovery)

	tab.BootChainList = []bootloader.BootFile{
		bootloader.NewBootFile("", "shim", bootloader.RoleRecovery),
		bootloader.NewBootFile("", "asset", bootloader.RoleRecovery),
		runKernelBf,
	}
	tab.RecoveryBootChainList = []bootloader.BootFile{
		bootloader.NewBootFile("", "shim", bootloader.RoleRecovery),
		bootloader.NewBootFile("", "asset", bootloader.RoleRecovery),
		recoveryKernelBf,
	}

	uc20Model := boottest.MakeMockUC20Model()

	restore := boot.MockSeedReadSystemEssential(func(seedDir, label string, essentialTypes []snap.Type, tm timings.Measurer) (*asserts.Model, []*seed.Snap, error) {
		return uc20Model, []*seed.Snap{mockNamedKernelSeedSnap(c, snap.R(1), "pc-kernel-recovery"), mockGadgetSeedSnap(c, nil)}, nil
	})
	defer restore()

	// we were trying an update of boot assets
	m := &boot.Modeenv{
		Mode:           "run",
		Base:           s.base1.Filename(),
		CurrentKernels: []string{s.ukern1.Filename()},
		CurrentTrustedBootAssets: boot.BootAssetsMap{
			"asset": {dataHash},
		},
		CurrentTrustedRecoveryBootAssets: boot.BootAssetsMap{
			"asset": {dataHash},
			"shim":  {shimHash},
		},
		CurrentRecoverySystems:    []string{"system"},
		GoodRecoverySystems:       []string{"system"},
		CurrentKernelCommandLines: boot.BootCommandLines{"snapd_recovery_mode=run"},
	}
	r := setupUC20Bootenv(
		c,
		tab.MockBootloader,
		&bootenv20Setup{
			modeenv:    m,
			kern:       s.ukern1,
			kernStatus: boot.DefaultStatus,
		},
	)
	defer r()

	coreDev := boottest.MockUC20Device("", uc20Model)
	c.Assert(coreDev.HasModeenv(), Equals, true)

	resealCalls := 0
	restore = boot.MockSecbootResealKeys(func(params *secboot.ResealKeysParams) error {
		resealCalls++
		return nil
	})
	defer restore()

	// write boot-chains for current state that will stay unchanged
	bootChains := []boot.BootChain{{
		BrandID:        "my-brand",
		Model:          "my-model-uc20",
		Grade:          "dangerous",
		ModelSignKeyID: "Jv8_JiHiIzJVcO9M55pPdqSDWUvuhfDIBJUS-3VW7F_idjix7Ffn5qMxB21ZQuij",
		AssetChain: []boot.BootAsset{{
			Role: bootloader.RoleRecovery, Name: "shim",
			Hashes: []string{
				"dac0063e831d4b2e7a330426720512fc50fa315042f0bb30f9d1db73e4898dcb89119cac41fdfa62137c8931a50f9d7b",
			},
		}, {
			Role: bootloader.RoleRecovery, Name: "asset", Hashes: []string{
				"0fa8abfbdaf924ad307b74dd2ed183b9a4a398891a2f6bac8fd2db7041b77f068580f9c6c66f699b496c2da1cbcc7ed8",
			},
		}},
		Kernel: "pc-kernel",
		// unasserted kernel snap
		KernelRevision: "",
		KernelCmdlines: []string{"snapd_recovery_mode=run"},
	}, {
		BrandID:        "my-brand",
		Model:          "my-model-uc20",
		Grade:          "dangerous",
		ModelSignKeyID: "Jv8_JiHiIzJVcO9M55pPdqSDWUvuhfDIBJUS-3VW7F_idjix7Ffn5qMxB21ZQuij",
		AssetChain: []boot.BootAsset{{
			Role: bootloader.RoleRecovery, Name: "shim",
			Hashes: []string{
				"dac0063e831d4b2e7a330426720512fc50fa315042f0bb30f9d1db73e4898dcb89119cac41fdfa62137c8931a50f9d7b",
			},
		}, {
			Role: bootloader.RoleRecovery, Name: "asset", Hashes: []string{
				"0fa8abfbdaf924ad307b74dd2ed183b9a4a398891a2f6bac8fd2db7041b77f068580f9c6c66f699b496c2da1cbcc7ed8",
			},
		}},
		Kernel:         "pc-kernel-recovery",
		KernelRevision: "1",
		KernelCmdlines: []string{"snapd_recovery_mode=recover snapd_recovery_system=system"},
	}}

	recoveryBootChains := []boot.BootChain{bootChains[1]}

	err := boot.WriteBootChains(boot.ToPredictableBootChains(bootChains), filepath.Join(dirs.SnapFDEDir, "boot-chains"), 0)
	c.Assert(err, IsNil)

	err = boot.WriteBootChains(boot.ToPredictableBootChains(recoveryBootChains), filepath.Join(dirs.SnapFDEDir, "recovery-boot-chains"), 0)
	c.Assert(err, IsNil)

	// mark successful
	err = boot.MarkBootSuccessful(coreDev)
	c.Assert(err, IsNil)

	// modeenv is unchanged
	m2, err := boot.ReadModeenv("")
	c.Assert(err, IsNil)
	c.Check(m2.CurrentTrustedBootAssets, DeepEquals, m.CurrentTrustedBootAssets)
	c.Check(m2.CurrentTrustedRecoveryBootAssets, DeepEquals, m.CurrentTrustedRecoveryBootAssets)
	// files are still in cache
	checkContentGlob(c, filepath.Join(dirs.SnapBootAssetsDir, "trusted", "*"), []string{
		filepath.Join(dirs.SnapBootAssetsDir, "trusted", "asset-"+dataHash),
		filepath.Join(dirs.SnapBootAssetsDir, "trusted", "shim-"+shimHash),
	})

	// boot chains were built
	c.Check(tab.BootChainKernelPath, DeepEquals, []string{
		s.ukern1.MountFile(),
	})
	// no actual reseal
	c.Check(resealCalls, Equals, 0)
}

func (s *bootenv20Suite) TestMarkBootSuccessful20BootAssetsUpdateUnexpectedAsset(c *C) {
	tab := s.bootloaderWithTrustedAssets(c, []string{"EFI/asset"})

	data := []byte("foobar")
	// SHA3-384
	dataHash := "0fa8abfbdaf924ad307b74dd2ed183b9a4a398891a2f6bac8fd2db7041b77f068580f9c6c66f699b496c2da1cbcc7ed8"

	c.Assert(os.MkdirAll(filepath.Join(boot.InitramfsUbuntuBootDir, "EFI"), 0755), IsNil)
	c.Assert(os.MkdirAll(filepath.Join(boot.InitramfsUbuntuSeedDir, "EFI"), 0755), IsNil)
	c.Assert(ioutil.WriteFile(filepath.Join(boot.InitramfsUbuntuBootDir, "EFI/asset"), data, 0644), IsNil)
	c.Assert(ioutil.WriteFile(filepath.Join(boot.InitramfsUbuntuSeedDir, "EFI/asset"), data, 0644), IsNil)
	// mock some state in the cache
	mockAssetsCache(c, dirs.GlobalRootDir, "trusted", []string{
		"asset-one",
		"asset-two",
	})

	// we were trying an update of boot assets
	m := &boot.Modeenv{
		Mode:           "run",
		Base:           s.base1.Filename(),
		CurrentKernels: []string{s.kern1.Filename()},
		CurrentTrustedBootAssets: boot.BootAssetsMap{
			// hash will not match
			"asset": {"one", "two"},
		},
		CurrentTrustedRecoveryBootAssets: boot.BootAssetsMap{
			"asset": {"one", "two"},
		},
	}
	r := setupUC20Bootenv(
		c,
		tab.MockBootloader,
		&bootenv20Setup{
			modeenv:    m,
			kern:       s.kern1,
			kernStatus: boot.DefaultStatus,
		},
	)
	defer r()

	coreDev := boottest.MockUC20Device("", nil)
	c.Assert(coreDev.HasModeenv(), Equals, true)

	// mark successful
	err := boot.MarkBootSuccessful(coreDev)
	c.Assert(err, ErrorMatches, fmt.Sprintf(`cannot mark boot successful: cannot mark successful boot assets: system booted with unexpected run mode bootloader asset "EFI/asset" hash %s`, dataHash))

	// check the modeenv
	m2, err := boot.ReadModeenv("")
	c.Assert(err, IsNil)
	// modeenv is unchaged
	c.Check(m2.CurrentTrustedBootAssets, DeepEquals, m.CurrentTrustedBootAssets)
	c.Check(m2.CurrentTrustedRecoveryBootAssets, DeepEquals, m.CurrentTrustedRecoveryBootAssets)
	// nothing was removed from cache
	checkContentGlob(c, filepath.Join(dirs.SnapBootAssetsDir, "trusted", "*"), []string{
		filepath.Join(dirs.SnapBootAssetsDir, "trusted", "asset-one"),
		filepath.Join(dirs.SnapBootAssetsDir, "trusted", "asset-two"),
	})
}

func (s *bootenv20Suite) setupMarkBootSuccessful20CommandLine(c *C, mode string, cmdlines boot.BootCommandLines) *boot.Modeenv {
	// mock some state in the cache
	mockAssetsCache(c, dirs.GlobalRootDir, "trusted", []string{
		"asset-one",
	})
	// a pending kernel command line change
	m := &boot.Modeenv{
		Mode:           mode,
		Base:           s.base1.Filename(),
		CurrentKernels: []string{s.kern1.Filename()},
		CurrentTrustedBootAssets: boot.BootAssetsMap{
			"asset": {"one"},
		},
		CurrentTrustedRecoveryBootAssets: boot.BootAssetsMap{
			"asset": {"one"},
		},
		CurrentKernelCommandLines: cmdlines,
	}
	return m
}

func (s *bootenv20Suite) TestMarkBootSuccessful20CommandLineUpdatedHappy(c *C) {
	s.mockCmdline(c, "snapd_recovery_mode=run candidate panic=-1")
	tab := s.bootloaderWithTrustedAssets(c, []string{"asset"})
	m := s.setupMarkBootSuccessful20CommandLine(c, "run", boot.BootCommandLines{
		"snapd_recovery_mode=run panic=-1",
		"snapd_recovery_mode=run candidate panic=-1",
	})

	r := setupUC20Bootenv(
		c,
		tab.MockBootloader,
		&bootenv20Setup{
			modeenv:    m,
			kern:       s.kern1,
			kernStatus: boot.DefaultStatus,
		},
	)
	defer r()

	coreDev := boottest.MockUC20Device("", nil)
	c.Assert(coreDev.HasModeenv(), Equals, true)
	// mark successful
	err := boot.MarkBootSuccessful(coreDev)
	c.Assert(err, IsNil)

	// check the modeenv
	m2, err := boot.ReadModeenv("")
	c.Assert(err, IsNil)
	// modeenv is unchaged
	c.Check(m2.CurrentKernelCommandLines, DeepEquals, boot.BootCommandLines{
		"snapd_recovery_mode=run candidate panic=-1",
	})
}

func (s *bootenv20Suite) TestMarkBootSuccessful20CommandLineUpdatedOld(c *C) {
	s.mockCmdline(c, "snapd_recovery_mode=run panic=-1")
	tab := s.bootloaderWithTrustedAssets(c, []string{"asset"})
	m := s.setupMarkBootSuccessful20CommandLine(c, "run", boot.BootCommandLines{
		"snapd_recovery_mode=run panic=-1",
		"snapd_recovery_mode=run candidate panic=-1",
	})
	r := setupUC20Bootenv(
		c,
		tab.MockBootloader,
		&bootenv20Setup{
			modeenv:    m,
			kern:       s.kern1,
			kernStatus: boot.DefaultStatus,
		},
	)
	defer r()

	coreDev := boottest.MockUC20Device("", nil)
	c.Assert(coreDev.HasModeenv(), Equals, true)
	// mark successful
	err := boot.MarkBootSuccessful(coreDev)
	c.Assert(err, IsNil)

	// check the modeenv
	m2, err := boot.ReadModeenv("")
	c.Assert(err, IsNil)
	// modeenv is unchaged
	c.Check(m2.CurrentKernelCommandLines, DeepEquals, boot.BootCommandLines{
		"snapd_recovery_mode=run panic=-1",
	})
}

func (s *bootenv20Suite) TestMarkBootSuccessful20CommandLineUpdatedMismatch(c *C) {
	s.mockCmdline(c, "snapd_recovery_mode=run different")
	tab := s.bootloaderWithTrustedAssets(c, []string{"asset"})
	m := s.setupMarkBootSuccessful20CommandLine(c, "run", boot.BootCommandLines{
		"snapd_recovery_mode=run",
		"snapd_recovery_mode=run candidate",
	})
	r := setupUC20Bootenv(
		c,
		tab.MockBootloader,
		&bootenv20Setup{
			modeenv:    m,
			kern:       s.kern1,
			kernStatus: boot.DefaultStatus,
		},
	)
	defer r()

	coreDev := boottest.MockUC20Device("", nil)
	c.Assert(coreDev.HasModeenv(), Equals, true)
	// mark successful
	err := boot.MarkBootSuccessful(coreDev)
	c.Assert(err, ErrorMatches, `cannot mark boot successful: cannot mark successful boot command line: current command line content "snapd_recovery_mode=run different" not matching any expected entry`)
}

func (s *bootenv20Suite) TestMarkBootSuccessful20CommandLineUpdatedFallbackOnBootSuccessful(c *C) {
	s.mockCmdline(c, "snapd_recovery_mode=run panic=-1")
	tab := s.bootloaderWithTrustedAssets(c, []string{"asset"})
	tab.StaticCommandLine = "panic=-1"
	m := s.setupMarkBootSuccessful20CommandLine(c, "run", nil)
	r := setupUC20Bootenv(
		c,
		tab.MockBootloader,
		&bootenv20Setup{
			modeenv:    m,
			kern:       s.kern1,
			kernStatus: boot.DefaultStatus,
		},
	)
	defer r()

	coreDev := boottest.MockUC20Device("", nil)
	c.Assert(coreDev.HasModeenv(), Equals, true)
	// mark successful
	err := boot.MarkBootSuccessful(coreDev)
	c.Assert(err, IsNil)

	// check the modeenv
	m2, err := boot.ReadModeenv("")
	c.Assert(err, IsNil)
	// modeenv is unchaged
	c.Check(m2.CurrentKernelCommandLines, DeepEquals, boot.BootCommandLines{
		"snapd_recovery_mode=run panic=-1",
	})
}

func (s *bootenv20Suite) TestMarkBootSuccessful20CommandLineUpdatedFallbackOnBootMismatch(c *C) {
	s.mockCmdline(c, "snapd_recovery_mode=run panic=-1 unexpected")
	tab := s.bootloaderWithTrustedAssets(c, []string{"asset"})
	tab.StaticCommandLine = "panic=-1"
	m := s.setupMarkBootSuccessful20CommandLine(c, "run", nil)
	r := setupUC20Bootenv(
		c,
		tab.MockBootloader,
		&bootenv20Setup{
			modeenv:    m,
			kern:       s.kern1,
			kernStatus: boot.DefaultStatus,
		},
	)
	defer r()

	coreDev := boottest.MockUC20Device("", nil)
	c.Assert(coreDev.HasModeenv(), Equals, true)
	// mark successful
	err := boot.MarkBootSuccessful(coreDev)
	c.Assert(err, ErrorMatches, `cannot mark boot successful: cannot mark successful boot command line: unexpected current command line: "snapd_recovery_mode=run panic=-1 unexpected"`)
}

func (s *bootenv20Suite) TestMarkBootSuccessful20CommandLineNonRunMode(c *C) {
	// recover mode
	s.mockCmdline(c, "snapd_recovery_mode=recover snapd_recovery_system=1234 panic=-1")
	tab := s.bootloaderWithTrustedAssets(c, []string{"asset"})
	tab.StaticCommandLine = "panic=-1"
	// current command line does not match any of the run mode command lines
	m := s.setupMarkBootSuccessful20CommandLine(c, "recover", boot.BootCommandLines{
		"snapd_recovery_mode=run panic=-1",
		"snapd_recovery_mode=run candidate panic=-1",
	})
	r := setupUC20Bootenv(
		c,
		tab.MockBootloader,
		&bootenv20Setup{
			modeenv:    m,
			kern:       s.kern1,
			kernStatus: boot.DefaultStatus,
		},
	)
	defer r()

	coreDev := boottest.MockUC20Device("", nil)
	c.Assert(coreDev.HasModeenv(), Equals, true)
	// mark successful
	err := boot.MarkBootSuccessful(coreDev)
	c.Assert(err, IsNil)

	// check the modeenv
	m2, err := boot.ReadModeenv("")
	c.Assert(err, IsNil)
	// modeenv is unchaged
	c.Check(m2.CurrentKernelCommandLines, DeepEquals, boot.BootCommandLines{
		"snapd_recovery_mode=run panic=-1",
		"snapd_recovery_mode=run candidate panic=-1",
	})
}

func (s *bootenv20Suite) TestMarkBootSuccessful20SystemsCompat(c *C) {
	b := bootloadertest.Mock("mock", s.bootdir)
	s.forceBootloader(b)

	m := &boot.Modeenv{
		Mode:                   "run",
		Base:                   s.base1.Filename(),
		CurrentKernels:         []string{s.kern1.Filename()},
		CurrentRecoverySystems: []string{"1234"},
	}

	r := setupUC20Bootenv(
		c,
		b,
		&bootenv20Setup{
			modeenv:    m,
			kern:       s.kern1,
			kernStatus: boot.DefaultStatus,
		},
	)
	defer r()

	coreDev := boottest.MockUC20Device("", nil)
	c.Assert(coreDev.HasModeenv(), Equals, true)
	// mark successful
	err := boot.MarkBootSuccessful(coreDev)
	c.Assert(err, IsNil)

	// check the modeenv
	m2, err := boot.ReadModeenv("")
	c.Assert(err, IsNil)
	// the list of good recovery systems has not been modified
	c.Check(m2.GoodRecoverySystems, DeepEquals, []string{"1234"})
	c.Check(m2.CurrentRecoverySystems, DeepEquals, []string{"1234"})
}

func (s *bootenv20Suite) TestMarkBootSuccessful20SystemsPopulated(c *C) {
	b := bootloadertest.Mock("mock", s.bootdir)
	s.forceBootloader(b)

	m := &boot.Modeenv{
		Mode:                   "run",
		Base:                   s.base1.Filename(),
		CurrentKernels:         []string{s.kern1.Filename()},
		CurrentRecoverySystems: []string{"1234", "9999"},
		GoodRecoverySystems:    []string{"1234"},
	}

	r := setupUC20Bootenv(
		c,
		b,
		&bootenv20Setup{
			modeenv:    m,
			kern:       s.kern1,
			kernStatus: boot.DefaultStatus,
		},
	)
	defer r()

	coreDev := boottest.MockUC20Device("", nil)
	c.Assert(coreDev.HasModeenv(), Equals, true)
	// mark successful
	err := boot.MarkBootSuccessful(coreDev)
	c.Assert(err, IsNil)

	// check the modeenv
	m2, err := boot.ReadModeenv("")
	c.Assert(err, IsNil)
	// good recovery systems has been populated
	c.Check(m2.GoodRecoverySystems, DeepEquals, []string{"1234"})
	c.Check(m2.CurrentRecoverySystems, DeepEquals, []string{"1234", "9999"})
}

type recoveryBootenv20Suite struct {
	baseBootenvSuite

	bootloader *bootloadertest.MockBootloader

	dev boot.Device
}

var _ = Suite(&recoveryBootenv20Suite{})

func (s *recoveryBootenv20Suite) SetUpTest(c *C) {
	s.baseBootenvSuite.SetUpTest(c)

	s.bootloader = bootloadertest.Mock("mock", c.MkDir())
	s.forceBootloader(s.bootloader)

	s.dev = boottest.MockUC20Device("", nil)
}

func (s *recoveryBootenv20Suite) TestSetRecoveryBootSystemAndModeHappy(c *C) {
	err := boot.SetRecoveryBootSystemAndMode(s.dev, "1234", "install")
	c.Assert(err, IsNil)
	c.Check(s.bootloader.BootVars, DeepEquals, map[string]string{
		"snapd_recovery_system": "1234",
		"snapd_recovery_mode":   "install",
	})
}

func (s *recoveryBootenv20Suite) TestSetRecoveryBootSystemAndModeSetErr(c *C) {
	s.bootloader.SetErr = errors.New("no can do")
	err := boot.SetRecoveryBootSystemAndMode(s.dev, "1234", "install")
	c.Assert(err, ErrorMatches, `no can do`)
}

func (s *recoveryBootenv20Suite) TestSetRecoveryBootSystemAndModeNonUC20(c *C) {
	non20Dev := boottest.MockDevice("some-snap")
	err := boot.SetRecoveryBootSystemAndMode(non20Dev, "1234", "install")
	c.Assert(err, Equals, boot.ErrUnsupportedSystemMode)
}

func (s *recoveryBootenv20Suite) TestSetRecoveryBootSystemAndModeErrClumsy(c *C) {
	err := boot.SetRecoveryBootSystemAndMode(s.dev, "", "install")
	c.Assert(err, ErrorMatches, "internal error: system label is unset")
	err = boot.SetRecoveryBootSystemAndMode(s.dev, "1234", "")
	c.Assert(err, ErrorMatches, "internal error: system mode is unset")
}

func (s *recoveryBootenv20Suite) TestSetRecoveryBootSystemAndModeRealHappy(c *C) {
	bootloader.Force(nil)

	mockSeedGrubDir := filepath.Join(boot.InitramfsUbuntuSeedDir, "EFI", "ubuntu")
	err := os.MkdirAll(mockSeedGrubDir, 0755)
	c.Assert(err, IsNil)
	err = ioutil.WriteFile(filepath.Join(mockSeedGrubDir, "grub.cfg"), nil, 0644)
	c.Assert(err, IsNil)

	err = boot.SetRecoveryBootSystemAndMode(s.dev, "1234", "install")
	c.Assert(err, IsNil)

	bl, err := bootloader.Find(boot.InitramfsUbuntuSeedDir, &bootloader.Options{Role: bootloader.RoleRecovery})
	c.Assert(err, IsNil)

	blvars, err := bl.GetBootVars("snapd_recovery_mode", "snapd_recovery_system")
	c.Assert(err, IsNil)
	c.Check(blvars, DeepEquals, map[string]string{
		"snapd_recovery_system": "1234",
		"snapd_recovery_mode":   "install",
	})
}

type bootConfigSuite struct {
	baseBootenvSuite

	bootloader *bootloadertest.MockTrustedAssetsBootloader
	gadgetSnap string
}

var _ = Suite(&bootConfigSuite{})

func (s *bootConfigSuite) SetUpTest(c *C) {
	s.baseBootenvSuite.SetUpTest(c)

	s.bootloader = bootloadertest.Mock("trusted", c.MkDir()).WithTrustedAssets()
	s.bootloader.StaticCommandLine = "this is mocked panic=-1"
	s.bootloader.CandidateStaticCommandLine = "mocked candidate panic=-1"
	s.forceBootloader(s.bootloader)

	s.mockCmdline(c, "snapd_recovery_mode=run this is mocked panic=-1")
	s.gadgetSnap = snaptest.MakeTestSnapWithFiles(c, gadgetSnapYaml, nil)
}

func (s *bootConfigSuite) mockCmdline(c *C, cmdline string) {
	c.Assert(ioutil.WriteFile(s.cmdlineFile, []byte(cmdline), 0644), IsNil)
}

func (s *bootConfigSuite) TestBootConfigUpdateHappyNoKeysNoReseal(c *C) {
	coreDev := boottest.MockUC20Device("", nil)
	c.Assert(coreDev.HasModeenv(), Equals, true)

	m := &boot.Modeenv{
		Mode: "run",
		CurrentKernelCommandLines: boot.BootCommandLines{
			"snapd_recovery_mode=run this is mocked panic=-1",
		},
	}
	c.Assert(m.WriteTo(""), IsNil)

	resealCalls := 0
	restore := boot.MockSecbootResealKeys(func(params *secboot.ResealKeysParams) error {
		resealCalls++
		return nil
	})
	defer restore()

	updated, err := boot.UpdateManagedBootConfigs(coreDev, s.gadgetSnap)
	c.Assert(err, IsNil)
	c.Check(updated, Equals, false)
	c.Check(s.bootloader.UpdateCalls, Equals, 1)
	c.Check(resealCalls, Equals, 0)
}

func (s *bootConfigSuite) TestBootConfigUpdateHappyWithReseal(c *C) {
	s.stampSealedKeys(c, dirs.GlobalRootDir)

	coreDev := boottest.MockUC20Device("", nil)
	c.Assert(coreDev.HasModeenv(), Equals, true)

	runKernelBf := bootloader.NewBootFile("/var/lib/snapd/snap/pc-kernel_600.snap", "kernel.efi", bootloader.RoleRunMode)
	recoveryKernelBf := bootloader.NewBootFile("/var/lib/snapd/seed/snaps/pc-kernel_1.snap", "kernel.efi", bootloader.RoleRecovery)
	mockAssetsCache(c, dirs.GlobalRootDir, "trusted", []string{
		"asset-hash-1",
	})

	s.bootloader.TrustedAssetsList = []string{"asset"}
	s.bootloader.BootChainList = []bootloader.BootFile{
		bootloader.NewBootFile("", "asset", bootloader.RoleRunMode),
		runKernelBf,
	}
	s.bootloader.RecoveryBootChainList = []bootloader.BootFile{
		bootloader.NewBootFile("", "asset", bootloader.RoleRecovery),
		recoveryKernelBf,
	}
	m := &boot.Modeenv{
		Mode:           "run",
		CurrentKernels: []string{"pc-kernel_500.snap"},
		CurrentKernelCommandLines: boot.BootCommandLines{
			"snapd_recovery_mode=run this is mocked panic=-1",
		},
		CurrentTrustedRecoveryBootAssets: boot.BootAssetsMap{
			"asset": []string{"hash-1"},
		},
		CurrentTrustedBootAssets: boot.BootAssetsMap{
			"asset": []string{"hash-1"},
		},
	}
	c.Assert(m.WriteTo(""), IsNil)

	resealCalls := 0
	restore := boot.MockSecbootResealKeys(func(params *secboot.ResealKeysParams) error {
		resealCalls++
		c.Assert(params, NotNil)
		c.Assert(params.ModelParams, HasLen, 1)
		c.Check(params.ModelParams[0].KernelCmdlines, DeepEquals, []string{
			"snapd_recovery_mode=run mocked candidate panic=-1",
			"snapd_recovery_mode=run this is mocked panic=-1",
		})
		return nil
	})
	defer restore()

	updated, err := boot.UpdateManagedBootConfigs(coreDev, s.gadgetSnap)
	c.Assert(err, IsNil)
	c.Check(updated, Equals, false)
	c.Check(s.bootloader.UpdateCalls, Equals, 1)
	c.Check(resealCalls, Equals, 1)

	m2, err := boot.ReadModeenv("")
	c.Assert(err, IsNil)
	c.Assert(m2.CurrentKernelCommandLines, DeepEquals, boot.BootCommandLines{
		"snapd_recovery_mode=run this is mocked panic=-1",
		"snapd_recovery_mode=run mocked candidate panic=-1",
	})
}

func (s *bootConfigSuite) TestBootConfigUpdateHappyNoChange(c *C) {
	s.stampSealedKeys(c, dirs.GlobalRootDir)

	coreDev := boottest.MockUC20Device("", nil)
	c.Assert(coreDev.HasModeenv(), Equals, true)

	s.bootloader.StaticCommandLine = "mocked unchanged panic=-1"
	s.bootloader.CandidateStaticCommandLine = "mocked unchanged panic=-1"
	s.mockCmdline(c, "snapd_recovery_mode=run mocked unchanged panic=-1")

	m := &boot.Modeenv{
		Mode: "run",
		CurrentKernelCommandLines: boot.BootCommandLines{
			"snapd_recovery_mode=run mocked unchanged panic=-1",
		},
	}
	c.Assert(m.WriteTo(""), IsNil)

	resealCalls := 0
	restore := boot.MockSecbootResealKeys(func(params *secboot.ResealKeysParams) error {
		resealCalls++
		return nil
	})
	defer restore()

	updated, err := boot.UpdateManagedBootConfigs(coreDev, s.gadgetSnap)
	c.Assert(err, IsNil)
	c.Check(updated, Equals, false)
	c.Check(s.bootloader.UpdateCalls, Equals, 1)
	c.Check(resealCalls, Equals, 0)

	m2, err := boot.ReadModeenv("")
	c.Assert(err, IsNil)
	c.Assert(m2.CurrentKernelCommandLines, HasLen, 1)
}

func (s *bootConfigSuite) TestBootConfigUpdateNonUC20DoesNothing(c *C) {
	nonUC20coreDev := boottest.MockDevice("pc-kernel")
	c.Assert(nonUC20coreDev.HasModeenv(), Equals, false)
	updated, err := boot.UpdateManagedBootConfigs(nonUC20coreDev, s.gadgetSnap)
	c.Assert(err, IsNil)
	c.Check(updated, Equals, false)
	c.Check(s.bootloader.UpdateCalls, Equals, 0)
}

func (s *bootConfigSuite) TestBootConfigUpdateBadModeErr(c *C) {
	uc20Dev := boottest.MockUC20Device("recover", nil)
	c.Assert(uc20Dev.HasModeenv(), Equals, true)
	updated, err := boot.UpdateManagedBootConfigs(uc20Dev, s.gadgetSnap)
	c.Assert(err, ErrorMatches, "internal error: boot config can only be updated in run mode")
	c.Check(updated, Equals, false)
	c.Check(s.bootloader.UpdateCalls, Equals, 0)
}

func (s *bootConfigSuite) TestBootConfigUpdateFailErr(c *C) {
	coreDev := boottest.MockUC20Device("", nil)
	c.Assert(coreDev.HasModeenv(), Equals, true)

	m := &boot.Modeenv{
		Mode: "run",
		CurrentKernelCommandLines: boot.BootCommandLines{
			"snapd_recovery_mode=run this is mocked panic=-1",
		},
	}
	c.Assert(m.WriteTo(""), IsNil)

	s.bootloader.UpdateErr = errors.New("update fail")

	updated, err := boot.UpdateManagedBootConfigs(coreDev, s.gadgetSnap)
	c.Assert(err, ErrorMatches, "update fail")
	c.Check(updated, Equals, false)
	c.Check(s.bootloader.UpdateCalls, Equals, 1)
}

func (s *bootConfigSuite) TestBootConfigUpdateCmdlineMismatchErr(c *C) {
	coreDev := boottest.MockUC20Device("", nil)
	c.Assert(coreDev.HasModeenv(), Equals, true)

	m := &boot.Modeenv{
		Mode: "run",
	}
	c.Assert(m.WriteTo(""), IsNil)

	s.mockCmdline(c, "snapd_recovery_mode=run unexpected cmdline")

	updated, err := boot.UpdateManagedBootConfigs(coreDev, s.gadgetSnap)
	c.Assert(err, ErrorMatches, `internal error: current kernel command lines is unset`)
	c.Check(updated, Equals, false)
	c.Check(s.bootloader.UpdateCalls, Equals, 0)
}

func (s *bootConfigSuite) TestBootConfigUpdateNotManagedErr(c *C) {
	coreDev := boottest.MockUC20Device("", nil)
	c.Assert(coreDev.HasModeenv(), Equals, true)

	bl := bootloadertest.Mock("not-managed", c.MkDir())
	bootloader.Force(bl)
	defer bootloader.Force(nil)

	m := &boot.Modeenv{
		Mode: "run",
	}
	c.Assert(m.WriteTo(""), IsNil)

	updated, err := boot.UpdateManagedBootConfigs(coreDev, s.gadgetSnap)
	c.Assert(err, IsNil)
	c.Check(updated, Equals, false)
	c.Check(s.bootloader.UpdateCalls, Equals, 0)
}

func (s *bootConfigSuite) TestBootConfigUpdateBootloaderFindErr(c *C) {
	coreDev := boottest.MockUC20Device("", nil)
	c.Assert(coreDev.HasModeenv(), Equals, true)

	bootloader.ForceError(errors.New("mocked find error"))
	defer bootloader.ForceError(nil)

	m := &boot.Modeenv{
		Mode: "run",
	}
	c.Assert(m.WriteTo(""), IsNil)

	updated, err := boot.UpdateManagedBootConfigs(coreDev, s.gadgetSnap)
	c.Assert(err, ErrorMatches, "internal error: cannot find trusted assets bootloader under .*: mocked find error")
	c.Check(updated, Equals, false)
	c.Check(s.bootloader.UpdateCalls, Equals, 0)
}

func (s *bootConfigSuite) TestBootConfigUpdateWithGadgetAndReseal(c *C) {
	s.stampSealedKeys(c, dirs.GlobalRootDir)

	gadgetSnap := snaptest.MakeTestSnapWithFiles(c, gadgetSnapYaml, [][]string{
		{"cmdline.extra", "foo bar baz"},
	})
	coreDev := boottest.MockUC20Device("", nil)
	c.Assert(coreDev.HasModeenv(), Equals, true)

	runKernelBf := bootloader.NewBootFile("/var/lib/snapd/snap/pc-kernel_600.snap", "kernel.efi", bootloader.RoleRunMode)
	recoveryKernelBf := bootloader.NewBootFile("/var/lib/snapd/seed/snaps/pc-kernel_1.snap", "kernel.efi", bootloader.RoleRecovery)
	mockAssetsCache(c, dirs.GlobalRootDir, "trusted", []string{
		"asset-hash-1",
	})

	s.bootloader.TrustedAssetsList = []string{"asset"}
	s.bootloader.BootChainList = []bootloader.BootFile{
		bootloader.NewBootFile("", "asset", bootloader.RoleRunMode),
		runKernelBf,
	}
	s.bootloader.RecoveryBootChainList = []bootloader.BootFile{
		bootloader.NewBootFile("", "asset", bootloader.RoleRecovery),
		recoveryKernelBf,
	}
	m := &boot.Modeenv{
		Mode:           "run",
		CurrentKernels: []string{"pc-kernel_500.snap"},
		CurrentKernelCommandLines: boot.BootCommandLines{
			// the extra arguments would be included in the current
			// command line already
			"snapd_recovery_mode=run this is mocked panic=-1 foo bar baz",
		},
		CurrentTrustedRecoveryBootAssets: boot.BootAssetsMap{
			"asset": []string{"hash-1"},
		},
		CurrentTrustedBootAssets: boot.BootAssetsMap{
			"asset": []string{"hash-1"},
		},
	}
	c.Assert(m.WriteTo(""), IsNil)

	resealCalls := 0
	restore := boot.MockSecbootResealKeys(func(params *secboot.ResealKeysParams) error {
		resealCalls++
		c.Assert(params, NotNil)
		c.Assert(params.ModelParams, HasLen, 1)
		c.Check(params.ModelParams[0].KernelCmdlines, DeepEquals, []string{
			"snapd_recovery_mode=run mocked candidate panic=-1 foo bar baz",
			"snapd_recovery_mode=run this is mocked panic=-1 foo bar baz",
		})
		return nil
	})
	defer restore()

	updated, err := boot.UpdateManagedBootConfigs(coreDev, gadgetSnap)
	c.Assert(err, IsNil)
	c.Check(updated, Equals, false)
	c.Check(s.bootloader.UpdateCalls, Equals, 1)
	c.Check(resealCalls, Equals, 1)

	m2, err := boot.ReadModeenv("")
	c.Assert(err, IsNil)
	c.Assert(m2.CurrentKernelCommandLines, DeepEquals, boot.BootCommandLines{
		"snapd_recovery_mode=run this is mocked panic=-1 foo bar baz",
		"snapd_recovery_mode=run mocked candidate panic=-1 foo bar baz",
	})
}

type bootKernelCommandLineSuite struct {
	baseBootenvSuite

	bootloader            *bootloadertest.MockTrustedAssetsBootloader
	gadgetSnap            string
	uc20dev               boot.Device
	recoveryKernelBf      bootloader.BootFile
	runKernelBf           bootloader.BootFile
	modeenvWithEncryption *boot.Modeenv
	resealCalls           int
	resealCommandLines    [][]string
}

var _ = Suite(&bootKernelCommandLineSuite{})

func (s *bootKernelCommandLineSuite) SetUpTest(c *C) {
	s.baseBootenvSuite.SetUpTest(c)

	s.bootloader = bootloadertest.Mock("trusted", c.MkDir()).WithTrustedAssets()
	s.bootloader.TrustedAssetsList = []string{"asset"}
	s.bootloader.StaticCommandLine = "static mocked panic=-1"
	s.bootloader.CandidateStaticCommandLine = "mocked candidate panic=-1"
	s.forceBootloader(s.bootloader)

	s.mockCmdline(c, "snapd_recovery_mode=run this is mocked panic=-1")
	s.gadgetSnap = snaptest.MakeTestSnapWithFiles(c, gadgetSnapYaml, nil)
	s.uc20dev = boottest.MockUC20Device("", boottest.MakeMockUC20Model(nil))
	s.runKernelBf = bootloader.NewBootFile("/var/lib/snapd/snap/pc-kernel_600.snap", "kernel.efi", bootloader.RoleRunMode)
	s.recoveryKernelBf = bootloader.NewBootFile("/var/lib/snapd/seed/snaps/pc-kernel_1.snap", "kernel.efi", bootloader.RoleRecovery)
	mockAssetsCache(c, dirs.GlobalRootDir, "trusted", []string{
		"asset-hash-1",
	})

	s.bootloader.BootChainList = []bootloader.BootFile{
		bootloader.NewBootFile("", "asset", bootloader.RoleRunMode),
		s.runKernelBf,
	}
	s.bootloader.RecoveryBootChainList = []bootloader.BootFile{
		bootloader.NewBootFile("", "asset", bootloader.RoleRecovery),
		s.recoveryKernelBf,
	}
	s.modeenvWithEncryption = &boot.Modeenv{
		Mode:           "run",
		CurrentKernels: []string{"pc-kernel_500.snap"},
		CurrentKernelCommandLines: boot.BootCommandLines{
			// the extra arguments would be included in the current
			// command line already
			"snapd_recovery_mode=run static mocked panic=-1",
		},
		CurrentTrustedRecoveryBootAssets: boot.BootAssetsMap{
			"asset": []string{"hash-1"},
		},
		CurrentTrustedBootAssets: boot.BootAssetsMap{
			"asset": []string{"hash-1"},
		},
	}
	s.resealCommandLines = nil
	s.resealCalls = 0
	restore := boot.MockSecbootResealKeys(func(params *secboot.ResealKeysParams) error {
		s.resealCalls++
		c.Assert(params, NotNil)
		c.Assert(params.ModelParams, HasLen, 1)
		s.resealCommandLines = append(s.resealCommandLines, params.ModelParams[0].KernelCmdlines)
		return nil
	})
	s.AddCleanup(restore)
}

func (s *bootKernelCommandLineSuite) TestCommandLineUpdateNonUC20(c *C) {
	nonUC20dev := boottest.MockDevice("")

	// gadget which would otherwise trigger an update
	sf := snaptest.MakeTestSnapWithFiles(c, gadgetSnapYaml, [][]string{
		{"cmdline.extra", "foo"},
	})

<<<<<<< HEAD
	reboot, err := boot.CommandLineComponentUpdate(nonUC20dev, sf)
=======
	reboot, err := boot.UpdateCommandLineForGadgetComponent(nonUC20dev, sf)
>>>>>>> 4c8fd0ed
	c.Assert(err, ErrorMatches, "internal error: command line component cannot be updated on non UC20 devices")
	c.Assert(reboot, Equals, false)
}

func (s *bootKernelCommandLineSuite) TestCommandLineUpdateUC20NotManagedBootloader(c *C) {
	// gadget which would otherwise trigger an update
	sf := snaptest.MakeTestSnapWithFiles(c, gadgetSnapYaml, [][]string{
		{"cmdline.extra", "foo"},
	})

	// but the bootloader is not managed by snapd
	bl := bootloadertest.Mock("not-managed", c.MkDir())
	bl.SetErr = fmt.Errorf("unexpected call")
	s.forceBootloader(bl)

<<<<<<< HEAD
	reboot, err := boot.CommandLineComponentUpdate(s.uc20dev, sf)
=======
	reboot, err := boot.UpdateCommandLineForGadgetComponent(s.uc20dev, sf)
>>>>>>> 4c8fd0ed
	c.Assert(err, IsNil)
	c.Assert(reboot, Equals, false)
	c.Check(bl.SetBootVarsCalls, Equals, 0)
}

func (s *bootKernelCommandLineSuite) TestCommandLineUpdateUC20ArgsAdded(c *C) {
	s.stampSealedKeys(c, dirs.GlobalRootDir)

	sf := snaptest.MakeTestSnapWithFiles(c, gadgetSnapYaml, [][]string{
		{"cmdline.extra", "args from gadget"},
	})

	s.modeenvWithEncryption.CurrentKernelCommandLines = []string{"snapd_recovery_mode=run static mocked panic=-1"}
	c.Assert(s.modeenvWithEncryption.WriteTo(""), IsNil)

<<<<<<< HEAD
	reboot, err := boot.CommandLineComponentUpdate(s.uc20dev, sf)
=======
	reboot, err := boot.UpdateCommandLineForGadgetComponent(s.uc20dev, sf)
>>>>>>> 4c8fd0ed
	c.Assert(err, IsNil)
	c.Assert(reboot, Equals, true)

	// reseal happened
	c.Check(s.resealCalls, Equals, 1)
	c.Check(s.resealCommandLines, DeepEquals, [][]string{{
		"snapd_recovery_mode=run static mocked panic=-1",
		"snapd_recovery_mode=run static mocked panic=-1 args from gadget",
	}})

	// modeenv has been updated
	newM, err := boot.ReadModeenv("")
	c.Assert(err, IsNil)
	c.Check(newM.CurrentKernelCommandLines, DeepEquals, boot.BootCommandLines{
		"snapd_recovery_mode=run static mocked panic=-1",
		"snapd_recovery_mode=run static mocked panic=-1 args from gadget",
	})

	// bootloader variables too
	c.Check(s.bootloader.SetBootVarsCalls, Equals, 1)
	args, err := s.bootloader.GetBootVars("snapd_extra_cmdline_args")
	c.Assert(err, IsNil)
	c.Check(args, DeepEquals, map[string]string{
		"snapd_extra_cmdline_args": "args from gadget",
	})
}

func (s *bootKernelCommandLineSuite) TestCommandLineUpdateUC20ArgsSwitch(c *C) {
	s.stampSealedKeys(c, dirs.GlobalRootDir)

	sf := snaptest.MakeTestSnapWithFiles(c, gadgetSnapYaml, [][]string{
		{"cmdline.extra", "no change"},
	})

	s.modeenvWithEncryption.CurrentKernelCommandLines = []string{"snapd_recovery_mode=run static mocked panic=-1 no change"}
	c.Assert(s.modeenvWithEncryption.WriteTo(""), IsNil)
	err := s.bootloader.SetBootVars(map[string]string{
		"snapd_extra_cmdline_args": "no change",
	})
	c.Assert(err, IsNil)
	s.bootloader.SetBootVarsCalls = 0

<<<<<<< HEAD
	reboot, err := boot.CommandLineComponentUpdate(s.uc20dev, sf)
=======
	reboot, err := boot.UpdateCommandLineForGadgetComponent(s.uc20dev, sf)
>>>>>>> 4c8fd0ed
	c.Assert(err, IsNil)
	c.Assert(reboot, Equals, false)

	// no reseal needed
	c.Check(s.resealCalls, Equals, 0)

	newM, err := boot.ReadModeenv("")
	c.Assert(err, IsNil)
	c.Check(newM.CurrentKernelCommandLines, DeepEquals, boot.BootCommandLines{
		"snapd_recovery_mode=run static mocked panic=-1 no change",
	})
	c.Check(s.bootloader.SetBootVarsCalls, Equals, 0)
	args, err := s.bootloader.GetBootVars("snapd_extra_cmdline_args")
	c.Assert(err, IsNil)
	c.Check(args, DeepEquals, map[string]string{
		"snapd_extra_cmdline_args": "no change",
	})

	// let's change them now
	sfChanged := snaptest.MakeTestSnapWithFiles(c, gadgetSnapYaml, [][]string{
		{"cmdline.extra", "changed"},
	})

<<<<<<< HEAD
	reboot, err = boot.CommandLineComponentUpdate(s.uc20dev, sfChanged)
=======
	reboot, err = boot.UpdateCommandLineForGadgetComponent(s.uc20dev, sfChanged)
>>>>>>> 4c8fd0ed
	c.Assert(err, IsNil)
	c.Assert(reboot, Equals, true)

	// reseal was applied
	c.Check(s.resealCalls, Equals, 1)
	c.Check(s.resealCommandLines, DeepEquals, [][]string{{
		// those come from boot chains which use predictable sorting
		"snapd_recovery_mode=run static mocked panic=-1 changed",
		"snapd_recovery_mode=run static mocked panic=-1 no change",
	}})

	// modeenv has been updated
	newM, err = boot.ReadModeenv("")
	c.Assert(err, IsNil)
	c.Check(newM.CurrentKernelCommandLines, DeepEquals, boot.BootCommandLines{
		"snapd_recovery_mode=run static mocked panic=-1 no change",
		// new ones are appended
		"snapd_recovery_mode=run static mocked panic=-1 changed",
	})
	// and bootloader env too
	args, err = s.bootloader.GetBootVars("snapd_extra_cmdline_args")
	c.Assert(err, IsNil)
	c.Check(args, DeepEquals, map[string]string{
		"snapd_extra_cmdline_args": "changed",
	})
}

func (s *bootKernelCommandLineSuite) TestCommandLineUpdateUC20UnencryptedArgsRemoved(c *C) {
	s.stampSealedKeys(c, dirs.GlobalRootDir)

	// pretend we used to have additional arguments from the gadget, but
	// those will be gone with new update
	sf := snaptest.MakeTestSnapWithFiles(c, gadgetSnapYaml, nil)

	s.modeenvWithEncryption.CurrentKernelCommandLines = []string{"snapd_recovery_mode=run static mocked panic=-1 from-gadget"}
	c.Assert(s.modeenvWithEncryption.WriteTo(""), IsNil)
	err := s.bootloader.SetBootVars(map[string]string{
		"snapd_extra_cmdline_args": "from-gadget",
	})
	c.Assert(err, IsNil)
	s.bootloader.SetBootVarsCalls = 0

<<<<<<< HEAD
	reboot, err := boot.CommandLineComponentUpdate(s.uc20dev, sf)
=======
	reboot, err := boot.UpdateCommandLineForGadgetComponent(s.uc20dev, sf)
>>>>>>> 4c8fd0ed
	c.Assert(err, IsNil)
	c.Assert(reboot, Equals, true)

	c.Check(s.resealCalls, Equals, 1)
	c.Check(s.resealCommandLines, DeepEquals, [][]string{{
		"snapd_recovery_mode=run static mocked panic=-1",
		"snapd_recovery_mode=run static mocked panic=-1 from-gadget",
	}})

	newM, err := boot.ReadModeenv("")
	c.Assert(err, IsNil)
	c.Check(newM.CurrentKernelCommandLines, DeepEquals, boot.BootCommandLines{
		"snapd_recovery_mode=run static mocked panic=-1 from-gadget",
		"snapd_recovery_mode=run static mocked panic=-1",
	})
	// bootloader variables were explicitly cleared
	c.Check(s.bootloader.SetBootVarsCalls, Equals, 1)
	args, err := s.bootloader.GetBootVars("snapd_extra_cmdline_args")
	c.Assert(err, IsNil)
	c.Check(args, DeepEquals, map[string]string{
		"snapd_extra_cmdline_args": "",
	})
}

func (s *bootKernelCommandLineSuite) TestCommandLineUpdateUC20SetError(c *C) {
	s.stampSealedKeys(c, dirs.GlobalRootDir)

	// pretend we used to have additional arguments from the gadget, but
	// those will be gone with new update
	sf := snaptest.MakeTestSnapWithFiles(c, gadgetSnapYaml, [][]string{
		{"cmdline.extra", "this-is-not-applied"},
	})

	s.modeenvWithEncryption.CurrentKernelCommandLines = []string{"snapd_recovery_mode=run static mocked panic=-1"}
	c.Assert(s.modeenvWithEncryption.WriteTo(""), IsNil)

	s.bootloader.SetErr = fmt.Errorf("set fails")

<<<<<<< HEAD
	reboot, err := boot.CommandLineComponentUpdate(s.uc20dev, sf)
=======
	reboot, err := boot.UpdateCommandLineForGadgetComponent(s.uc20dev, sf)
>>>>>>> 4c8fd0ed
	c.Assert(err, ErrorMatches, "cannot set run system kernel command line arguments: set fails")
	c.Assert(reboot, Equals, false)
	// set boot vars was called and failed
	c.Check(s.bootloader.SetBootVarsCalls, Equals, 1)

	// reseal with new parameters happened though
	c.Check(s.resealCalls, Equals, 1)
	c.Check(s.resealCommandLines, DeepEquals, [][]string{{
		"snapd_recovery_mode=run static mocked panic=-1",
		"snapd_recovery_mode=run static mocked panic=-1 this-is-not-applied",
	}})

	newM, err := boot.ReadModeenv("")
	c.Assert(err, IsNil)
	c.Check(newM.CurrentKernelCommandLines, DeepEquals, boot.BootCommandLines{
		"snapd_recovery_mode=run static mocked panic=-1",
		// this will be cleared on next reboot or will get overwritten
		// by an update
		"snapd_recovery_mode=run static mocked panic=-1 this-is-not-applied",
	})
}

func (s *bootKernelCommandLineSuite) TestCommandLineUpdateWithResealError(c *C) {
	gadgetSnap := snaptest.MakeTestSnapWithFiles(c, gadgetSnapYaml, [][]string{
		{"cmdline.extra", "args from gadget"},
	})

	s.stampSealedKeys(c, dirs.GlobalRootDir)
	c.Assert(s.modeenvWithEncryption.WriteTo(""), IsNil)

	resealCalls := 0
	restore := boot.MockSecbootResealKeys(func(params *secboot.ResealKeysParams) error {
		resealCalls++
		return fmt.Errorf("reseal fails")
	})
	defer restore()

<<<<<<< HEAD
	reboot, err := boot.CommandLineComponentUpdate(s.uc20dev, gadgetSnap)
=======
	reboot, err := boot.UpdateCommandLineForGadgetComponent(s.uc20dev, gadgetSnap)
>>>>>>> 4c8fd0ed
	c.Assert(err, ErrorMatches, "cannot reseal the encryption key: reseal fails")
	c.Check(reboot, Equals, false)
	c.Check(s.bootloader.SetBootVarsCalls, Equals, 0)
	c.Check(resealCalls, Equals, 1)

	m2, err := boot.ReadModeenv("")
	c.Assert(err, IsNil)
	c.Assert(m2.CurrentKernelCommandLines, DeepEquals, boot.BootCommandLines{
		"snapd_recovery_mode=run static mocked panic=-1",
		"snapd_recovery_mode=run static mocked panic=-1 args from gadget",
	})
}<|MERGE_RESOLUTION|>--- conflicted
+++ resolved
@@ -3273,11 +3273,7 @@
 		{"cmdline.extra", "foo"},
 	})
 
-<<<<<<< HEAD
-	reboot, err := boot.CommandLineComponentUpdate(nonUC20dev, sf)
-=======
 	reboot, err := boot.UpdateCommandLineForGadgetComponent(nonUC20dev, sf)
->>>>>>> 4c8fd0ed
 	c.Assert(err, ErrorMatches, "internal error: command line component cannot be updated on non UC20 devices")
 	c.Assert(reboot, Equals, false)
 }
@@ -3293,11 +3289,7 @@
 	bl.SetErr = fmt.Errorf("unexpected call")
 	s.forceBootloader(bl)
 
-<<<<<<< HEAD
-	reboot, err := boot.CommandLineComponentUpdate(s.uc20dev, sf)
-=======
 	reboot, err := boot.UpdateCommandLineForGadgetComponent(s.uc20dev, sf)
->>>>>>> 4c8fd0ed
 	c.Assert(err, IsNil)
 	c.Assert(reboot, Equals, false)
 	c.Check(bl.SetBootVarsCalls, Equals, 0)
@@ -3313,11 +3305,7 @@
 	s.modeenvWithEncryption.CurrentKernelCommandLines = []string{"snapd_recovery_mode=run static mocked panic=-1"}
 	c.Assert(s.modeenvWithEncryption.WriteTo(""), IsNil)
 
-<<<<<<< HEAD
-	reboot, err := boot.CommandLineComponentUpdate(s.uc20dev, sf)
-=======
 	reboot, err := boot.UpdateCommandLineForGadgetComponent(s.uc20dev, sf)
->>>>>>> 4c8fd0ed
 	c.Assert(err, IsNil)
 	c.Assert(reboot, Equals, true)
 
@@ -3360,11 +3348,7 @@
 	c.Assert(err, IsNil)
 	s.bootloader.SetBootVarsCalls = 0
 
-<<<<<<< HEAD
-	reboot, err := boot.CommandLineComponentUpdate(s.uc20dev, sf)
-=======
 	reboot, err := boot.UpdateCommandLineForGadgetComponent(s.uc20dev, sf)
->>>>>>> 4c8fd0ed
 	c.Assert(err, IsNil)
 	c.Assert(reboot, Equals, false)
 
@@ -3388,11 +3372,7 @@
 		{"cmdline.extra", "changed"},
 	})
 
-<<<<<<< HEAD
-	reboot, err = boot.CommandLineComponentUpdate(s.uc20dev, sfChanged)
-=======
 	reboot, err = boot.UpdateCommandLineForGadgetComponent(s.uc20dev, sfChanged)
->>>>>>> 4c8fd0ed
 	c.Assert(err, IsNil)
 	c.Assert(reboot, Equals, true)
 
@@ -3435,11 +3415,7 @@
 	c.Assert(err, IsNil)
 	s.bootloader.SetBootVarsCalls = 0
 
-<<<<<<< HEAD
-	reboot, err := boot.CommandLineComponentUpdate(s.uc20dev, sf)
-=======
 	reboot, err := boot.UpdateCommandLineForGadgetComponent(s.uc20dev, sf)
->>>>>>> 4c8fd0ed
 	c.Assert(err, IsNil)
 	c.Assert(reboot, Equals, true)
 
@@ -3478,11 +3454,7 @@
 
 	s.bootloader.SetErr = fmt.Errorf("set fails")
 
-<<<<<<< HEAD
-	reboot, err := boot.CommandLineComponentUpdate(s.uc20dev, sf)
-=======
 	reboot, err := boot.UpdateCommandLineForGadgetComponent(s.uc20dev, sf)
->>>>>>> 4c8fd0ed
 	c.Assert(err, ErrorMatches, "cannot set run system kernel command line arguments: set fails")
 	c.Assert(reboot, Equals, false)
 	// set boot vars was called and failed
@@ -3520,11 +3492,7 @@
 	})
 	defer restore()
 
-<<<<<<< HEAD
-	reboot, err := boot.CommandLineComponentUpdate(s.uc20dev, gadgetSnap)
-=======
 	reboot, err := boot.UpdateCommandLineForGadgetComponent(s.uc20dev, gadgetSnap)
->>>>>>> 4c8fd0ed
 	c.Assert(err, ErrorMatches, "cannot reseal the encryption key: reseal fails")
 	c.Check(reboot, Equals, false)
 	c.Check(s.bootloader.SetBootVarsCalls, Equals, 0)
