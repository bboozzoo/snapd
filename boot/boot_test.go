// -*- Mode: Go; indent-tabs-mode: t -*-

/*
 * Copyright (C) 2014-2021 Canonical Ltd
 *
 * This program is free software: you can redistribute it and/or modify
 * it under the terms of the GNU General Public License version 3 as
 * published by the Free Software Foundation.
 *
 * This program is distributed in the hope that it will be useful,
 * but WITHOUT ANY WARRANTY; without even the implied warranty of
 * MERCHANTABILITY or FITNESS FOR A PARTICULAR PURPOSE.  See the
 * GNU General Public License for more details.
 *
 * You should have received a copy of the GNU General Public License
 * along with this program.  If not, see <http://www.gnu.org/licenses/>.
 *
 */

package boot_test

import (
	"errors"
	"fmt"
	"io/ioutil"
	"os"
	"path/filepath"
	"testing"

	. "gopkg.in/check.v1"

	"github.com/snapcore/snapd/asserts"
	"github.com/snapcore/snapd/boot"
	"github.com/snapcore/snapd/boot/boottest"
	"github.com/snapcore/snapd/bootloader"
	"github.com/snapcore/snapd/bootloader/bootloadertest"
	"github.com/snapcore/snapd/dirs"
	"github.com/snapcore/snapd/osutil"
	"github.com/snapcore/snapd/secboot"
	"github.com/snapcore/snapd/seed"
	"github.com/snapcore/snapd/snap"
	"github.com/snapcore/snapd/snap/snaptest"
	"github.com/snapcore/snapd/testutil"
	"github.com/snapcore/snapd/timings"
)

func TestBoot(t *testing.T) { TestingT(t) }

type baseBootenvSuite struct {
	testutil.BaseTest

	rootdir     string
	bootdir     string
	cmdlineFile string
}

func (s *baseBootenvSuite) SetUpTest(c *C) {
	s.BaseTest.SetUpTest(c)

	s.rootdir = c.MkDir()
	dirs.SetRootDir(s.rootdir)
	s.AddCleanup(func() { dirs.SetRootDir("") })
	restore := snap.MockSanitizePlugsSlots(func(snapInfo *snap.Info) {})
	s.AddCleanup(restore)

	s.bootdir = filepath.Join(s.rootdir, "boot")

	s.cmdlineFile = filepath.Join(c.MkDir(), "cmdline")
	restore = osutil.MockProcCmdline(s.cmdlineFile)
	s.AddCleanup(restore)
}

func (s *baseBootenvSuite) forceBootloader(bloader bootloader.Bootloader) {
	bootloader.Force(bloader)
	s.AddCleanup(func() { bootloader.Force(nil) })
}

func (s *baseBootenvSuite) stampSealedKeys(c *C, rootdir string) {
	stamp := filepath.Join(dirs.SnapFDEDirUnder(rootdir), "sealed-keys")
	c.Assert(os.MkdirAll(filepath.Dir(stamp), 0755), IsNil)
	err := ioutil.WriteFile(stamp, nil, 0644)
	c.Assert(err, IsNil)
}

func (s *baseBootenvSuite) mockCmdline(c *C, cmdline string) {
	c.Assert(ioutil.WriteFile(s.cmdlineFile, []byte(cmdline), 0644), IsNil)
}

// mockAssetsCache mocks the listed assets in the boot assets cache by creating
// an empty file for each.
func mockAssetsCache(c *C, rootdir, bootloaderName string, cachedAssets []string) {
	p := filepath.Join(dirs.SnapBootAssetsDirUnder(rootdir), bootloaderName)
	err := os.MkdirAll(p, 0755)
	c.Assert(err, IsNil)
	for _, cachedAsset := range cachedAssets {
		err = ioutil.WriteFile(filepath.Join(p, cachedAsset), nil, 0644)
		c.Assert(err, IsNil)
	}
}

type bootenvSuite struct {
	baseBootenvSuite

	bootloader *bootloadertest.MockBootloader
}

var _ = Suite(&bootenvSuite{})

func (s *bootenvSuite) SetUpTest(c *C) {
	s.baseBootenvSuite.SetUpTest(c)

	s.bootloader = bootloadertest.Mock("mock", c.MkDir())
	s.forceBootloader(s.bootloader)
}

type baseBootenv20Suite struct {
	baseBootenvSuite

	kern1  snap.PlaceInfo
	kern2  snap.PlaceInfo
	ukern1 snap.PlaceInfo
	ukern2 snap.PlaceInfo
	base1  snap.PlaceInfo
	base2  snap.PlaceInfo

	normalDefaultState      *bootenv20Setup
	normalTryingKernelState *bootenv20Setup
}

func (s *baseBootenv20Suite) SetUpTest(c *C) {
	s.baseBootenvSuite.SetUpTest(c)

	var err error
	s.kern1, err = snap.ParsePlaceInfoFromSnapFileName("pc-kernel_1.snap")
	c.Assert(err, IsNil)
	s.kern2, err = snap.ParsePlaceInfoFromSnapFileName("pc-kernel_2.snap")
	c.Assert(err, IsNil)

	s.ukern1, err = snap.ParsePlaceInfoFromSnapFileName("pc-kernel_x1.snap")
	c.Assert(err, IsNil)
	s.ukern2, err = snap.ParsePlaceInfoFromSnapFileName("pc-kernel_x2.snap")
	c.Assert(err, IsNil)

	s.base1, err = snap.ParsePlaceInfoFromSnapFileName("core20_1.snap")
	c.Assert(err, IsNil)
	s.base2, err = snap.ParsePlaceInfoFromSnapFileName("core20_2.snap")
	c.Assert(err, IsNil)

	// default boot state for robustness tests, etc.
	s.normalDefaultState = &bootenv20Setup{
		modeenv: &boot.Modeenv{
			// base is base1
			Base: s.base1.Filename(),
			// no try base
			TryBase: "",
			// base status is default
			BaseStatus: boot.DefaultStatus,
			// current kernels is just kern1
			CurrentKernels: []string{s.kern1.Filename()},
			// operating mode is run
			Mode: "run",
			// RecoverySystem is unset, as it should be during run mode
			RecoverySystem: "",
		},
		// enabled kernel is kern1
		kern: s.kern1,
		// no try kernel enabled
		tryKern: nil,
		// kernel status is default
		kernStatus: boot.DefaultStatus,
	}

	// state for after trying a new kernel for robustness tests, etc.
	s.normalTryingKernelState = &bootenv20Setup{
		modeenv: &boot.Modeenv{
			// operating mode is run
			Mode: "run",
			// base is base1
			Base: s.base1.Filename(),
			// no try base
			TryBase: "",
			// base status is default
			BaseStatus: boot.DefaultStatus,
			// current kernels is kern1 + kern2
			CurrentKernels: []string{s.kern1.Filename(), s.kern2.Filename()},
		},
		// enabled kernel is kern1
		kern: s.kern1,
		// try kernel is kern2
		tryKern: s.kern2,
		// kernel status is trying
		kernStatus: boot.TryingStatus,
	}

	s.mockCmdline(c, "snapd_recovery_mode=run")
}

type bootenv20Suite struct {
	baseBootenv20Suite

	bootloader *bootloadertest.MockExtractedRunKernelImageBootloader
}

type bootenv20EnvRefKernelSuite struct {
	baseBootenv20Suite

	bootloader *bootloadertest.MockBootloader
}

var defaultUC20BootEnv = map[string]string{"kernel_status": boot.DefaultStatus}

var _ = Suite(&bootenv20Suite{})
var _ = Suite(&bootenv20EnvRefKernelSuite{})

func (s *bootenv20Suite) SetUpTest(c *C) {
	s.baseBootenv20Suite.SetUpTest(c)

	s.bootloader = bootloadertest.Mock("mock", c.MkDir()).WithExtractedRunKernelImage()
	s.forceBootloader(s.bootloader)
}

func (s *bootenv20EnvRefKernelSuite) SetUpTest(c *C) {
	s.baseBootenv20Suite.SetUpTest(c)

	s.bootloader = bootloadertest.Mock("mock", c.MkDir())
	s.forceBootloader(s.bootloader)
}

type bootenv20Setup struct {
	modeenv    *boot.Modeenv
	kern       snap.PlaceInfo
	tryKern    snap.PlaceInfo
	kernStatus string
}

func setupUC20Bootenv(c *C, bl bootloader.Bootloader, opts *bootenv20Setup) (restore func()) {
	var cleanups []func()

	// write the modeenv
	if opts.modeenv != nil {
		c.Assert(opts.modeenv.WriteTo(""), IsNil)
		// this isn't strictly necessary since the modeenv will be written to
		// the test's private dir anyways, but it's nice to have so we can write
		// multiple modeenvs from a single test and just call the restore
		// function in between the parts of the test that use different modeenvs
		r := func() {
			defaultModeenv := &boot.Modeenv{Mode: "run"}
			c.Assert(defaultModeenv.WriteTo(""), IsNil)
		}
		cleanups = append(cleanups, r)
	}

	// set the status
	origEnv, err := bl.GetBootVars("kernel_status")
	c.Assert(err, IsNil)

	err = bl.SetBootVars(map[string]string{"kernel_status": opts.kernStatus})
	c.Assert(err, IsNil)
	cleanups = append(cleanups, func() {
		err := bl.SetBootVars(origEnv)
		c.Assert(err, IsNil)
	})

	// check what kind of real mock bootloader we have to use different methods
	// to set the kernel snaps are if they're non-nil
	switch vbl := bl.(type) {
	case *bootloadertest.MockExtractedRunKernelImageBootloader:
		// then we can use the advanced methods on it
		if opts.kern != nil {
			r := vbl.SetEnabledKernel(opts.kern)
			cleanups = append(cleanups, r)
		}

		if opts.tryKern != nil {
			r := vbl.SetEnabledTryKernel(opts.tryKern)
			cleanups = append(cleanups, r)
		}

		// don't count any calls to SetBootVars made thus far
		vbl.SetBootVarsCalls = 0

	case *bootloadertest.MockBootloader:
		// then we need to use the bootenv to set the current kernels
		origEnv, err := vbl.GetBootVars("snap_kernel", "snap_try_kernel")
		c.Assert(err, IsNil)
		m := make(map[string]string, 2)
		if opts.kern != nil {
			m["snap_kernel"] = opts.kern.Filename()
		} else {
			m["snap_kernel"] = ""
		}

		if opts.tryKern != nil {
			m["snap_try_kernel"] = opts.tryKern.Filename()
		} else {
			m["snap_try_kernel"] = ""
		}

		err = vbl.SetBootVars(m)
		c.Assert(err, IsNil)

		// don't count any calls to SetBootVars made thus far
		vbl.SetBootVarsCalls = 0

		cleanups = append(cleanups, func() {
			err := bl.SetBootVars(origEnv)
			c.Assert(err, IsNil)
		})
	default:
		c.Fatalf("unsupported bootloader %T", bl)
	}

	return func() {
		for _, r := range cleanups {
			r()
		}
	}
}

func (s *bootenvSuite) TestInUseClassic(c *C) {
	classicDev := boottest.MockDevice("")

	// make bootloader.Find fail but shouldn't matter
	bootloader.ForceError(errors.New("broken bootloader"))

	inUse, err := boot.InUse(snap.TypeBase, classicDev)
	c.Assert(err, IsNil)
	c.Check(inUse("core18", snap.R(41)), Equals, false)
}

func (s *bootenvSuite) TestInUseIrrelevantTypes(c *C) {
	coreDev := boottest.MockDevice("some-snap")

	// make bootloader.Find fail but shouldn't matter
	bootloader.ForceError(errors.New("broken bootloader"))

	inUse, err := boot.InUse(snap.TypeGadget, coreDev)
	c.Assert(err, IsNil)
	c.Check(inUse("gadget", snap.R(41)), Equals, false)
}

func (s *bootenvSuite) TestInUse(c *C) {
	coreDev := boottest.MockDevice("some-snap")

	for _, t := range []struct {
		bootVarKey   string
		bootVarValue string

		snapName string
		snapRev  snap.Revision

		inUse bool
	}{
		// in use
		{"snap_kernel", "kernel_41.snap", "kernel", snap.R(41), true},
		{"snap_try_kernel", "kernel_82.snap", "kernel", snap.R(82), true},
		{"snap_core", "core_21.snap", "core", snap.R(21), true},
		{"snap_try_core", "core_42.snap", "core", snap.R(42), true},
		// not in use
		{"snap_core", "core_111.snap", "core", snap.R(21), false},
		{"snap_try_core", "core_111.snap", "core", snap.R(21), false},
		{"snap_kernel", "kernel_111.snap", "kernel", snap.R(1), false},
		{"snap_try_kernel", "kernel_111.snap", "kernel", snap.R(1), false},
	} {
		typ := snap.TypeBase
		if t.snapName == "kernel" {
			typ = snap.TypeKernel
		}
		s.bootloader.BootVars[t.bootVarKey] = t.bootVarValue
		inUse, err := boot.InUse(typ, coreDev)
		c.Assert(err, IsNil)
		c.Assert(inUse(t.snapName, t.snapRev), Equals, t.inUse, Commentf("unexpected result: %s %s %v", t.snapName, t.snapRev, t.inUse))
	}
}

func (s *bootenvSuite) TestInUseEphemeral(c *C) {
	coreDev := boottest.MockDevice("some-snap@install")

	// make bootloader.Find fail but shouldn't matter
	bootloader.ForceError(errors.New("broken bootloader"))

	inUse, err := boot.InUse(snap.TypeBase, coreDev)
	c.Assert(err, IsNil)
	c.Check(inUse("whatever", snap.R(0)), Equals, true)
}

func (s *bootenvSuite) TestInUseUnhappy(c *C) {
	coreDev := boottest.MockDevice("some-snap")

	// make GetVars fail
	s.bootloader.GetErr = errors.New("zap")
	_, err := boot.InUse(snap.TypeKernel, coreDev)
	c.Check(err, ErrorMatches, `cannot get boot variables: zap`)

	// make bootloader.Find fail
	bootloader.ForceError(errors.New("broken bootloader"))
	_, err = boot.InUse(snap.TypeKernel, coreDev)
	c.Check(err, ErrorMatches, `cannot get boot settings: broken bootloader`)
}

func (s *bootenvSuite) TestCurrentBootNameAndRevision(c *C) {
	coreDev := boottest.MockDevice("some-snap")

	s.bootloader.BootVars["snap_core"] = "core_2.snap"
	s.bootloader.BootVars["snap_kernel"] = "canonical-pc-linux_2.snap"

	current, err := boot.GetCurrentBoot(snap.TypeOS, coreDev)
	c.Check(err, IsNil)
	c.Check(current.SnapName(), Equals, "core")
	c.Check(current.SnapRevision(), Equals, snap.R(2))

	current, err = boot.GetCurrentBoot(snap.TypeKernel, coreDev)
	c.Check(err, IsNil)
	c.Check(current.SnapName(), Equals, "canonical-pc-linux")
	c.Check(current.SnapRevision(), Equals, snap.R(2))

	s.bootloader.BootVars["snap_mode"] = boot.TryingStatus
	_, err = boot.GetCurrentBoot(snap.TypeKernel, coreDev)
	c.Check(err, Equals, boot.ErrBootNameAndRevisionNotReady)
}

func (s *bootenv20Suite) TestCurrentBoot20NameAndRevision(c *C) {
	coreDev := boottest.MockUC20Device("", nil)
	c.Assert(coreDev.HasModeenv(), Equals, true)

	r := setupUC20Bootenv(
		c,
		s.bootloader,
		s.normalDefaultState,
	)
	defer r()

	current, err := boot.GetCurrentBoot(snap.TypeBase, coreDev)
	c.Check(err, IsNil)
	c.Check(current.SnapName(), Equals, s.base1.SnapName())
	c.Check(current.SnapRevision(), Equals, snap.R(1))

	current, err = boot.GetCurrentBoot(snap.TypeKernel, coreDev)
	c.Check(err, IsNil)
	c.Check(current.SnapName(), Equals, s.kern1.SnapName())
	c.Check(current.SnapRevision(), Equals, snap.R(1))

	s.bootloader.BootVars["kernel_status"] = boot.TryingStatus
	_, err = boot.GetCurrentBoot(snap.TypeKernel, coreDev)
	c.Check(err, Equals, boot.ErrBootNameAndRevisionNotReady)
}

// only difference between this test and TestCurrentBoot20NameAndRevision is the
// base bootloader which doesn't support ExtractedRunKernelImageBootloader.
func (s *bootenv20EnvRefKernelSuite) TestCurrentBoot20NameAndRevision(c *C) {
	coreDev := boottest.MockUC20Device("", nil)
	c.Assert(coreDev.HasModeenv(), Equals, true)

	r := setupUC20Bootenv(
		c,
		s.bootloader,
		s.normalDefaultState,
	)
	defer r()

	current, err := boot.GetCurrentBoot(snap.TypeKernel, coreDev)
	c.Assert(err, IsNil)
	c.Assert(current.SnapName(), Equals, s.kern1.SnapName())
	c.Assert(current.SnapRevision(), Equals, snap.R(1))
}

func (s *bootenvSuite) TestCurrentBootNameAndRevisionUnhappy(c *C) {
	coreDev := boottest.MockDevice("some-snap")

	_, err := boot.GetCurrentBoot(snap.TypeKernel, coreDev)
	c.Check(err, ErrorMatches, `cannot get name and revision of kernel \(snap_kernel\): boot variable unset`)

	_, err = boot.GetCurrentBoot(snap.TypeOS, coreDev)
	c.Check(err, ErrorMatches, `cannot get name and revision of boot base \(snap_core\): boot variable unset`)

	_, err = boot.GetCurrentBoot(snap.TypeBase, coreDev)
	c.Check(err, ErrorMatches, `cannot get name and revision of boot base \(snap_core\): boot variable unset`)

	_, err = boot.GetCurrentBoot(snap.TypeApp, coreDev)
	c.Check(err, ErrorMatches, `internal error: no boot state handling for snap type "app"`)

	// sanity check
	s.bootloader.BootVars["snap_kernel"] = "kernel_41.snap"
	current, err := boot.GetCurrentBoot(snap.TypeKernel, coreDev)
	c.Check(err, IsNil)
	c.Check(current.SnapName(), Equals, "kernel")
	c.Check(current.SnapRevision(), Equals, snap.R(41))

	// make GetVars fail
	s.bootloader.GetErr = errors.New("zap")
	_, err = boot.GetCurrentBoot(snap.TypeKernel, coreDev)
	c.Check(err, ErrorMatches, "cannot get boot variables: zap")
	s.bootloader.GetErr = nil

	// make bootloader.Find fail
	bootloader.ForceError(errors.New("broken bootloader"))
	_, err = boot.GetCurrentBoot(snap.TypeKernel, coreDev)
	c.Check(err, ErrorMatches, "cannot get boot settings: broken bootloader")
}

func (s *bootenvSuite) TestParticipant(c *C) {
	info := &snap.Info{}
	info.RealName = "some-snap"

	coreDev := boottest.MockDevice("some-snap")
	classicDev := boottest.MockDevice("")

	bp := boot.Participant(info, snap.TypeApp, coreDev)
	c.Check(bp.IsTrivial(), Equals, true)

	for _, typ := range []snap.Type{
		snap.TypeKernel,
		snap.TypeOS,
		snap.TypeBase,
	} {
		bp = boot.Participant(info, typ, classicDev)
		c.Check(bp.IsTrivial(), Equals, true)

		bp = boot.Participant(info, typ, coreDev)
		c.Check(bp.IsTrivial(), Equals, false)

		c.Check(bp, DeepEquals, boot.NewCoreBootParticipant(info, typ, coreDev))
	}
}

func (s *bootenvSuite) TestParticipantBaseWithModel(c *C) {
	core := &snap.Info{SideInfo: snap.SideInfo{RealName: "core"}, SnapType: snap.TypeOS}
	core18 := &snap.Info{SideInfo: snap.SideInfo{RealName: "core18"}, SnapType: snap.TypeBase}

	type tableT struct {
		with  *snap.Info
		model string
		nop   bool
	}

	table := []tableT{
		{
			with:  core,
			model: "",
			nop:   true,
		}, {
			with:  core,
			model: "core",
			nop:   false,
		}, {
			with:  core,
			model: "core18",
			nop:   true,
		},
		{
			with:  core18,
			model: "",
			nop:   true,
		},
		{
			with:  core18,
			model: "core",
			nop:   true,
		},
		{
			with:  core18,
			model: "core18",
			nop:   false,
		},
		{
			with:  core18,
			model: "core18@install",
			nop:   true,
		},
		{
			with:  core,
			model: "core@install",
			nop:   true,
		},
	}

	for i, t := range table {
		dev := boottest.MockDevice(t.model)
		bp := boot.Participant(t.with, t.with.Type(), dev)
		c.Check(bp.IsTrivial(), Equals, t.nop, Commentf("%d", i))
		if !t.nop {
			c.Check(bp, DeepEquals, boot.NewCoreBootParticipant(t.with, t.with.Type(), dev))
		}
	}
}

func (s *bootenvSuite) TestKernelWithModel(c *C) {
	info := &snap.Info{}
	info.RealName = "kernel"

	type tableT struct {
		model string
		nop   bool
		krn   boot.BootKernel
	}

	table := []tableT{
		{
			model: "other-kernel",
			nop:   true,
			krn:   boot.Trivial{},
		}, {
			model: "kernel",
			nop:   false,
			krn:   boot.NewCoreKernel(info, boottest.MockDevice("kernel")),
		}, {
			model: "",
			nop:   true,
			krn:   boot.Trivial{},
		}, {
			model: "kernel@install",
			nop:   true,
			krn:   boot.Trivial{},
		},
	}

	for _, t := range table {
		dev := boottest.MockDevice(t.model)
		krn := boot.Kernel(info, snap.TypeKernel, dev)
		c.Check(krn.IsTrivial(), Equals, t.nop)
		c.Check(krn, DeepEquals, t.krn)
	}
}

func (s *bootenvSuite) TestMarkBootSuccessfulKernelStatusTryingNoTryKernelSnapCleansUp(c *C) {
	coreDev := boottest.MockDevice("some-snap")

	// set all the same vars as if we were doing trying, except don't set a try
	// kernel

	err := s.bootloader.SetBootVars(map[string]string{
		"snap_kernel": "kernel_41.snap",
		"snap_mode":   boot.TryingStatus,
	})
	c.Assert(err, IsNil)

	// mark successful
	err = boot.MarkBootSuccessful(coreDev)
	c.Assert(err, IsNil)

	// check that the bootloader variables were cleaned
	expected := map[string]string{
		"snap_mode":       boot.DefaultStatus,
		"snap_kernel":     "kernel_41.snap",
		"snap_try_kernel": "",
	}
	m, err := s.bootloader.GetBootVars("snap_mode", "snap_try_kernel", "snap_kernel")
	c.Assert(err, IsNil)
	c.Assert(m, DeepEquals, expected)

	// do it again, verify it's still okay
	err = boot.MarkBootSuccessful(coreDev)
	c.Assert(err, IsNil)
	m2, err := s.bootloader.GetBootVars("snap_mode", "snap_try_kernel", "snap_kernel")
	c.Assert(err, IsNil)
	c.Assert(m2, DeepEquals, expected)
}

func (s *bootenvSuite) TestMarkBootSuccessfulTryKernelKernelStatusDefaultCleansUp(c *C) {
	coreDev := boottest.MockDevice("some-snap")

	// set an errant snap_try_kernel
	err := s.bootloader.SetBootVars(map[string]string{
		"snap_kernel":     "kernel_41.snap",
		"snap_try_kernel": "kernel_42.snap",
		"snap_mode":       boot.DefaultStatus,
	})
	c.Assert(err, IsNil)

	// mark successful
	err = boot.MarkBootSuccessful(coreDev)
	c.Assert(err, IsNil)

	// check that the bootloader variables were cleaned
	expected := map[string]string{
		"snap_mode":       boot.DefaultStatus,
		"snap_kernel":     "kernel_41.snap",
		"snap_try_kernel": "",
	}
	m, err := s.bootloader.GetBootVars("snap_mode", "snap_try_kernel", "snap_kernel")
	c.Assert(err, IsNil)
	c.Assert(m, DeepEquals, expected)

	// do it again, verify it's still okay
	err = boot.MarkBootSuccessful(coreDev)
	c.Assert(err, IsNil)
	m2, err := s.bootloader.GetBootVars("snap_mode", "snap_try_kernel", "snap_kernel")
	c.Assert(err, IsNil)
	c.Assert(m2, DeepEquals, expected)
}

func (s *bootenv20Suite) TestCoreKernel20(c *C) {
	coreDev := boottest.MockUC20Device("", nil)
	c.Assert(coreDev.HasModeenv(), Equals, true)

	r := setupUC20Bootenv(
		c,
		s.bootloader,
		s.normalDefaultState,
	)
	defer r()

	// get the boot kernel from our kernel snap
	bootKern := boot.Kernel(s.kern1, snap.TypeKernel, coreDev)
	// can't use FitsTypeOf with coreKernel here, cause that causes an import
	// loop as boottest imports boot and coreKernel is unexported
	c.Assert(bootKern.IsTrivial(), Equals, false)

	// extract the kernel assets from the coreKernel
	// the container here doesn't really matter since it's just being passed
	// to the mock bootloader method anyways
	kernelContainer := snaptest.MockContainer(c, nil)
	err := bootKern.ExtractKernelAssets(kernelContainer)
	c.Assert(err, IsNil)

	// make sure that the bootloader was told to extract some assets
	c.Assert(s.bootloader.ExtractKernelAssetsCalls, DeepEquals, []snap.PlaceInfo{s.kern1})

	// now remove the kernel assets and ensure that we get those calls
	err = bootKern.RemoveKernelAssets()
	c.Assert(err, IsNil)

	// make sure that the bootloader was told to remove assets
	c.Assert(s.bootloader.RemoveKernelAssetsCalls, DeepEquals, []snap.PlaceInfo{s.kern1})
}

func (s *bootenv20Suite) TestCoreParticipant20SetNextSameKernelSnap(c *C) {
	coreDev := boottest.MockUC20Device("", nil)
	c.Assert(coreDev.HasModeenv(), Equals, true)

	r := setupUC20Bootenv(
		c,
		s.bootloader,
		s.normalDefaultState,
	)
	defer r()

	// get the boot kernel participant from our kernel snap
	bootKern := boot.Participant(s.kern1, snap.TypeKernel, coreDev)

	// make sure it's not a trivial boot participant
	c.Assert(bootKern.IsTrivial(), Equals, false)

	// make the kernel used on next boot
	rebootRequired, err := bootKern.SetNextBoot()
	c.Assert(err, IsNil)
	c.Assert(rebootRequired, Equals, false)

	// make sure that the bootloader was asked for the current kernel
	_, nKernelCalls := s.bootloader.GetRunKernelImageFunctionSnapCalls("Kernel")
	c.Assert(nKernelCalls, Equals, 1)

	// ensure that kernel_status is still empty
	c.Assert(s.bootloader.BootVars["kernel_status"], Equals, boot.DefaultStatus)

	// there was no attempt to enable a kernel
	_, enableKernelCalls := s.bootloader.GetRunKernelImageFunctionSnapCalls("EnableTryKernel")
	c.Assert(enableKernelCalls, Equals, 0)

	// the modeenv is still the same as well
	m2, err := boot.ReadModeenv("")
	c.Assert(err, IsNil)
	c.Assert(m2.CurrentKernels, DeepEquals, []string{s.kern1.Filename()})

	// finally we didn't call SetBootVars on the bootloader because nothing
	// changed
	c.Assert(s.bootloader.SetBootVarsCalls, Equals, 0)
}

func (s *bootenv20EnvRefKernelSuite) TestCoreParticipant20SetNextSameKernelSnap(c *C) {
	coreDev := boottest.MockUC20Device("", nil)
	c.Assert(coreDev.HasModeenv(), Equals, true)

	r := setupUC20Bootenv(
		c,
		s.bootloader,
		s.normalDefaultState,
	)
	defer r()

	// get the boot kernel participant from our kernel snap
	bootKern := boot.Participant(s.kern1, snap.TypeKernel, coreDev)

	// make sure it's not a trivial boot participant
	c.Assert(bootKern.IsTrivial(), Equals, false)

	// make the kernel used on next boot
	rebootRequired, err := bootKern.SetNextBoot()
	c.Assert(err, IsNil)
	c.Assert(rebootRequired, Equals, false)

	// ensure that bootenv is unchanged
	m, err := s.bootloader.GetBootVars("kernel_status", "snap_kernel", "snap_try_kernel")
	c.Assert(err, IsNil)
	c.Assert(m, DeepEquals, map[string]string{
		"kernel_status":   boot.DefaultStatus,
		"snap_kernel":     s.kern1.Filename(),
		"snap_try_kernel": "",
	})

	// the modeenv is still the same as well
	m2, err := boot.ReadModeenv("")
	c.Assert(err, IsNil)
	c.Assert(m2.CurrentKernels, DeepEquals, []string{s.kern1.Filename()})

	// finally we didn't call SetBootVars on the bootloader because nothing
	// changed
	c.Assert(s.bootloader.SetBootVarsCalls, Equals, 0)
}

func (s *bootenv20Suite) TestCoreParticipant20SetNextNewKernelSnap(c *C) {
	coreDev := boottest.MockUC20Device("", nil)
	c.Assert(coreDev.HasModeenv(), Equals, true)

	r := setupUC20Bootenv(
		c,
		s.bootloader,
		s.normalDefaultState,
	)
	defer r()

	// get the boot kernel participant from our new kernel snap
	bootKern := boot.Participant(s.kern2, snap.TypeKernel, coreDev)
	// make sure it's not a trivial boot participant
	c.Assert(bootKern.IsTrivial(), Equals, false)

	// make the kernel used on next boot
	rebootRequired, err := bootKern.SetNextBoot()
	c.Assert(err, IsNil)
	c.Assert(rebootRequired, Equals, true)

	// make sure that the bootloader was asked for the current kernel
	_, nKernelCalls := s.bootloader.GetRunKernelImageFunctionSnapCalls("Kernel")
	c.Assert(nKernelCalls, Equals, 1)

	// ensure that kernel_status is now try
	c.Assert(s.bootloader.BootVars["kernel_status"], Equals, boot.TryStatus)

	// and we were asked to enable kernel2 as the try kernel
	actual, _ := s.bootloader.GetRunKernelImageFunctionSnapCalls("EnableTryKernel")
	c.Assert(actual, DeepEquals, []snap.PlaceInfo{s.kern2})

	// and that the modeenv now has this kernel listed
	m2, err := boot.ReadModeenv("")
	c.Assert(err, IsNil)
	c.Assert(m2.CurrentKernels, DeepEquals, []string{s.kern1.Filename(), s.kern2.Filename()})
}

func (s *bootenv20Suite) TestCoreParticipant20SetNextNewKernelSnapWithReseal(c *C) {
	// checked by resealKeyToModeenv
	s.stampSealedKeys(c, dirs.GlobalRootDir)

	tab := s.bootloaderWithTrustedAssets(c, []string{"asset"})

	data := []byte("foobar")
	// SHA3-384
	dataHash := "0fa8abfbdaf924ad307b74dd2ed183b9a4a398891a2f6bac8fd2db7041b77f068580f9c6c66f699b496c2da1cbcc7ed8"

	c.Assert(os.MkdirAll(filepath.Join(boot.InitramfsUbuntuBootDir), 0755), IsNil)
	c.Assert(os.MkdirAll(filepath.Join(boot.InitramfsUbuntuSeedDir), 0755), IsNil)
	c.Assert(ioutil.WriteFile(filepath.Join(boot.InitramfsUbuntuBootDir, "asset"), data, 0644), IsNil)
	c.Assert(ioutil.WriteFile(filepath.Join(boot.InitramfsUbuntuSeedDir, "asset"), data, 0644), IsNil)

	// mock the files in cache
	mockAssetsCache(c, dirs.GlobalRootDir, "trusted", []string{
		"asset-" + dataHash,
	})

	assetBf := bootloader.NewBootFile("", filepath.Join(dirs.SnapBootAssetsDir, "trusted", fmt.Sprintf("asset-%s", dataHash)), bootloader.RoleRunMode)
	runKernelBf := bootloader.NewBootFile(filepath.Join(s.kern1.Filename()), "kernel.efi", bootloader.RoleRunMode)

	tab.BootChainList = []bootloader.BootFile{
		bootloader.NewBootFile("", "asset", bootloader.RoleRunMode),
		// TODO:UC20: fix mocked trusted assets bootloader to actually
		// geenerate kernel boot files
		runKernelBf,
	}

	coreDev := boottest.MockUC20Device("", nil)
	c.Assert(coreDev.HasModeenv(), Equals, true)
	model := coreDev.Model()

	m := &boot.Modeenv{
		Mode:           "run",
		Base:           s.base1.Filename(),
		CurrentKernels: []string{s.kern1.Filename()},
		CurrentTrustedBootAssets: boot.BootAssetsMap{
			"asset": {dataHash},
		},
		Model:          model.Model(),
		BrandID:        model.BrandID(),
		Grade:          string(model.Grade()),
		ModelSignKeyID: model.SignKeyID(),
	}

	r := setupUC20Bootenv(
		c,
		tab.MockBootloader,
		&bootenv20Setup{
			modeenv:    m,
			kern:       s.kern1,
			kernStatus: boot.DefaultStatus,
		},
	)
	defer r()

	resealCalls := 0
	restore := boot.MockSecbootResealKeys(func(params *secboot.ResealKeysParams) error {
		resealCalls++

		c.Assert(params.ModelParams, HasLen, 1)
		mp := params.ModelParams[0]
<<<<<<< HEAD
		c.Check(mp.Model.Model(), DeepEquals, model.Model())
=======
		c.Check(mp.Model.Model(), Equals, model.Model())
>>>>>>> 3293df1c
		for _, ch := range mp.EFILoadChains {
			printChain(c, ch, "-")
		}
		c.Check(mp.EFILoadChains, DeepEquals, []*secboot.LoadChain{
			secboot.NewLoadChain(assetBf,
				secboot.NewLoadChain(runKernelBf)),
			secboot.NewLoadChain(assetBf,
				// TODO:UC20: once mock trusted assets
				// bootloader can generated boot files for the
				// kernel this will use candidate kernel
				secboot.NewLoadChain(runKernelBf)),
		})
		// actual paths are seen only here
		c.Check(tab.BootChainKernelPath, DeepEquals, []string{
			s.kern1.MountFile(),
			s.kern2.MountFile(),
		})
		return nil
	})
	defer restore()

	// get the boot kernel participant from our new kernel snap
	bootKern := boot.Participant(s.kern2, snap.TypeKernel, coreDev)
	// make sure it's not a trivial boot participant
	c.Assert(bootKern.IsTrivial(), Equals, false)

	// make the kernel used on next boot
	rebootRequired, err := bootKern.SetNextBoot()
	c.Assert(err, IsNil)
	c.Assert(rebootRequired, Equals, true)

	// make sure the env was updated
	bvars, err := tab.GetBootVars("kernel_status", "snap_kernel", "snap_try_kernel")
	c.Assert(err, IsNil)
	c.Assert(bvars, DeepEquals, map[string]string{
		"kernel_status":   boot.TryStatus,
		"snap_kernel":     s.kern1.Filename(),
		"snap_try_kernel": s.kern2.Filename(),
	})

	// and that the modeenv now has this kernel listed
	m2, err := boot.ReadModeenv("")
	c.Assert(err, IsNil)
	c.Assert(m2.CurrentKernels, DeepEquals, []string{s.kern1.Filename(), s.kern2.Filename()})

	c.Check(resealCalls, Equals, 1)
}

func (s *bootenv20Suite) TestCoreParticipant20SetNextNewUnassertedKernelSnapWithReseal(c *C) {
	// checked by resealKeyToModeenv
	s.stampSealedKeys(c, dirs.GlobalRootDir)

	tab := s.bootloaderWithTrustedAssets(c, []string{"asset"})

	data := []byte("foobar")
	// SHA3-384
	dataHash := "0fa8abfbdaf924ad307b74dd2ed183b9a4a398891a2f6bac8fd2db7041b77f068580f9c6c66f699b496c2da1cbcc7ed8"

	c.Assert(os.MkdirAll(filepath.Join(boot.InitramfsUbuntuBootDir), 0755), IsNil)
	c.Assert(os.MkdirAll(filepath.Join(boot.InitramfsUbuntuSeedDir), 0755), IsNil)
	c.Assert(ioutil.WriteFile(filepath.Join(boot.InitramfsUbuntuBootDir, "asset"), data, 0644), IsNil)
	c.Assert(ioutil.WriteFile(filepath.Join(boot.InitramfsUbuntuSeedDir, "asset"), data, 0644), IsNil)

	// mock the files in cache
	mockAssetsCache(c, dirs.GlobalRootDir, "trusted", []string{
		"asset-" + dataHash,
	})

	assetBf := bootloader.NewBootFile("", filepath.Join(dirs.SnapBootAssetsDir, "trusted", fmt.Sprintf("asset-%s", dataHash)), bootloader.RoleRunMode)
	runKernelBf := bootloader.NewBootFile(filepath.Join(s.ukern1.Filename()), "kernel.efi", bootloader.RoleRunMode)

	tab.BootChainList = []bootloader.BootFile{
		bootloader.NewBootFile("", "asset", bootloader.RoleRunMode),
		// TODO:UC20: fix mocked trusted assets bootloader to actually
		// geenerate kernel boot files
		runKernelBf,
	}

	uc20Model := boottest.MakeMockUC20Model()
	coreDev := boottest.MockUC20Device("", uc20Model)
	c.Assert(coreDev.HasModeenv(), Equals, true)

	m := &boot.Modeenv{
		Mode:           "run",
		Base:           s.base1.Filename(),
		CurrentKernels: []string{s.ukern1.Filename()},
		CurrentTrustedBootAssets: boot.BootAssetsMap{
			"asset": {dataHash},
		},
		Model:          uc20Model.Model(),
		BrandID:        uc20Model.BrandID(),
		Grade:          string(uc20Model.Grade()),
		ModelSignKeyID: uc20Model.SignKeyID(),
	}

	r := setupUC20Bootenv(
		c,
		tab.MockBootloader,
		&bootenv20Setup{
			modeenv:    m,
			kern:       s.ukern1,
			kernStatus: boot.DefaultStatus,
		},
	)
	defer r()

	resealCalls := 0
	restore := boot.MockSecbootResealKeys(func(params *secboot.ResealKeysParams) error {
		resealCalls++

		c.Assert(params.ModelParams, HasLen, 1)
		mp := params.ModelParams[0]
<<<<<<< HEAD
		c.Check(mp.Model.Model(), DeepEquals, uc20Model.Model())
=======
		c.Check(mp.Model.Model(), Equals, uc20Model.Model())
>>>>>>> 3293df1c
		for _, ch := range mp.EFILoadChains {
			printChain(c, ch, "-")
		}
		c.Check(mp.EFILoadChains, DeepEquals, []*secboot.LoadChain{
			secboot.NewLoadChain(assetBf,
				secboot.NewLoadChain(runKernelBf)),
			secboot.NewLoadChain(assetBf,
				// TODO:UC20: once mock trusted assets
				// bootloader can generated boot files for the
				// kernel this will use candidate kernel
				secboot.NewLoadChain(runKernelBf)),
		})
		// actual paths are seen only here
		c.Check(tab.BootChainKernelPath, DeepEquals, []string{
			s.ukern1.MountFile(),
			s.ukern2.MountFile(),
		})
		return nil
	})
	defer restore()

	// get the boot kernel participant from our new kernel snap
	bootKern := boot.Participant(s.ukern2, snap.TypeKernel, coreDev)
	// make sure it's not a trivial boot participant
	c.Assert(bootKern.IsTrivial(), Equals, false)

	// make the kernel used on next boot
	rebootRequired, err := bootKern.SetNextBoot()
	c.Assert(err, IsNil)
	c.Assert(rebootRequired, Equals, true)

	bvars, err := tab.GetBootVars("kernel_status", "snap_kernel", "snap_try_kernel")
	c.Assert(err, IsNil)
	c.Assert(bvars, DeepEquals, map[string]string{
		"kernel_status":   boot.TryStatus,
		"snap_kernel":     s.ukern1.Filename(),
		"snap_try_kernel": s.ukern2.Filename(),
	})

	// and that the modeenv now has this kernel listed
	m2, err := boot.ReadModeenv("")
	c.Assert(err, IsNil)
	c.Assert(m2.CurrentKernels, DeepEquals, []string{s.ukern1.Filename(), s.ukern2.Filename()})

	c.Check(resealCalls, Equals, 1)
}

func (s *bootenv20Suite) TestCoreParticipant20SetNextSameKernelSnapNoReseal(c *C) {
	// checked by resealKeyToModeenv
	s.stampSealedKeys(c, dirs.GlobalRootDir)

	tab := s.bootloaderWithTrustedAssets(c, []string{"asset"})

	data := []byte("foobar")
	// SHA3-384
	dataHash := "0fa8abfbdaf924ad307b74dd2ed183b9a4a398891a2f6bac8fd2db7041b77f068580f9c6c66f699b496c2da1cbcc7ed8"

	c.Assert(os.MkdirAll(filepath.Join(boot.InitramfsUbuntuBootDir), 0755), IsNil)
	c.Assert(os.MkdirAll(filepath.Join(boot.InitramfsUbuntuSeedDir), 0755), IsNil)
	c.Assert(ioutil.WriteFile(filepath.Join(boot.InitramfsUbuntuBootDir, "asset"), data, 0644), IsNil)
	c.Assert(ioutil.WriteFile(filepath.Join(boot.InitramfsUbuntuSeedDir, "asset"), data, 0644), IsNil)

	// mock the files in cache
	mockAssetsCache(c, dirs.GlobalRootDir, "trusted", []string{
		"asset-" + dataHash,
	})

	runKernelBf := bootloader.NewBootFile(filepath.Join(s.kern1.Filename()), "kernel.efi", bootloader.RoleRunMode)

	tab.BootChainList = []bootloader.BootFile{
		bootloader.NewBootFile("", "asset", bootloader.RoleRunMode),
		runKernelBf,
	}

	uc20Model := boottest.MakeMockUC20Model()
	coreDev := boottest.MockUC20Device("", uc20Model)
	c.Assert(coreDev.HasModeenv(), Equals, true)

	m := &boot.Modeenv{
		Mode:           "run",
		Base:           s.base1.Filename(),
		CurrentKernels: []string{s.kern1.Filename()},
		CurrentTrustedBootAssets: boot.BootAssetsMap{
			"asset": {dataHash},
		},
		CurrentKernelCommandLines: boot.BootCommandLines{"snapd_recovery_mode=run"},

		Model:          uc20Model.Model(),
		BrandID:        uc20Model.BrandID(),
		Grade:          string(uc20Model.Grade()),
		ModelSignKeyID: uc20Model.SignKeyID(),
	}

	r := setupUC20Bootenv(
		c,
		tab.MockBootloader,
		&bootenv20Setup{
			modeenv:    m,
			kern:       s.kern1,
			kernStatus: boot.DefaultStatus,
		},
	)
	defer r()

	resealCalls := 0
	restore := boot.MockSecbootResealKeys(func(params *secboot.ResealKeysParams) error {
		resealCalls++
		return fmt.Errorf("unexpected call")
	})
	defer restore()

	// get the boot kernel participant from our kernel snap
	bootKern := boot.Participant(s.kern1, snap.TypeKernel, coreDev)
	// make sure it's not a trivial boot participant
	c.Assert(bootKern.IsTrivial(), Equals, false)

	// write boot-chains for current state that will stay unchanged
	bootChains := []boot.BootChain{{
		BrandID:        "my-brand",
		Model:          "my-model-uc20",
		Grade:          "dangerous",
		ModelSignKeyID: "Jv8_JiHiIzJVcO9M55pPdqSDWUvuhfDIBJUS-3VW7F_idjix7Ffn5qMxB21ZQuij",
		AssetChain: []boot.BootAsset{
			{
				Role: bootloader.RoleRunMode,
				Name: "asset",
				Hashes: []string{
					"0fa8abfbdaf924ad307b74dd2ed183b9a4a398891a2f6bac8fd2db7041b77f068580f9c6c66f699b496c2da1cbcc7ed8",
				},
			},
		},
		Kernel:         "pc-kernel",
		KernelRevision: "1",
		KernelCmdlines: []string{"snapd_recovery_mode=run"},
	}}
	err := boot.WriteBootChains(bootChains, filepath.Join(dirs.SnapFDEDir, "boot-chains"), 0)
	c.Assert(err, IsNil)

	// make the kernel used on next boot
	rebootRequired, err := bootKern.SetNextBoot()
	c.Assert(err, IsNil)
	c.Assert(rebootRequired, Equals, false)

	// make sure the env is as expected
	bvars, err := tab.GetBootVars("kernel_status", "snap_kernel", "snap_try_kernel")
	c.Assert(err, IsNil)
	c.Assert(bvars, DeepEquals, map[string]string{
		"kernel_status":   boot.DefaultStatus,
		"snap_kernel":     s.kern1.Filename(),
		"snap_try_kernel": "",
	})

	// and that the modeenv now has the one kernel listed
	m2, err := boot.ReadModeenv("")
	c.Assert(err, IsNil)
	c.Assert(m2.CurrentKernels, DeepEquals, []string{s.kern1.Filename()})

	// boot chains were built
	c.Check(tab.BootChainKernelPath, DeepEquals, []string{
		s.kern1.MountFile(),
	})
	// no actual reseal
	c.Check(resealCalls, Equals, 0)
}

func (s *bootenv20Suite) TestCoreParticipant20SetNextSameUnassertedKernelSnapNoReseal(c *C) {
	// checked by resealKeyToModeenv
	s.stampSealedKeys(c, dirs.GlobalRootDir)

	tab := s.bootloaderWithTrustedAssets(c, []string{"asset"})

	data := []byte("foobar")
	// SHA3-384
	dataHash := "0fa8abfbdaf924ad307b74dd2ed183b9a4a398891a2f6bac8fd2db7041b77f068580f9c6c66f699b496c2da1cbcc7ed8"

	c.Assert(os.MkdirAll(filepath.Join(boot.InitramfsUbuntuBootDir), 0755), IsNil)
	c.Assert(os.MkdirAll(filepath.Join(boot.InitramfsUbuntuSeedDir), 0755), IsNil)
	c.Assert(ioutil.WriteFile(filepath.Join(boot.InitramfsUbuntuBootDir, "asset"), data, 0644), IsNil)
	c.Assert(ioutil.WriteFile(filepath.Join(boot.InitramfsUbuntuSeedDir, "asset"), data, 0644), IsNil)

	// mock the files in cache
	mockAssetsCache(c, dirs.GlobalRootDir, "trusted", []string{
		"asset-" + dataHash,
	})

	runKernelBf := bootloader.NewBootFile(filepath.Join(s.ukern1.Filename()), "kernel.efi", bootloader.RoleRunMode)

	tab.BootChainList = []bootloader.BootFile{
		bootloader.NewBootFile("", "asset", bootloader.RoleRunMode),
		runKernelBf,
	}

	uc20Model := boottest.MakeMockUC20Model()
	coreDev := boottest.MockUC20Device("", uc20Model)
	c.Assert(coreDev.HasModeenv(), Equals, true)

	m := &boot.Modeenv{
		Mode:           "run",
		Base:           s.base1.Filename(),
		CurrentKernels: []string{s.ukern1.Filename()},
		CurrentTrustedBootAssets: boot.BootAssetsMap{
			"asset": {dataHash},
		},
		CurrentKernelCommandLines: boot.BootCommandLines{"snapd_recovery_mode=run"},

		Model:          uc20Model.Model(),
		BrandID:        uc20Model.BrandID(),
		Grade:          string(uc20Model.Grade()),
		ModelSignKeyID: uc20Model.SignKeyID(),
	}

	r := setupUC20Bootenv(
		c,
		tab.MockBootloader,
		&bootenv20Setup{
			modeenv:    m,
			kern:       s.ukern1,
			kernStatus: boot.DefaultStatus,
		},
	)
	defer r()

	resealCalls := 0
	restore := boot.MockSecbootResealKeys(func(params *secboot.ResealKeysParams) error {
		resealCalls++
		return fmt.Errorf("unexpected call")
	})
	defer restore()

	// get the boot kernel participant from our kernel snap
	bootKern := boot.Participant(s.ukern1, snap.TypeKernel, coreDev)
	// make sure it's not a trivial boot participant
	c.Assert(bootKern.IsTrivial(), Equals, false)

	// write boot-chains for current state that will stay unchanged
	bootChains := []boot.BootChain{{
		BrandID:        "my-brand",
		Model:          "my-model-uc20",
		Grade:          "dangerous",
		ModelSignKeyID: "Jv8_JiHiIzJVcO9M55pPdqSDWUvuhfDIBJUS-3VW7F_idjix7Ffn5qMxB21ZQuij",
		AssetChain: []boot.BootAsset{
			{
				Role: bootloader.RoleRunMode,
				Name: "asset",
				Hashes: []string{
					"0fa8abfbdaf924ad307b74dd2ed183b9a4a398891a2f6bac8fd2db7041b77f068580f9c6c66f699b496c2da1cbcc7ed8",
				},
			},
		},
		Kernel:         "pc-kernel",
		KernelRevision: "",
		KernelCmdlines: []string{"snapd_recovery_mode=run"},
	}}
	err := boot.WriteBootChains(bootChains, filepath.Join(dirs.SnapFDEDir, "boot-chains"), 0)
	c.Assert(err, IsNil)

	// make the kernel used on next boot
	rebootRequired, err := bootKern.SetNextBoot()
	c.Assert(err, IsNil)
	c.Assert(rebootRequired, Equals, false)

	// make sure the env is as expected
	bvars, err := tab.GetBootVars("kernel_status", "snap_kernel", "snap_try_kernel")
	c.Assert(err, IsNil)
	c.Assert(bvars, DeepEquals, map[string]string{
		"kernel_status":   boot.DefaultStatus,
		"snap_kernel":     s.ukern1.Filename(),
		"snap_try_kernel": "",
	})

	// and that the modeenv now has the one kernel listed
	m2, err := boot.ReadModeenv("")
	c.Assert(err, IsNil)
	c.Assert(m2.CurrentKernels, DeepEquals, []string{s.ukern1.Filename()})

	// boot chains were built
	c.Check(tab.BootChainKernelPath, DeepEquals, []string{
		s.ukern1.MountFile(),
	})
	// no actual reseal
	c.Check(resealCalls, Equals, 0)
}

func (s *bootenv20EnvRefKernelSuite) TestCoreParticipant20SetNextNewKernelSnap(c *C) {
	coreDev := boottest.MockUC20Device("", nil)
	c.Assert(coreDev.HasModeenv(), Equals, true)

	r := setupUC20Bootenv(
		c,
		s.bootloader,
		s.normalDefaultState,
	)
	defer r()

	// get the boot kernel participant from our new kernel snap
	bootKern := boot.Participant(s.kern2, snap.TypeKernel, coreDev)
	// make sure it's not a trivial boot participant
	c.Assert(bootKern.IsTrivial(), Equals, false)

	// make the kernel used on next boot
	rebootRequired, err := bootKern.SetNextBoot()
	c.Assert(err, IsNil)
	c.Assert(rebootRequired, Equals, true)

	// make sure the env was updated
	m := s.bootloader.BootVars
	c.Assert(m, DeepEquals, map[string]string{
		"kernel_status":   boot.TryStatus,
		"snap_kernel":     s.kern1.Filename(),
		"snap_try_kernel": s.kern2.Filename(),
	})

	// and that the modeenv now has this kernel listed
	m2, err := boot.ReadModeenv("")
	c.Assert(err, IsNil)
	c.Assert(m2.CurrentKernels, DeepEquals, []string{s.kern1.Filename(), s.kern2.Filename()})
}

func (s *bootenv20Suite) TestMarkBootSuccessful20KernelStatusTryingNoKernelSnapCleansUp(c *C) {
	coreDev := boottest.MockUC20Device("", nil)
	c.Assert(coreDev.HasModeenv(), Equals, true)

	// set all the same vars as if we were doing trying, except don't set a try
	// kernel
	r := setupUC20Bootenv(
		c,
		s.bootloader,
		&bootenv20Setup{
			modeenv: &boot.Modeenv{
				Mode:           "run",
				Base:           s.base1.Filename(),
				CurrentKernels: []string{s.kern1.Filename(), s.kern2.Filename()},
			},
			kern: s.kern1,
			// no try-kernel
			kernStatus: boot.TryingStatus,
		},
	)
	defer r()

	// mark successful
	err := boot.MarkBootSuccessful(coreDev)
	c.Assert(err, IsNil)

	// check that the bootloader variable was cleaned
	expected := map[string]string{"kernel_status": boot.DefaultStatus}
	c.Assert(s.bootloader.BootVars, DeepEquals, expected)

	// check that MarkBootSuccessful didn't enable a kernel (since there was no
	// try kernel)
	_, nEnableCalls := s.bootloader.GetRunKernelImageFunctionSnapCalls("EnableKernel")
	c.Assert(nEnableCalls, Equals, 0)

	// we will always end up disabling a try-kernel though as cleanup
	_, nDisableTryCalls := s.bootloader.GetRunKernelImageFunctionSnapCalls("DisableTryKernel")
	c.Assert(nDisableTryCalls, Equals, 1)

	// do it again, verify it's still okay
	err = boot.MarkBootSuccessful(coreDev)
	c.Assert(err, IsNil)
	c.Assert(s.bootloader.BootVars, DeepEquals, expected)

	// no new enabled kernels
	_, nEnableCalls = s.bootloader.GetRunKernelImageFunctionSnapCalls("EnableKernel")
	c.Assert(nEnableCalls, Equals, 0)

	// again we will try to cleanup any leftover try-kernels
	_, nDisableTryCalls = s.bootloader.GetRunKernelImageFunctionSnapCalls("DisableTryKernel")
	c.Assert(nDisableTryCalls, Equals, 2)

	// check that the modeenv re-wrote the CurrentKernels
	m2, err := boot.ReadModeenv("")
	c.Assert(err, IsNil)
	c.Assert(m2.CurrentKernels, DeepEquals, []string{s.kern1.Filename()})
}

func (s *bootenv20EnvRefKernelSuite) TestMarkBootSuccessful20KernelStatusTryingNoKernelSnapCleansUp(c *C) {
	coreDev := boottest.MockUC20Device("", nil)
	c.Assert(coreDev.HasModeenv(), Equals, true)

	// set all the same vars as if we were doing trying, except don't set a try
	// kernel
	r := setupUC20Bootenv(
		c,
		s.bootloader,
		&bootenv20Setup{
			modeenv: &boot.Modeenv{
				Mode:           "run",
				Base:           s.base1.Filename(),
				CurrentKernels: []string{s.kern1.Filename(), s.kern2.Filename()},
			},
			kern: s.kern1,
			// no try-kernel
			kernStatus: boot.TryingStatus,
		},
	)
	defer r()

	// mark successful
	err := boot.MarkBootSuccessful(coreDev)
	c.Assert(err, IsNil)

	// make sure the env was updated
	expected := map[string]string{
		"kernel_status":   boot.DefaultStatus,
		"snap_kernel":     s.kern1.Filename(),
		"snap_try_kernel": "",
	}
	c.Assert(s.bootloader.BootVars, DeepEquals, expected)

	// do it again, verify it's still okay
	err = boot.MarkBootSuccessful(coreDev)
	c.Assert(err, IsNil)

	c.Assert(s.bootloader.BootVars, DeepEquals, expected)

	// check that the modeenv re-wrote the CurrentKernels
	m2, err := boot.ReadModeenv("")
	c.Assert(err, IsNil)
	c.Assert(m2.CurrentKernels, DeepEquals, []string{s.kern1.Filename()})
}

func (s *bootenv20Suite) TestMarkBootSuccessful20BaseStatusTryingNoTryBaseSnapCleansUp(c *C) {
	m := &boot.Modeenv{
		Mode: "run",
		Base: s.base1.Filename(),
		// no TryBase set
		BaseStatus: boot.TryingStatus,
	}
	r := setupUC20Bootenv(
		c,
		s.bootloader,
		&bootenv20Setup{
			modeenv: m,
			// no kernel setup necessary
		},
	)
	defer r()

	coreDev := boottest.MockUC20Device("", nil)
	c.Assert(coreDev.HasModeenv(), Equals, true)

	// mark successful
	err := boot.MarkBootSuccessful(coreDev)
	c.Assert(err, IsNil)

	// check that the modeenv base_status was re-written to default
	m2, err := boot.ReadModeenv("")
	c.Assert(err, IsNil)
	c.Assert(m2.BaseStatus, Equals, boot.DefaultStatus)
	c.Assert(m2.Base, Equals, m.Base)
	c.Assert(m2.TryBase, Equals, m.TryBase)

	// do it again, verify it's still okay
	err = boot.MarkBootSuccessful(coreDev)
	c.Assert(err, IsNil)

	m3, err := boot.ReadModeenv("")
	c.Assert(err, IsNil)
	c.Assert(m3.BaseStatus, Equals, boot.DefaultStatus)
	c.Assert(m3.Base, Equals, m.Base)
	c.Assert(m3.TryBase, Equals, m.TryBase)
}

func (s *bootenv20Suite) TestCoreParticipant20SetNextSameBaseSnap(c *C) {
	coreDev := boottest.MockUC20Device("", nil)
	c.Assert(coreDev.HasModeenv(), Equals, true)

	m := &boot.Modeenv{
		Mode: "run",
		Base: s.base1.Filename(),
	}
	r := setupUC20Bootenv(
		c,
		s.bootloader,
		&bootenv20Setup{
			modeenv: m,
			// no kernel setup necessary
		},
	)
	defer r()

	// get the boot base participant from our base snap
	bootBase := boot.Participant(s.base1, snap.TypeBase, coreDev)
	// make sure it's not a trivial boot participant
	c.Assert(bootBase.IsTrivial(), Equals, false)

	// make the base used on next boot
	rebootRequired, err := bootBase.SetNextBoot()
	c.Assert(err, IsNil)

	// we don't need to reboot because it's the same base snap
	c.Assert(rebootRequired, Equals, false)

	// make sure the modeenv wasn't changed
	m2, err := boot.ReadModeenv("")
	c.Assert(err, IsNil)
	c.Assert(m2.Base, Equals, m.Base)
	c.Assert(m2.BaseStatus, Equals, m.BaseStatus)
	c.Assert(m2.TryBase, Equals, m.TryBase)
}

func (s *bootenv20Suite) TestCoreParticipant20SetNextNewBaseSnap(c *C) {
	coreDev := boottest.MockUC20Device("", nil)
	c.Assert(coreDev.HasModeenv(), Equals, true)

	// default state
	m := &boot.Modeenv{
		Mode: "run",
		Base: s.base1.Filename(),
	}
	r := setupUC20Bootenv(
		c,
		s.bootloader,
		&bootenv20Setup{
			modeenv: m,
			// no kernel setup necessary
		},
	)
	defer r()

	// get the boot base participant from our new base snap
	bootBase := boot.Participant(s.base2, snap.TypeBase, coreDev)
	// make sure it's not a trivial boot participant
	c.Assert(bootBase.IsTrivial(), Equals, false)

	// make the base used on next boot
	rebootRequired, err := bootBase.SetNextBoot()
	c.Assert(err, IsNil)
	c.Assert(rebootRequired, Equals, true)

	// make sure the modeenv was updated
	m2, err := boot.ReadModeenv("")
	c.Assert(err, IsNil)
	c.Assert(m2.Base, Equals, m.Base)
	c.Assert(m2.BaseStatus, Equals, boot.TryStatus)
	c.Assert(m2.TryBase, Equals, s.base2.Filename())
}

func (s *bootenv20Suite) TestCoreParticipant20SetNextNewBaseSnapNoReseal(c *C) {
	// checked by resealKeyToModeenv
	s.stampSealedKeys(c, dirs.GlobalRootDir)

	tab := s.bootloaderWithTrustedAssets(c, []string{"asset"})

	coreDev := boottest.MockUC20Device("", nil)
	c.Assert(coreDev.HasModeenv(), Equals, true)

	resealCalls := 0
	restore := boot.MockSecbootResealKeys(func(params *secboot.ResealKeysParams) error {
		resealCalls++
		return nil
	})
	defer restore()

	// we should not even need to build boot chains
	tab.BootChainErr = errors.New("boom")

	// default state
	m := &boot.Modeenv{
		Mode: "run",
		Base: s.base1.Filename(),
	}
	r := setupUC20Bootenv(
		c,
		tab.MockBootloader,
		&bootenv20Setup{
			modeenv: m,
			// no kernel setup necessary
		},
	)
	defer r()

	// get the boot base participant from our new base snap
	bootBase := boot.Participant(s.base2, snap.TypeBase, coreDev)
	// make sure it's not a trivial boot participant
	c.Assert(bootBase.IsTrivial(), Equals, false)

	// make the base used on next boot
	rebootRequired, err := bootBase.SetNextBoot()
	c.Assert(err, IsNil)
	c.Assert(rebootRequired, Equals, true)

	// make sure the modeenv was updated
	m2, err := boot.ReadModeenv("")
	c.Assert(err, IsNil)
	c.Assert(m2.Base, Equals, m.Base)
	c.Assert(m2.BaseStatus, Equals, boot.TryStatus)
	c.Assert(m2.TryBase, Equals, s.base2.Filename())

	// no reseal
	c.Check(resealCalls, Equals, 0)
}

func (s *bootenvSuite) TestMarkBootSuccessfulAllSnap(c *C) {
	coreDev := boottest.MockDevice("some-snap")

	s.bootloader.BootVars["snap_mode"] = boot.TryingStatus
	s.bootloader.BootVars["snap_try_core"] = "os1"
	s.bootloader.BootVars["snap_try_kernel"] = "k1"
	err := boot.MarkBootSuccessful(coreDev)
	c.Assert(err, IsNil)

	expected := map[string]string{
		// cleared
		"snap_mode":       boot.DefaultStatus,
		"snap_try_kernel": "",
		"snap_try_core":   "",
		// updated
		"snap_kernel": "k1",
		"snap_core":   "os1",
	}
	c.Assert(s.bootloader.BootVars, DeepEquals, expected)

	// do it again, verify its still valid
	err = boot.MarkBootSuccessful(coreDev)
	c.Assert(err, IsNil)
	c.Assert(s.bootloader.BootVars, DeepEquals, expected)
}

func (s *bootenv20Suite) TestMarkBootSuccessful20AllSnap(c *C) {
	coreDev := boottest.MockUC20Device("", nil)
	c.Assert(coreDev.HasModeenv(), Equals, true)

	// bonus points: we were trying both a base snap and a kernel snap
	m := &boot.Modeenv{
		Mode:           "run",
		Base:           s.base1.Filename(),
		TryBase:        s.base2.Filename(),
		BaseStatus:     boot.TryingStatus,
		CurrentKernels: []string{s.kern1.Filename(), s.kern2.Filename()},
	}
	r := setupUC20Bootenv(
		c,
		s.bootloader,
		&bootenv20Setup{
			modeenv:    m,
			kern:       s.kern1,
			tryKern:    s.kern2,
			kernStatus: boot.TryingStatus,
		},
	)
	defer r()

	err := boot.MarkBootSuccessful(coreDev)
	c.Assert(err, IsNil)

	// check the bootloader variables
	expected := map[string]string{
		// cleared
		"kernel_status": boot.DefaultStatus,
	}
	c.Assert(s.bootloader.BootVars, DeepEquals, expected)

	// check that we called EnableKernel() on the try-kernel
	actual, _ := s.bootloader.GetRunKernelImageFunctionSnapCalls("EnableKernel")
	c.Assert(actual, DeepEquals, []snap.PlaceInfo{s.kern2})

	// and that we disabled a try kernel
	_, nDisableTryCalls := s.bootloader.GetRunKernelImageFunctionSnapCalls("DisableTryKernel")
	c.Assert(nDisableTryCalls, Equals, 1)

	// also check that the modeenv was updated
	m2, err := boot.ReadModeenv("")
	c.Assert(err, IsNil)
	c.Assert(m2.Base, Equals, s.base2.Filename())
	c.Assert(m2.TryBase, Equals, "")
	c.Assert(m2.BaseStatus, Equals, boot.DefaultStatus)
	c.Assert(m2.CurrentKernels, DeepEquals, []string{s.kern2.Filename()})

	// do it again, verify its still valid
	err = boot.MarkBootSuccessful(coreDev)
	c.Assert(err, IsNil)
	c.Assert(s.bootloader.BootVars, DeepEquals, expected)

	// no new enabled kernels
	actual, _ = s.bootloader.GetRunKernelImageFunctionSnapCalls("EnableKernel")
	c.Assert(actual, DeepEquals, []snap.PlaceInfo{s.kern2})
	// we always disable the try kernel as a cleanup operation, so there's one
	// more call here
	_, nDisableTryCalls = s.bootloader.GetRunKernelImageFunctionSnapCalls("DisableTryKernel")
	c.Assert(nDisableTryCalls, Equals, 2)
}

func (s *bootenv20EnvRefKernelSuite) TestMarkBootSuccessful20AllSnap(c *C) {
	coreDev := boottest.MockUC20Device("", nil)
	c.Assert(coreDev.HasModeenv(), Equals, true)

	// bonus points: we were trying both a base snap and a kernel snap
	m := &boot.Modeenv{
		Mode:           "run",
		Base:           s.base1.Filename(),
		TryBase:        s.base2.Filename(),
		BaseStatus:     boot.TryingStatus,
		CurrentKernels: []string{s.kern1.Filename(), s.kern2.Filename()},
	}
	r := setupUC20Bootenv(
		c,
		s.bootloader,
		&bootenv20Setup{
			modeenv:    m,
			kern:       s.kern1,
			tryKern:    s.kern2,
			kernStatus: boot.TryingStatus,
		},
	)
	defer r()

	err := boot.MarkBootSuccessful(coreDev)
	c.Assert(err, IsNil)

	// check the bootloader variables
	expected := map[string]string{
		// cleared
		"kernel_status":   boot.DefaultStatus,
		"snap_try_kernel": "",
		// enabled new kernel
		"snap_kernel": s.kern2.Filename(),
	}
	c.Assert(s.bootloader.BootVars, DeepEquals, expected)

	// also check that the modeenv was updated
	m2, err := boot.ReadModeenv("")
	c.Assert(err, IsNil)
	c.Assert(m2.Base, Equals, s.base2.Filename())
	c.Assert(m2.TryBase, Equals, "")
	c.Assert(m2.BaseStatus, Equals, boot.DefaultStatus)
	c.Assert(m2.CurrentKernels, DeepEquals, []string{s.kern2.Filename()})

	// do it again, verify its still valid
	err = boot.MarkBootSuccessful(coreDev)
	c.Assert(err, IsNil)
	c.Assert(s.bootloader.BootVars, DeepEquals, expected)
}

func (s *bootenvSuite) TestMarkBootSuccessfulKernelUpdate(c *C) {
	coreDev := boottest.MockDevice("some-snap")

	s.bootloader.BootVars["snap_mode"] = boot.TryingStatus
	s.bootloader.BootVars["snap_core"] = "os1"
	s.bootloader.BootVars["snap_kernel"] = "k1"
	s.bootloader.BootVars["snap_try_core"] = ""
	s.bootloader.BootVars["snap_try_kernel"] = "k2"
	err := boot.MarkBootSuccessful(coreDev)
	c.Assert(err, IsNil)
	c.Assert(s.bootloader.BootVars, DeepEquals, map[string]string{
		// cleared
		"snap_mode":       boot.DefaultStatus,
		"snap_try_kernel": "",
		"snap_try_core":   "",
		// unchanged
		"snap_core": "os1",
		// updated
		"snap_kernel": "k2",
	})
}

func (s *bootenvSuite) TestMarkBootSuccessfulBaseUpdate(c *C) {
	coreDev := boottest.MockDevice("some-snap")

	s.bootloader.BootVars["snap_mode"] = boot.TryingStatus
	s.bootloader.BootVars["snap_core"] = "os1"
	s.bootloader.BootVars["snap_kernel"] = "k1"
	s.bootloader.BootVars["snap_try_core"] = "os2"
	s.bootloader.BootVars["snap_try_kernel"] = ""
	err := boot.MarkBootSuccessful(coreDev)
	c.Assert(err, IsNil)
	c.Assert(s.bootloader.BootVars, DeepEquals, map[string]string{
		// cleared
		"snap_mode":     boot.DefaultStatus,
		"snap_try_core": "",
		// unchanged
		"snap_kernel":     "k1",
		"snap_try_kernel": "",
		// updated
		"snap_core": "os2",
	})
}

func (s *bootenv20Suite) TestMarkBootSuccessful20KernelUpdate(c *C) {
	// trying a kernel snap
	m := &boot.Modeenv{
		Mode:           "run",
		Base:           s.base1.Filename(),
		CurrentKernels: []string{s.kern1.Filename(), s.kern2.Filename()},
	}
	r := setupUC20Bootenv(
		c,
		s.bootloader,
		&bootenv20Setup{
			modeenv:    m,
			kern:       s.kern1,
			tryKern:    s.kern2,
			kernStatus: boot.TryingStatus,
		},
	)
	defer r()

	coreDev := boottest.MockUC20Device("", nil)
	c.Assert(coreDev.HasModeenv(), Equals, true)

	// mark successful
	err := boot.MarkBootSuccessful(coreDev)
	c.Assert(err, IsNil)

	// check the bootloader variables
	expected := map[string]string{"kernel_status": boot.DefaultStatus}
	c.Assert(s.bootloader.BootVars, DeepEquals, expected)

	// check that MarkBootSuccessful enabled the try kernel
	actual, _ := s.bootloader.GetRunKernelImageFunctionSnapCalls("EnableKernel")
	c.Assert(actual, DeepEquals, []snap.PlaceInfo{s.kern2})

	// and that we disabled a try kernel
	_, nDisableTryCalls := s.bootloader.GetRunKernelImageFunctionSnapCalls("DisableTryKernel")
	c.Assert(nDisableTryCalls, Equals, 1)

	// check that the new kernel is the only one in modeenv
	m2, err := boot.ReadModeenv("")
	c.Assert(err, IsNil)
	c.Assert(m2.CurrentKernels, DeepEquals, []string{s.kern2.Filename()})

	// do it again, verify its still valid
	err = boot.MarkBootSuccessful(coreDev)
	c.Assert(err, IsNil)
	c.Assert(s.bootloader.BootVars, DeepEquals, expected)

	// no new bootloader calls
	actual, _ = s.bootloader.GetRunKernelImageFunctionSnapCalls("EnableKernel")
	c.Assert(actual, DeepEquals, []snap.PlaceInfo{s.kern2})

	// we did disable the kernel again because we always do this to cleanup in
	// case there were leftovers
	_, nDisableTryCalls = s.bootloader.GetRunKernelImageFunctionSnapCalls("DisableTryKernel")
	c.Assert(nDisableTryCalls, Equals, 2)
}

func (s *bootenv20Suite) TestMarkBootSuccessful20KernelUpdateWithReseal(c *C) {
	// checked by resealKeyToModeenv
	s.stampSealedKeys(c, dirs.GlobalRootDir)

	tab := s.bootloaderWithTrustedAssets(c, []string{"asset"})

	data := []byte("foobar")
	// SHA3-384
	dataHash := "0fa8abfbdaf924ad307b74dd2ed183b9a4a398891a2f6bac8fd2db7041b77f068580f9c6c66f699b496c2da1cbcc7ed8"

	c.Assert(os.MkdirAll(filepath.Join(boot.InitramfsUbuntuBootDir), 0755), IsNil)
	c.Assert(os.MkdirAll(filepath.Join(boot.InitramfsUbuntuSeedDir), 0755), IsNil)
	c.Assert(ioutil.WriteFile(filepath.Join(boot.InitramfsUbuntuBootDir, "asset"), data, 0644), IsNil)
	c.Assert(ioutil.WriteFile(filepath.Join(boot.InitramfsUbuntuSeedDir, "asset"), data, 0644), IsNil)

	// mock the files in cache
	mockAssetsCache(c, dirs.GlobalRootDir, "trusted", []string{
		"asset-" + dataHash,
	})

	assetBf := bootloader.NewBootFile("", filepath.Join(dirs.SnapBootAssetsDir, "trusted", fmt.Sprintf("asset-%s", dataHash)), bootloader.RoleRunMode)
	runKernelBf := bootloader.NewBootFile(filepath.Join(s.kern1.Filename()), "kernel.efi", bootloader.RoleRunMode)

	tab.BootChainList = []bootloader.BootFile{
		bootloader.NewBootFile("", "asset", bootloader.RoleRunMode),
		runKernelBf,
	}

	coreDev := boottest.MockUC20Device("", nil)
	c.Assert(coreDev.HasModeenv(), Equals, true)
	model := coreDev.Model()

	// trying a kernel snap
	m := &boot.Modeenv{
		Mode:           "run",
		Base:           s.base1.Filename(),
		CurrentKernels: []string{s.kern1.Filename(), s.kern2.Filename()},
		CurrentTrustedBootAssets: boot.BootAssetsMap{
			"asset": {dataHash},
		},
		Model:          model.Model(),
		BrandID:        model.BrandID(),
		Grade:          string(model.Grade()),
		ModelSignKeyID: model.SignKeyID(),
	}
	r := setupUC20Bootenv(
		c,
		tab.MockBootloader,
		&bootenv20Setup{
			modeenv:    m,
			kern:       s.kern1,
			tryKern:    s.kern2,
			kernStatus: boot.TryingStatus,
		},
	)
	defer r()

	resealCalls := 0
	restore := boot.MockSecbootResealKeys(func(params *secboot.ResealKeysParams) error {
		resealCalls++

		c.Assert(params.ModelParams, HasLen, 1)
		mp := params.ModelParams[0]
<<<<<<< HEAD
		c.Check(mp.Model.Model(), DeepEquals, model.Model())
=======
		c.Check(mp.Model.Model(), Equals, model.Model())
>>>>>>> 3293df1c
		for _, ch := range mp.EFILoadChains {
			printChain(c, ch, "-")
		}
		c.Check(mp.EFILoadChains, DeepEquals, []*secboot.LoadChain{
			secboot.NewLoadChain(assetBf,
				secboot.NewLoadChain(runKernelBf)),
		})
		return nil
	})
	defer restore()

	// mark successful
	err := boot.MarkBootSuccessful(coreDev)
	c.Assert(err, IsNil)

	// check the bootloader variables
	expected := map[string]string{
		"kernel_status":   boot.DefaultStatus,
		"snap_kernel":     s.kern2.Filename(),
		"snap_try_kernel": boot.DefaultStatus,
	}
	c.Assert(tab.BootVars, DeepEquals, expected)

	// check that the new kernel is the only one in modeenv
	m2, err := boot.ReadModeenv("")
	c.Assert(err, IsNil)
	c.Assert(m2.CurrentKernels, DeepEquals, []string{s.kern2.Filename()})

	c.Check(resealCalls, Equals, 1)
}

func (s *bootenv20EnvRefKernelSuite) TestMarkBootSuccessful20KernelUpdate(c *C) {
	// trying a kernel snap
	m := &boot.Modeenv{
		Mode:           "run",
		Base:           s.base1.Filename(),
		CurrentKernels: []string{s.kern1.Filename(), s.kern2.Filename()},
	}
	r := setupUC20Bootenv(
		c,
		s.bootloader,
		&bootenv20Setup{
			modeenv:    m,
			kern:       s.kern1,
			tryKern:    s.kern2,
			kernStatus: boot.TryingStatus,
		},
	)
	defer r()

	coreDev := boottest.MockUC20Device("", nil)
	c.Assert(coreDev.HasModeenv(), Equals, true)

	// mark successful
	err := boot.MarkBootSuccessful(coreDev)
	c.Assert(err, IsNil)

	// check the bootloader variables
	expected := map[string]string{
		"kernel_status":   boot.DefaultStatus,
		"snap_kernel":     s.kern2.Filename(),
		"snap_try_kernel": "",
	}
	c.Assert(s.bootloader.BootVars, DeepEquals, expected)

	// check that the new kernel is the only one in modeenv
	m2, err := boot.ReadModeenv("")
	c.Assert(err, IsNil)
	c.Assert(m2.CurrentKernels, DeepEquals, []string{s.kern2.Filename()})

	// do it again, verify its still valid
	err = boot.MarkBootSuccessful(coreDev)
	c.Assert(err, IsNil)
	c.Assert(s.bootloader.BootVars, DeepEquals, expected)
	c.Assert(s.bootloader.BootVars, DeepEquals, expected)
}

func (s *bootenv20Suite) TestMarkBootSuccessful20BaseUpdate(c *C) {
	// we were trying a base snap
	m := &boot.Modeenv{
		Mode:           "run",
		Base:           s.base1.Filename(),
		TryBase:        s.base2.Filename(),
		BaseStatus:     boot.TryingStatus,
		CurrentKernels: []string{s.kern1.Filename()},
	}
	r := setupUC20Bootenv(
		c,
		s.bootloader,
		&bootenv20Setup{
			modeenv:    m,
			kern:       s.kern1,
			kernStatus: boot.DefaultStatus,
		},
	)
	defer r()

	coreDev := boottest.MockUC20Device("", nil)
	c.Assert(coreDev.HasModeenv(), Equals, true)

	// mark successful
	err := boot.MarkBootSuccessful(coreDev)
	c.Assert(err, IsNil)

	// check the modeenv
	m2, err := boot.ReadModeenv("")
	c.Assert(err, IsNil)
	c.Assert(m2.Base, Equals, s.base2.Filename())
	c.Assert(m2.TryBase, Equals, "")
	c.Assert(m2.BaseStatus, Equals, "")

	// do it again, verify its still valid
	err = boot.MarkBootSuccessful(coreDev)
	c.Assert(err, IsNil)

	// check the modeenv again
	m3, err := boot.ReadModeenv("")
	c.Assert(err, IsNil)
	c.Assert(m3.Base, Equals, s.base2.Filename())
	c.Assert(m3.TryBase, Equals, "")
	c.Assert(m3.BaseStatus, Equals, "")
}

func (s *bootenv20Suite) bootloaderWithTrustedAssets(c *C, trustedAssets []string) *bootloadertest.MockTrustedAssetsBootloader {
	// TODO:UC20: this should be an ExtractedRecoveryKernelImageBootloader
	// because that would reflect our main currently supported
	// trusted assets bootloader (grub)
	tab := bootloadertest.Mock("trusted", "").WithTrustedAssets()
	bootloader.Force(tab)
	tab.TrustedAssetsList = trustedAssets
	s.AddCleanup(func() { bootloader.Force(nil) })
	return tab
}

func (s *bootenv20Suite) TestMarkBootSuccessful20BootAssetsUpdateHappy(c *C) {
	// checked by resealKeyToModeenv
	s.stampSealedKeys(c, dirs.GlobalRootDir)

	tab := s.bootloaderWithTrustedAssets(c, []string{"asset", "shim"})

	data := []byte("foobar")
	// SHA3-384
	dataHash := "0fa8abfbdaf924ad307b74dd2ed183b9a4a398891a2f6bac8fd2db7041b77f068580f9c6c66f699b496c2da1cbcc7ed8"
	shim := []byte("shim")
	shimHash := "dac0063e831d4b2e7a330426720512fc50fa315042f0bb30f9d1db73e4898dcb89119cac41fdfa62137c8931a50f9d7b"

	c.Assert(os.MkdirAll(boot.InitramfsUbuntuBootDir, 0755), IsNil)
	c.Assert(os.MkdirAll(boot.InitramfsUbuntuSeedDir, 0755), IsNil)
	// only asset for ubuntu
	c.Assert(ioutil.WriteFile(filepath.Join(boot.InitramfsUbuntuBootDir, "asset"), data, 0644), IsNil)
	// shim and asset for seed
	c.Assert(ioutil.WriteFile(filepath.Join(boot.InitramfsUbuntuSeedDir, "asset"), data, 0644), IsNil)
	c.Assert(ioutil.WriteFile(filepath.Join(boot.InitramfsUbuntuSeedDir, "shim"), shim, 0644), IsNil)

	// mock the files in cache
	mockAssetsCache(c, dirs.GlobalRootDir, "trusted", []string{
		"shim-recoveryshimhash",
		"shim-" + shimHash,
		"asset-assethash",
		"asset-recoveryassethash",
		"asset-" + dataHash,
	})

	shimBf := bootloader.NewBootFile("", filepath.Join(dirs.SnapBootAssetsDir, "trusted", fmt.Sprintf("shim-%s", shimHash)), bootloader.RoleRecovery)
	assetBf := bootloader.NewBootFile("", filepath.Join(dirs.SnapBootAssetsDir, "trusted", fmt.Sprintf("asset-%s", dataHash)), bootloader.RoleRecovery)
	runKernelBf := bootloader.NewBootFile(filepath.Join(s.kern1.Filename()), "kernel.efi", bootloader.RoleRunMode)
	recoveryKernelBf := bootloader.NewBootFile("pc-kernel_1.snap", "kernel.efi", bootloader.RoleRecovery)

	tab.BootChainList = []bootloader.BootFile{
		bootloader.NewBootFile("", "shim", bootloader.RoleRecovery),
		bootloader.NewBootFile("", "asset", bootloader.RoleRecovery),
		runKernelBf,
	}
	tab.RecoveryBootChainList = []bootloader.BootFile{
		bootloader.NewBootFile("", "shim", bootloader.RoleRecovery),
		bootloader.NewBootFile("", "asset", bootloader.RoleRecovery),
		recoveryKernelBf,
	}

	uc20Model := boottest.MakeMockUC20Model()

	restore := boot.MockSeedReadSystemEssential(func(seedDir, label string, essentialTypes []snap.Type, tm timings.Measurer) (*asserts.Model, []*seed.Snap, error) {
		return uc20Model, []*seed.Snap{mockKernelSeedSnap(c, snap.R(1)), mockGadgetSeedSnap(c, nil)}, nil
	})
	defer restore()

	// we were trying an update of boot assets
	m := &boot.Modeenv{
		Mode:           "run",
		Base:           s.base1.Filename(),
		CurrentKernels: []string{s.kern1.Filename()},
		CurrentTrustedBootAssets: boot.BootAssetsMap{
			"asset": {"assethash", dataHash},
		},
		CurrentTrustedRecoveryBootAssets: boot.BootAssetsMap{
			"asset": {"recoveryassethash", dataHash},
			"shim":  {"recoveryshimhash", shimHash},
		},
		CurrentRecoverySystems: []string{"system"},

		Model:          uc20Model.Model(),
		BrandID:        uc20Model.BrandID(),
		Grade:          string(uc20Model.Grade()),
		ModelSignKeyID: uc20Model.SignKeyID(),
	}
	r := setupUC20Bootenv(
		c,
		tab.MockBootloader,
		&bootenv20Setup{
			modeenv:    m,
			kern:       s.kern1,
			kernStatus: boot.DefaultStatus,
		},
	)
	defer r()

	coreDev := boottest.MockUC20Device("", uc20Model)
	c.Assert(coreDev.HasModeenv(), Equals, true)

	resealCalls := 0
	restore = boot.MockSecbootResealKeys(func(params *secboot.ResealKeysParams) error {
		resealCalls++

		c.Assert(params.ModelParams, HasLen, 1)
		mp := params.ModelParams[0]
<<<<<<< HEAD
		c.Check(mp.Model.Model(), DeepEquals, uc20Model.Model())
=======
		c.Check(mp.Model.Model(), Equals, uc20Model.Model())
>>>>>>> 3293df1c
		for _, ch := range mp.EFILoadChains {
			printChain(c, ch, "-")
		}
		switch resealCalls {
		case 1:
			c.Check(mp.EFILoadChains, DeepEquals, []*secboot.LoadChain{
				secboot.NewLoadChain(shimBf,
					secboot.NewLoadChain(assetBf,
						secboot.NewLoadChain(recoveryKernelBf))),
				secboot.NewLoadChain(shimBf,
					secboot.NewLoadChain(assetBf,
						secboot.NewLoadChain(runKernelBf))),
			})
		case 2:
			c.Check(mp.EFILoadChains, DeepEquals, []*secboot.LoadChain{
				secboot.NewLoadChain(shimBf,
					secboot.NewLoadChain(assetBf,
						secboot.NewLoadChain(recoveryKernelBf))),
			})
		default:
			c.Errorf("unexpected additional call to secboot.ResealKey (call # %d)", resealCalls)
		}
		return nil
	})
	defer restore()

	// mark successful
	err := boot.MarkBootSuccessful(coreDev)
	c.Assert(err, IsNil)

	// check the modeenv
	m2, err := boot.ReadModeenv("")
	c.Assert(err, IsNil)
	// update assets are in the list
	c.Check(m2.CurrentTrustedBootAssets, DeepEquals, boot.BootAssetsMap{
		"asset": {dataHash},
	})
	c.Check(m2.CurrentTrustedRecoveryBootAssets, DeepEquals, boot.BootAssetsMap{
		"asset": {dataHash},
		"shim":  {shimHash},
	})
	// unused files were dropped from cache
	checkContentGlob(c, filepath.Join(dirs.SnapBootAssetsDir, "trusted", "*"), []string{
		filepath.Join(dirs.SnapBootAssetsDir, "trusted", "asset-"+dataHash),
		filepath.Join(dirs.SnapBootAssetsDir, "trusted", "shim-"+shimHash),
	})
	c.Check(resealCalls, Equals, 2)
}

func (s *bootenv20Suite) TestMarkBootSuccessful20BootAssetsStableStateHappy(c *C) {
	// checked by resealKeyToModeenv
	s.stampSealedKeys(c, dirs.GlobalRootDir)

	tab := s.bootloaderWithTrustedAssets(c, []string{"nested/asset", "shim"})

	data := []byte("foobar")
	// SHA3-384
	dataHash := "0fa8abfbdaf924ad307b74dd2ed183b9a4a398891a2f6bac8fd2db7041b77f068580f9c6c66f699b496c2da1cbcc7ed8"
	shim := []byte("shim")
	shimHash := "dac0063e831d4b2e7a330426720512fc50fa315042f0bb30f9d1db73e4898dcb89119cac41fdfa62137c8931a50f9d7b"

	c.Assert(os.MkdirAll(filepath.Join(boot.InitramfsUbuntuBootDir, "nested"), 0755), IsNil)
	c.Assert(os.MkdirAll(filepath.Join(boot.InitramfsUbuntuSeedDir, "nested"), 0755), IsNil)
	// only asset for ubuntu-boot
	c.Assert(ioutil.WriteFile(filepath.Join(boot.InitramfsUbuntuBootDir, "nested/asset"), data, 0644), IsNil)
	// shim and asset for ubuntu-seed
	c.Assert(ioutil.WriteFile(filepath.Join(boot.InitramfsUbuntuSeedDir, "nested/asset"), data, 0644), IsNil)
	c.Assert(ioutil.WriteFile(filepath.Join(boot.InitramfsUbuntuSeedDir, "shim"), shim, 0644), IsNil)

	// mock the files in cache
	mockAssetsCache(c, dirs.GlobalRootDir, "trusted", []string{
		"shim-" + shimHash,
		"asset-" + dataHash,
	})

	runKernelBf := bootloader.NewBootFile(filepath.Join(s.kern1.Filename()), "kernel.efi", bootloader.RoleRunMode)
	recoveryKernelBf := bootloader.NewBootFile("/var/lib/snapd/seed/snaps/pc-kernel_1.snap", "kernel.efi", bootloader.RoleRecovery)

	tab.BootChainList = []bootloader.BootFile{
		bootloader.NewBootFile("", "shim", bootloader.RoleRecovery),
		bootloader.NewBootFile("", "asset", bootloader.RoleRecovery),
		runKernelBf,
	}
	tab.RecoveryBootChainList = []bootloader.BootFile{
		bootloader.NewBootFile("", "shim", bootloader.RoleRecovery),
		bootloader.NewBootFile("", "asset", bootloader.RoleRecovery),
		recoveryKernelBf,
	}

	uc20Model := boottest.MakeMockUC20Model()

	restore := boot.MockSeedReadSystemEssential(func(seedDir, label string, essentialTypes []snap.Type, tm timings.Measurer) (*asserts.Model, []*seed.Snap, error) {
		return uc20Model, []*seed.Snap{mockNamedKernelSeedSnap(c, snap.R(1), "pc-kernel-recovery"), mockGadgetSeedSnap(c, nil)}, nil
	})
	defer restore()

	// we were trying an update of boot assets
	m := &boot.Modeenv{
		Mode:           "run",
		Base:           s.base1.Filename(),
		CurrentKernels: []string{s.kern1.Filename()},
		CurrentTrustedBootAssets: boot.BootAssetsMap{
			"asset": {dataHash},
		},
		CurrentTrustedRecoveryBootAssets: boot.BootAssetsMap{
			"asset": {dataHash},
			"shim":  {shimHash},
		},
		CurrentRecoverySystems:    []string{"system"},
		CurrentKernelCommandLines: boot.BootCommandLines{"snapd_recovery_mode=run"},

		Model:          uc20Model.Model(),
		BrandID:        uc20Model.BrandID(),
		Grade:          string(uc20Model.Grade()),
		ModelSignKeyID: uc20Model.SignKeyID(),
	}
	r := setupUC20Bootenv(
		c,
		tab.MockBootloader,
		&bootenv20Setup{
			modeenv:    m,
			kern:       s.kern1,
			kernStatus: boot.DefaultStatus,
		},
	)
	defer r()

	coreDev := boottest.MockUC20Device("", uc20Model)
	c.Assert(coreDev.HasModeenv(), Equals, true)

	resealCalls := 0
	restore = boot.MockSecbootResealKeys(func(params *secboot.ResealKeysParams) error {
		resealCalls++
		return nil
	})
	defer restore()

	// write boot-chains for current state that will stay unchanged
	bootChains := []boot.BootChain{{
		BrandID:        "my-brand",
		Model:          "my-model-uc20",
		Grade:          "dangerous",
		ModelSignKeyID: "Jv8_JiHiIzJVcO9M55pPdqSDWUvuhfDIBJUS-3VW7F_idjix7Ffn5qMxB21ZQuij",
		AssetChain: []boot.BootAsset{{
			Role: bootloader.RoleRecovery, Name: "shim",
			Hashes: []string{
				"dac0063e831d4b2e7a330426720512fc50fa315042f0bb30f9d1db73e4898dcb89119cac41fdfa62137c8931a50f9d7b",
			},
		}, {
			Role: bootloader.RoleRecovery, Name: "asset", Hashes: []string{
				"0fa8abfbdaf924ad307b74dd2ed183b9a4a398891a2f6bac8fd2db7041b77f068580f9c6c66f699b496c2da1cbcc7ed8",
			},
		}},
		Kernel:         "pc-kernel",
		KernelRevision: "1",
		KernelCmdlines: []string{"snapd_recovery_mode=run"},
	}, {
		BrandID:        "my-brand",
		Model:          "my-model-uc20",
		Grade:          "dangerous",
		ModelSignKeyID: "Jv8_JiHiIzJVcO9M55pPdqSDWUvuhfDIBJUS-3VW7F_idjix7Ffn5qMxB21ZQuij",
		AssetChain: []boot.BootAsset{{
			Role: bootloader.RoleRecovery, Name: "shim",
			Hashes: []string{
				"dac0063e831d4b2e7a330426720512fc50fa315042f0bb30f9d1db73e4898dcb89119cac41fdfa62137c8931a50f9d7b",
			},
		}, {
			Role: bootloader.RoleRecovery, Name: "asset", Hashes: []string{
				"0fa8abfbdaf924ad307b74dd2ed183b9a4a398891a2f6bac8fd2db7041b77f068580f9c6c66f699b496c2da1cbcc7ed8",
			},
		}},
		Kernel:         "pc-kernel-recovery",
		KernelRevision: "1",
		KernelCmdlines: []string{"snapd_recovery_mode=recover snapd_recovery_system=system"},
	}}

	recoveryBootChains := []boot.BootChain{bootChains[1]}

	err := boot.WriteBootChains(boot.ToPredictableBootChains(bootChains), filepath.Join(dirs.SnapFDEDir, "boot-chains"), 0)
	c.Assert(err, IsNil)

	err = boot.WriteBootChains(boot.ToPredictableBootChains(recoveryBootChains), filepath.Join(dirs.SnapFDEDir, "recovery-boot-chains"), 0)
	c.Assert(err, IsNil)

	// mark successful
	err = boot.MarkBootSuccessful(coreDev)
	c.Assert(err, IsNil)

	// modeenv is unchanged
	m2, err := boot.ReadModeenv("")
	c.Assert(err, IsNil)
	c.Check(m2.CurrentTrustedBootAssets, DeepEquals, m.CurrentTrustedBootAssets)
	c.Check(m2.CurrentTrustedRecoveryBootAssets, DeepEquals, m.CurrentTrustedRecoveryBootAssets)
	// files are still in cache
	checkContentGlob(c, filepath.Join(dirs.SnapBootAssetsDir, "trusted", "*"), []string{
		filepath.Join(dirs.SnapBootAssetsDir, "trusted", "asset-"+dataHash),
		filepath.Join(dirs.SnapBootAssetsDir, "trusted", "shim-"+shimHash),
	})

	// boot chains were built
	c.Check(tab.BootChainKernelPath, DeepEquals, []string{
		s.kern1.MountFile(),
	})
	// no actual reseal
	c.Check(resealCalls, Equals, 0)
}

func (s *bootenv20Suite) TestMarkBootSuccessful20BootUnassertedKernelAssetsStableStateHappy(c *C) {
	// checked by resealKeyToModeenv
	s.stampSealedKeys(c, dirs.GlobalRootDir)

	tab := s.bootloaderWithTrustedAssets(c, []string{"nested/asset", "shim"})

	data := []byte("foobar")
	// SHA3-384
	dataHash := "0fa8abfbdaf924ad307b74dd2ed183b9a4a398891a2f6bac8fd2db7041b77f068580f9c6c66f699b496c2da1cbcc7ed8"
	shim := []byte("shim")
	shimHash := "dac0063e831d4b2e7a330426720512fc50fa315042f0bb30f9d1db73e4898dcb89119cac41fdfa62137c8931a50f9d7b"

	c.Assert(os.MkdirAll(filepath.Join(boot.InitramfsUbuntuBootDir, "nested"), 0755), IsNil)
	c.Assert(os.MkdirAll(filepath.Join(boot.InitramfsUbuntuSeedDir, "nested"), 0755), IsNil)
	// only asset for ubuntu-boot
	c.Assert(ioutil.WriteFile(filepath.Join(boot.InitramfsUbuntuBootDir, "nested/asset"), data, 0644), IsNil)
	// shim and asset for ubuntu-seed
	c.Assert(ioutil.WriteFile(filepath.Join(boot.InitramfsUbuntuSeedDir, "nested/asset"), data, 0644), IsNil)
	c.Assert(ioutil.WriteFile(filepath.Join(boot.InitramfsUbuntuSeedDir, "shim"), shim, 0644), IsNil)

	// mock the files in cache
	mockAssetsCache(c, dirs.GlobalRootDir, "trusted", []string{
		"shim-" + shimHash,
		"asset-" + dataHash,
	})

	runKernelBf := bootloader.NewBootFile(filepath.Join(s.ukern1.Filename()), "kernel.efi", bootloader.RoleRunMode)
	recoveryKernelBf := bootloader.NewBootFile("/var/lib/snapd/seed/snaps/pc-kernel_1.snap", "kernel.efi", bootloader.RoleRecovery)

	tab.BootChainList = []bootloader.BootFile{
		bootloader.NewBootFile("", "shim", bootloader.RoleRecovery),
		bootloader.NewBootFile("", "asset", bootloader.RoleRecovery),
		runKernelBf,
	}
	tab.RecoveryBootChainList = []bootloader.BootFile{
		bootloader.NewBootFile("", "shim", bootloader.RoleRecovery),
		bootloader.NewBootFile("", "asset", bootloader.RoleRecovery),
		recoveryKernelBf,
	}

	uc20Model := boottest.MakeMockUC20Model()

	restore := boot.MockSeedReadSystemEssential(func(seedDir, label string, essentialTypes []snap.Type, tm timings.Measurer) (*asserts.Model, []*seed.Snap, error) {
		return uc20Model, []*seed.Snap{mockNamedKernelSeedSnap(c, snap.R(1), "pc-kernel-recovery"), mockGadgetSeedSnap(c, nil)}, nil
	})
	defer restore()

	// we were trying an update of boot assets
	m := &boot.Modeenv{
		Mode:           "run",
		Base:           s.base1.Filename(),
		CurrentKernels: []string{s.ukern1.Filename()},
		CurrentTrustedBootAssets: boot.BootAssetsMap{
			"asset": {dataHash},
		},
		CurrentTrustedRecoveryBootAssets: boot.BootAssetsMap{
			"asset": {dataHash},
			"shim":  {shimHash},
		},
		CurrentRecoverySystems:    []string{"system"},
		GoodRecoverySystems:       []string{"system"},
		CurrentKernelCommandLines: boot.BootCommandLines{"snapd_recovery_mode=run"},
		// leave this comment to keep old gofmt happy
		Model:          "my-model-uc20",
		BrandID:        "my-brand",
		Grade:          "dangerous",
		ModelSignKeyID: "Jv8_JiHiIzJVcO9M55pPdqSDWUvuhfDIBJUS-3VW7F_idjix7Ffn5qMxB21ZQuij",
	}
	r := setupUC20Bootenv(
		c,
		tab.MockBootloader,
		&bootenv20Setup{
			modeenv:    m,
			kern:       s.ukern1,
			kernStatus: boot.DefaultStatus,
		},
	)
	defer r()

	coreDev := boottest.MockUC20Device("", uc20Model)
	c.Assert(coreDev.HasModeenv(), Equals, true)

	resealCalls := 0
	restore = boot.MockSecbootResealKeys(func(params *secboot.ResealKeysParams) error {
		resealCalls++
		return nil
	})
	defer restore()

	// write boot-chains for current state that will stay unchanged
	bootChains := []boot.BootChain{{
		BrandID:        "my-brand",
		Model:          "my-model-uc20",
		Grade:          "dangerous",
		ModelSignKeyID: "Jv8_JiHiIzJVcO9M55pPdqSDWUvuhfDIBJUS-3VW7F_idjix7Ffn5qMxB21ZQuij",
		AssetChain: []boot.BootAsset{{
			Role: bootloader.RoleRecovery, Name: "shim",
			Hashes: []string{
				"dac0063e831d4b2e7a330426720512fc50fa315042f0bb30f9d1db73e4898dcb89119cac41fdfa62137c8931a50f9d7b",
			},
		}, {
			Role: bootloader.RoleRecovery, Name: "asset", Hashes: []string{
				"0fa8abfbdaf924ad307b74dd2ed183b9a4a398891a2f6bac8fd2db7041b77f068580f9c6c66f699b496c2da1cbcc7ed8",
			},
		}},
		Kernel: "pc-kernel",
		// unasserted kernel snap
		KernelRevision: "",
		KernelCmdlines: []string{"snapd_recovery_mode=run"},
	}, {
		BrandID:        "my-brand",
		Model:          "my-model-uc20",
		Grade:          "dangerous",
		ModelSignKeyID: "Jv8_JiHiIzJVcO9M55pPdqSDWUvuhfDIBJUS-3VW7F_idjix7Ffn5qMxB21ZQuij",
		AssetChain: []boot.BootAsset{{
			Role: bootloader.RoleRecovery, Name: "shim",
			Hashes: []string{
				"dac0063e831d4b2e7a330426720512fc50fa315042f0bb30f9d1db73e4898dcb89119cac41fdfa62137c8931a50f9d7b",
			},
		}, {
			Role: bootloader.RoleRecovery, Name: "asset", Hashes: []string{
				"0fa8abfbdaf924ad307b74dd2ed183b9a4a398891a2f6bac8fd2db7041b77f068580f9c6c66f699b496c2da1cbcc7ed8",
			},
		}},
		Kernel:         "pc-kernel-recovery",
		KernelRevision: "1",
		KernelCmdlines: []string{"snapd_recovery_mode=recover snapd_recovery_system=system"},
	}}

	recoveryBootChains := []boot.BootChain{bootChains[1]}

	err := boot.WriteBootChains(boot.ToPredictableBootChains(bootChains), filepath.Join(dirs.SnapFDEDir, "boot-chains"), 0)
	c.Assert(err, IsNil)

	err = boot.WriteBootChains(boot.ToPredictableBootChains(recoveryBootChains), filepath.Join(dirs.SnapFDEDir, "recovery-boot-chains"), 0)
	c.Assert(err, IsNil)

	// mark successful
	err = boot.MarkBootSuccessful(coreDev)
	c.Assert(err, IsNil)

	// modeenv is unchanged
	m2, err := boot.ReadModeenv("")
	c.Assert(err, IsNil)
	c.Check(m2.CurrentTrustedBootAssets, DeepEquals, m.CurrentTrustedBootAssets)
	c.Check(m2.CurrentTrustedRecoveryBootAssets, DeepEquals, m.CurrentTrustedRecoveryBootAssets)
	// files are still in cache
	checkContentGlob(c, filepath.Join(dirs.SnapBootAssetsDir, "trusted", "*"), []string{
		filepath.Join(dirs.SnapBootAssetsDir, "trusted", "asset-"+dataHash),
		filepath.Join(dirs.SnapBootAssetsDir, "trusted", "shim-"+shimHash),
	})

	// boot chains were built
	c.Check(tab.BootChainKernelPath, DeepEquals, []string{
		s.ukern1.MountFile(),
	})
	// no actual reseal
	c.Check(resealCalls, Equals, 0)
}

func (s *bootenv20Suite) TestMarkBootSuccessful20BootAssetsUpdateUnexpectedAsset(c *C) {
	tab := s.bootloaderWithTrustedAssets(c, []string{"EFI/asset"})

	data := []byte("foobar")
	// SHA3-384
	dataHash := "0fa8abfbdaf924ad307b74dd2ed183b9a4a398891a2f6bac8fd2db7041b77f068580f9c6c66f699b496c2da1cbcc7ed8"

	c.Assert(os.MkdirAll(filepath.Join(boot.InitramfsUbuntuBootDir, "EFI"), 0755), IsNil)
	c.Assert(os.MkdirAll(filepath.Join(boot.InitramfsUbuntuSeedDir, "EFI"), 0755), IsNil)
	c.Assert(ioutil.WriteFile(filepath.Join(boot.InitramfsUbuntuBootDir, "EFI/asset"), data, 0644), IsNil)
	c.Assert(ioutil.WriteFile(filepath.Join(boot.InitramfsUbuntuSeedDir, "EFI/asset"), data, 0644), IsNil)
	// mock some state in the cache
	mockAssetsCache(c, dirs.GlobalRootDir, "trusted", []string{
		"asset-one",
		"asset-two",
	})

	coreDev := boottest.MockUC20Device("", nil)
	c.Assert(coreDev.HasModeenv(), Equals, true)
	model := coreDev.Model()

	// we were trying an update of boot assets
	m := &boot.Modeenv{
		Mode:           "run",
		Base:           s.base1.Filename(),
		CurrentKernels: []string{s.kern1.Filename()},
		CurrentTrustedBootAssets: boot.BootAssetsMap{
			// hash will not match
			"asset": {"one", "two"},
		},
		CurrentTrustedRecoveryBootAssets: boot.BootAssetsMap{
			"asset": {"one", "two"},
		},
		Model:          model.Model(),
		BrandID:        model.BrandID(),
		Grade:          string(model.Grade()),
		ModelSignKeyID: model.SignKeyID(),
	}
	r := setupUC20Bootenv(
		c,
		tab.MockBootloader,
		&bootenv20Setup{
			modeenv:    m,
			kern:       s.kern1,
			kernStatus: boot.DefaultStatus,
		},
	)
	defer r()

	// mark successful
	err := boot.MarkBootSuccessful(coreDev)
	c.Assert(err, ErrorMatches, fmt.Sprintf(`cannot mark boot successful: cannot mark successful boot assets: system booted with unexpected run mode bootloader asset "EFI/asset" hash %s`, dataHash))

	// check the modeenv
	m2, err := boot.ReadModeenv("")
	c.Assert(err, IsNil)
	// modeenv is unchaged
	c.Check(m2.CurrentTrustedBootAssets, DeepEquals, m.CurrentTrustedBootAssets)
	c.Check(m2.CurrentTrustedRecoveryBootAssets, DeepEquals, m.CurrentTrustedRecoveryBootAssets)
	// nothing was removed from cache
	checkContentGlob(c, filepath.Join(dirs.SnapBootAssetsDir, "trusted", "*"), []string{
		filepath.Join(dirs.SnapBootAssetsDir, "trusted", "asset-one"),
		filepath.Join(dirs.SnapBootAssetsDir, "trusted", "asset-two"),
	})
}

func (s *bootenv20Suite) setupMarkBootSuccessful20CommandLine(c *C, model *asserts.Model, mode string, cmdlines boot.BootCommandLines) *boot.Modeenv {
	// mock some state in the cache
	mockAssetsCache(c, dirs.GlobalRootDir, "trusted", []string{
		"asset-one",
	})
	// a pending kernel command line change
	m := &boot.Modeenv{
		Mode:           mode,
		Base:           s.base1.Filename(),
		CurrentKernels: []string{s.kern1.Filename()},
		CurrentTrustedBootAssets: boot.BootAssetsMap{
			"asset": {"one"},
		},
		CurrentTrustedRecoveryBootAssets: boot.BootAssetsMap{
			"asset": {"one"},
		},
		CurrentKernelCommandLines: cmdlines,

		Model:          model.Model(),
		BrandID:        model.BrandID(),
		Grade:          string(model.Grade()),
		ModelSignKeyID: model.SignKeyID(),
	}
	return m
}

func (s *bootenv20Suite) TestMarkBootSuccessful20CommandLineUpdatedHappy(c *C) {
	s.mockCmdline(c, "snapd_recovery_mode=run candidate panic=-1")
	tab := s.bootloaderWithTrustedAssets(c, []string{"asset"})
	coreDev := boottest.MockUC20Device("", nil)
	c.Assert(coreDev.HasModeenv(), Equals, true)
	m := s.setupMarkBootSuccessful20CommandLine(c, coreDev.Model(), "run", boot.BootCommandLines{
		"snapd_recovery_mode=run panic=-1",
		"snapd_recovery_mode=run candidate panic=-1",
	})

	r := setupUC20Bootenv(
		c,
		tab.MockBootloader,
		&bootenv20Setup{
			modeenv:    m,
			kern:       s.kern1,
			kernStatus: boot.DefaultStatus,
		},
	)
	defer r()
	// mark successful
	err := boot.MarkBootSuccessful(coreDev)
	c.Assert(err, IsNil)

	// check the modeenv
	m2, err := boot.ReadModeenv("")
	c.Assert(err, IsNil)
	// modeenv is unchaged
	c.Check(m2.CurrentKernelCommandLines, DeepEquals, boot.BootCommandLines{
		"snapd_recovery_mode=run candidate panic=-1",
	})
}

func (s *bootenv20Suite) TestMarkBootSuccessful20CommandLineUpdatedOld(c *C) {
	s.mockCmdline(c, "snapd_recovery_mode=run panic=-1")
	tab := s.bootloaderWithTrustedAssets(c, []string{"asset"})
	coreDev := boottest.MockUC20Device("", nil)
	c.Assert(coreDev.HasModeenv(), Equals, true)
	m := s.setupMarkBootSuccessful20CommandLine(c, coreDev.Model(), "run", boot.BootCommandLines{
		"snapd_recovery_mode=run panic=-1",
		"snapd_recovery_mode=run candidate panic=-1",
	})
	r := setupUC20Bootenv(
		c,
		tab.MockBootloader,
		&bootenv20Setup{
			modeenv:    m,
			kern:       s.kern1,
			kernStatus: boot.DefaultStatus,
		},
	)
	defer r()

	// mark successful
	err := boot.MarkBootSuccessful(coreDev)
	c.Assert(err, IsNil)

	// check the modeenv
	m2, err := boot.ReadModeenv("")
	c.Assert(err, IsNil)
	// modeenv is unchaged
	c.Check(m2.CurrentKernelCommandLines, DeepEquals, boot.BootCommandLines{
		"snapd_recovery_mode=run panic=-1",
	})
}

func (s *bootenv20Suite) TestMarkBootSuccessful20CommandLineUpdatedMismatch(c *C) {
	s.mockCmdline(c, "snapd_recovery_mode=run different")
	tab := s.bootloaderWithTrustedAssets(c, []string{"asset"})
	coreDev := boottest.MockUC20Device("", nil)
	c.Assert(coreDev.HasModeenv(), Equals, true)
	m := s.setupMarkBootSuccessful20CommandLine(c, coreDev.Model(), "run", boot.BootCommandLines{
		"snapd_recovery_mode=run",
		"snapd_recovery_mode=run candidate",
	})
	r := setupUC20Bootenv(
		c,
		tab.MockBootloader,
		&bootenv20Setup{
			modeenv:    m,
			kern:       s.kern1,
			kernStatus: boot.DefaultStatus,
		},
	)
	defer r()

	// mark successful
	err := boot.MarkBootSuccessful(coreDev)
	c.Assert(err, ErrorMatches, `cannot mark boot successful: cannot mark successful boot command line: current command line content "snapd_recovery_mode=run different" not matching any expected entry`)
}

func (s *bootenv20Suite) TestMarkBootSuccessful20CommandLineUpdatedFallbackOnBootSuccessful(c *C) {
	s.mockCmdline(c, "snapd_recovery_mode=run panic=-1")
	tab := s.bootloaderWithTrustedAssets(c, []string{"asset"})
	tab.StaticCommandLine = "panic=-1"
	coreDev := boottest.MockUC20Device("", nil)
	c.Assert(coreDev.HasModeenv(), Equals, true)
	m := s.setupMarkBootSuccessful20CommandLine(c, coreDev.Model(), "run", nil)
	r := setupUC20Bootenv(
		c,
		tab.MockBootloader,
		&bootenv20Setup{
			modeenv:    m,
			kern:       s.kern1,
			kernStatus: boot.DefaultStatus,
		},
	)
	defer r()

	// mark successful
	err := boot.MarkBootSuccessful(coreDev)
	c.Assert(err, IsNil)

	// check the modeenv
	m2, err := boot.ReadModeenv("")
	c.Assert(err, IsNil)
	// modeenv is unchaged
	c.Check(m2.CurrentKernelCommandLines, DeepEquals, boot.BootCommandLines{
		"snapd_recovery_mode=run panic=-1",
	})
}

func (s *bootenv20Suite) TestMarkBootSuccessful20CommandLineUpdatedFallbackOnBootMismatch(c *C) {
	s.mockCmdline(c, "snapd_recovery_mode=run panic=-1 unexpected")
	tab := s.bootloaderWithTrustedAssets(c, []string{"asset"})
	tab.StaticCommandLine = "panic=-1"
	coreDev := boottest.MockUC20Device("", nil)
	c.Assert(coreDev.HasModeenv(), Equals, true)
	m := s.setupMarkBootSuccessful20CommandLine(c, coreDev.Model(), "run", nil)
	r := setupUC20Bootenv(
		c,
		tab.MockBootloader,
		&bootenv20Setup{
			modeenv:    m,
			kern:       s.kern1,
			kernStatus: boot.DefaultStatus,
		},
	)
	defer r()

	// mark successful
	err := boot.MarkBootSuccessful(coreDev)
	c.Assert(err, ErrorMatches, `cannot mark boot successful: cannot mark successful boot command line: unexpected current command line: "snapd_recovery_mode=run panic=-1 unexpected"`)
}

func (s *bootenv20Suite) TestMarkBootSuccessful20CommandLineNonRunMode(c *C) {
	// recover mode
	s.mockCmdline(c, "snapd_recovery_mode=recover snapd_recovery_system=1234 panic=-1")
	tab := s.bootloaderWithTrustedAssets(c, []string{"asset"})
	tab.StaticCommandLine = "panic=-1"
	coreDev := boottest.MockUC20Device("", nil)
	c.Assert(coreDev.HasModeenv(), Equals, true)
	// current command line does not match any of the run mode command lines
	m := s.setupMarkBootSuccessful20CommandLine(c, coreDev.Model(), "recover", boot.BootCommandLines{
		"snapd_recovery_mode=run panic=-1",
		"snapd_recovery_mode=run candidate panic=-1",
	})
	r := setupUC20Bootenv(
		c,
		tab.MockBootloader,
		&bootenv20Setup{
			modeenv:    m,
			kern:       s.kern1,
			kernStatus: boot.DefaultStatus,
		},
	)
	defer r()

	// mark successful
	err := boot.MarkBootSuccessful(coreDev)
	c.Assert(err, IsNil)

	// check the modeenv
	m2, err := boot.ReadModeenv("")
	c.Assert(err, IsNil)
	// modeenv is unchaged
	c.Check(m2.CurrentKernelCommandLines, DeepEquals, boot.BootCommandLines{
		"snapd_recovery_mode=run panic=-1",
		"snapd_recovery_mode=run candidate panic=-1",
	})
}

func (s *bootenv20Suite) TestMarkBootSuccessful20CommandLineUpdatedNoFDEManagedBootloader(c *C) {
	s.mockCmdline(c, "snapd_recovery_mode=run candidate panic=-1")
	tab := s.bootloaderWithTrustedAssets(c, nil)
	coreDev := boottest.MockUC20Device("", nil)
	c.Assert(coreDev.HasModeenv(), Equals, true)
	m := s.setupMarkBootSuccessful20CommandLine(c, coreDev.Model(), "run", boot.BootCommandLines{
		"snapd_recovery_mode=run panic=-1",
		"snapd_recovery_mode=run candidate panic=-1",
	})
	// without encryption, the trusted assets are not tracked in the modeenv,
	// but we still may want to track command lines so that the gadget can
	// contribute to the system command line
	m.CurrentTrustedBootAssets = nil
	m.CurrentTrustedRecoveryBootAssets = nil

	r := setupUC20Bootenv(
		c,
		tab.MockBootloader,
		&bootenv20Setup{
			modeenv:    m,
			kern:       s.kern1,
			kernStatus: boot.DefaultStatus,
		},
	)
	defer r()

	// mark successful
	err := boot.MarkBootSuccessful(coreDev)
	c.Assert(err, IsNil)

	// check the modeenv
	m2, err := boot.ReadModeenv("")
	c.Assert(err, IsNil)
	// modeenv is unchaged
	c.Check(m2.CurrentKernelCommandLines, DeepEquals, boot.BootCommandLines{
		"snapd_recovery_mode=run candidate panic=-1",
	})
}

func (s *bootenv20Suite) TestMarkBootSuccessful20CommandLineCompatNonTrustedBootloader(c *C) {
	s.mockCmdline(c, "snapd_recovery_mode=run candidate panic=-1")
	// bootloader has no trusted assets
	bl := bootloadertest.Mock("not-trusted", "")
	bootloader.Force(bl)
	s.AddCleanup(func() { bootloader.Force(nil) })
	coreDev := boottest.MockUC20Device("", nil)
	c.Assert(coreDev.HasModeenv(), Equals, true)
	m := s.setupMarkBootSuccessful20CommandLine(c, coreDev.Model(), "run", nil)
	// no trusted assets
	m.CurrentTrustedBootAssets = nil
	m.CurrentTrustedRecoveryBootAssets = nil
	// no kernel command lines tracked
	m.CurrentKernelCommandLines = nil

	r := setupUC20Bootenv(
		c,
		bl,
		&bootenv20Setup{
			modeenv:    m,
			kern:       s.kern1,
			kernStatus: boot.DefaultStatus,
		},
	)
	defer r()

	// mark successful
	err := boot.MarkBootSuccessful(coreDev)
	c.Assert(err, IsNil)

	// check the modeenv
	m2, err := boot.ReadModeenv("")
	c.Assert(err, IsNil)
	// modeenv isn't changed
	c.Check(m2.CurrentKernelCommandLines, HasLen, 0)
}

func (s *bootenv20Suite) TestMarkBootSuccessful20SystemsCompat(c *C) {
	b := bootloadertest.Mock("mock", s.bootdir)
	s.forceBootloader(b)

	m := &boot.Modeenv{
		Mode:                   "run",
		Base:                   s.base1.Filename(),
		CurrentKernels:         []string{s.kern1.Filename()},
		CurrentRecoverySystems: []string{"1234"},
	}

	r := setupUC20Bootenv(
		c,
		b,
		&bootenv20Setup{
			modeenv:    m,
			kern:       s.kern1,
			kernStatus: boot.DefaultStatus,
		},
	)
	defer r()

	coreDev := boottest.MockUC20Device("", nil)
	c.Assert(coreDev.HasModeenv(), Equals, true)
	// mark successful
	err := boot.MarkBootSuccessful(coreDev)
	c.Assert(err, IsNil)

	// check the modeenv
	m2, err := boot.ReadModeenv("")
	c.Assert(err, IsNil)
	// the list of good recovery systems has not been modified
	c.Check(m2.GoodRecoverySystems, DeepEquals, []string{"1234"})
	c.Check(m2.CurrentRecoverySystems, DeepEquals, []string{"1234"})
}

func (s *bootenv20Suite) TestMarkBootSuccessful20SystemsPopulated(c *C) {
	b := bootloadertest.Mock("mock", s.bootdir)
	s.forceBootloader(b)

	m := &boot.Modeenv{
		Mode:                   "run",
		Base:                   s.base1.Filename(),
		CurrentKernels:         []string{s.kern1.Filename()},
		CurrentRecoverySystems: []string{"1234", "9999"},
		GoodRecoverySystems:    []string{"1234"},
	}

	r := setupUC20Bootenv(
		c,
		b,
		&bootenv20Setup{
			modeenv:    m,
			kern:       s.kern1,
			kernStatus: boot.DefaultStatus,
		},
	)
	defer r()

	coreDev := boottest.MockUC20Device("", nil)
	c.Assert(coreDev.HasModeenv(), Equals, true)
	// mark successful
	err := boot.MarkBootSuccessful(coreDev)
	c.Assert(err, IsNil)

	// check the modeenv
	m2, err := boot.ReadModeenv("")
	c.Assert(err, IsNil)
	// good recovery systems has been populated
	c.Check(m2.GoodRecoverySystems, DeepEquals, []string{"1234"})
	c.Check(m2.CurrentRecoverySystems, DeepEquals, []string{"1234", "9999"})
}

func (s *bootenv20Suite) TestMarkBootSuccessful20ModelSignKeyIDPopulated(c *C) {
	b := bootloadertest.Mock("mock", s.bootdir)
	s.forceBootloader(b)

	coreDev := boottest.MockUC20Device("", nil)
	c.Assert(coreDev.HasModeenv(), Equals, true)

	m := &boot.Modeenv{
		Mode:           "run",
		Base:           s.base1.Filename(),
		CurrentKernels: []string{s.kern1.Filename()},
		Model:          "my-model-uc20",
		BrandID:        "my-brand",
		Grade:          "dangerous",
		// sign key ID is unset
	}

	r := setupUC20Bootenv(
		c,
		b,
		&bootenv20Setup{
			modeenv:    m,
			kern:       s.kern1,
			kernStatus: boot.DefaultStatus,
		},
	)
	defer r()

	// mark successful
	err := boot.MarkBootSuccessful(coreDev)
	c.Assert(err, IsNil)

	// check the modeenv
	m2, err := boot.ReadModeenv("")
	c.Assert(err, IsNil)
	// model's sign key ID has been set
	c.Check(m2.ModelSignKeyID, Equals, "Jv8_JiHiIzJVcO9M55pPdqSDWUvuhfDIBJUS-3VW7F_idjix7Ffn5qMxB21ZQuij")
	c.Check(m2.Model, Equals, "my-model-uc20")
	c.Check(m2.BrandID, Equals, "my-brand")
	c.Check(m2.Grade, Equals, "dangerous")
}

type recoveryBootenv20Suite struct {
	baseBootenvSuite

	bootloader *bootloadertest.MockBootloader

	dev boot.Device
}

var _ = Suite(&recoveryBootenv20Suite{})

func (s *recoveryBootenv20Suite) SetUpTest(c *C) {
	s.baseBootenvSuite.SetUpTest(c)

	s.bootloader = bootloadertest.Mock("mock", c.MkDir())
	s.forceBootloader(s.bootloader)

	s.dev = boottest.MockUC20Device("", nil)
}

func (s *recoveryBootenv20Suite) TestSetRecoveryBootSystemAndModeHappy(c *C) {
	err := boot.SetRecoveryBootSystemAndMode(s.dev, "1234", "install")
	c.Assert(err, IsNil)
	c.Check(s.bootloader.BootVars, DeepEquals, map[string]string{
		"snapd_recovery_system": "1234",
		"snapd_recovery_mode":   "install",
	})
}

func (s *recoveryBootenv20Suite) TestSetRecoveryBootSystemAndModeSetErr(c *C) {
	s.bootloader.SetErr = errors.New("no can do")
	err := boot.SetRecoveryBootSystemAndMode(s.dev, "1234", "install")
	c.Assert(err, ErrorMatches, `no can do`)
}

func (s *recoveryBootenv20Suite) TestSetRecoveryBootSystemAndModeNonUC20(c *C) {
	non20Dev := boottest.MockDevice("some-snap")
	err := boot.SetRecoveryBootSystemAndMode(non20Dev, "1234", "install")
	c.Assert(err, Equals, boot.ErrUnsupportedSystemMode)
}

func (s *recoveryBootenv20Suite) TestSetRecoveryBootSystemAndModeErrClumsy(c *C) {
	err := boot.SetRecoveryBootSystemAndMode(s.dev, "", "install")
	c.Assert(err, ErrorMatches, "internal error: system label is unset")
	err = boot.SetRecoveryBootSystemAndMode(s.dev, "1234", "")
	c.Assert(err, ErrorMatches, "internal error: system mode is unset")
}

func (s *recoveryBootenv20Suite) TestSetRecoveryBootSystemAndModeRealHappy(c *C) {
	bootloader.Force(nil)

	mockSeedGrubDir := filepath.Join(boot.InitramfsUbuntuSeedDir, "EFI", "ubuntu")
	err := os.MkdirAll(mockSeedGrubDir, 0755)
	c.Assert(err, IsNil)
	err = ioutil.WriteFile(filepath.Join(mockSeedGrubDir, "grub.cfg"), nil, 0644)
	c.Assert(err, IsNil)

	err = boot.SetRecoveryBootSystemAndMode(s.dev, "1234", "install")
	c.Assert(err, IsNil)

	bl, err := bootloader.Find(boot.InitramfsUbuntuSeedDir, &bootloader.Options{Role: bootloader.RoleRecovery})
	c.Assert(err, IsNil)

	blvars, err := bl.GetBootVars("snapd_recovery_mode", "snapd_recovery_system")
	c.Assert(err, IsNil)
	c.Check(blvars, DeepEquals, map[string]string{
		"snapd_recovery_system": "1234",
		"snapd_recovery_mode":   "install",
	})
}

type bootConfigSuite struct {
	baseBootenvSuite

	bootloader *bootloadertest.MockTrustedAssetsBootloader
	gadgetSnap string
}

var _ = Suite(&bootConfigSuite{})

func (s *bootConfigSuite) SetUpTest(c *C) {
	s.baseBootenvSuite.SetUpTest(c)

	s.bootloader = bootloadertest.Mock("trusted", c.MkDir()).WithTrustedAssets()
	s.bootloader.StaticCommandLine = "this is mocked panic=-1"
	s.bootloader.CandidateStaticCommandLine = "mocked candidate panic=-1"
	s.forceBootloader(s.bootloader)

	s.mockCmdline(c, "snapd_recovery_mode=run this is mocked panic=-1")
	s.gadgetSnap = snaptest.MakeTestSnapWithFiles(c, gadgetSnapYaml, nil)
}

func (s *bootConfigSuite) mockCmdline(c *C, cmdline string) {
	c.Assert(ioutil.WriteFile(s.cmdlineFile, []byte(cmdline), 0644), IsNil)
}

func (s *bootConfigSuite) TestBootConfigUpdateHappyNoKeysNoReseal(c *C) {
	coreDev := boottest.MockUC20Device("", nil)
	c.Assert(coreDev.HasModeenv(), Equals, true)

	m := &boot.Modeenv{
		Mode: "run",
		CurrentKernelCommandLines: boot.BootCommandLines{
			"snapd_recovery_mode=run this is mocked panic=-1",
		},
	}
	c.Assert(m.WriteTo(""), IsNil)

	resealCalls := 0
	restore := boot.MockSecbootResealKeys(func(params *secboot.ResealKeysParams) error {
		resealCalls++
		return nil
	})
	defer restore()

	updated, err := boot.UpdateManagedBootConfigs(coreDev, s.gadgetSnap)
	c.Assert(err, IsNil)
	c.Check(updated, Equals, false)
	c.Check(s.bootloader.UpdateCalls, Equals, 1)
	c.Check(resealCalls, Equals, 0)
}

func (s *bootConfigSuite) TestBootConfigUpdateHappyWithReseal(c *C) {
	s.stampSealedKeys(c, dirs.GlobalRootDir)

	coreDev := boottest.MockUC20Device("", nil)
	c.Assert(coreDev.HasModeenv(), Equals, true)

	runKernelBf := bootloader.NewBootFile("/var/lib/snapd/snap/pc-kernel_600.snap", "kernel.efi", bootloader.RoleRunMode)
	recoveryKernelBf := bootloader.NewBootFile("/var/lib/snapd/seed/snaps/pc-kernel_1.snap", "kernel.efi", bootloader.RoleRecovery)
	mockAssetsCache(c, dirs.GlobalRootDir, "trusted", []string{
		"asset-hash-1",
	})

	s.bootloader.TrustedAssetsList = []string{"asset"}
	s.bootloader.BootChainList = []bootloader.BootFile{
		bootloader.NewBootFile("", "asset", bootloader.RoleRunMode),
		runKernelBf,
	}
	s.bootloader.RecoveryBootChainList = []bootloader.BootFile{
		bootloader.NewBootFile("", "asset", bootloader.RoleRecovery),
		recoveryKernelBf,
	}
	m := &boot.Modeenv{
		Mode:           "run",
		CurrentKernels: []string{"pc-kernel_500.snap"},
		CurrentKernelCommandLines: boot.BootCommandLines{
			"snapd_recovery_mode=run this is mocked panic=-1",
		},
		CurrentTrustedRecoveryBootAssets: boot.BootAssetsMap{
			"asset": []string{"hash-1"},
		},
		CurrentTrustedBootAssets: boot.BootAssetsMap{
			"asset": []string{"hash-1"},
		},
	}
	c.Assert(m.WriteTo(""), IsNil)

	resealCalls := 0
	restore := boot.MockSecbootResealKeys(func(params *secboot.ResealKeysParams) error {
		resealCalls++
		c.Assert(params, NotNil)
		c.Assert(params.ModelParams, HasLen, 1)
		c.Check(params.ModelParams[0].KernelCmdlines, DeepEquals, []string{
			"snapd_recovery_mode=run mocked candidate panic=-1",
			"snapd_recovery_mode=run this is mocked panic=-1",
		})
		return nil
	})
	defer restore()

	updated, err := boot.UpdateManagedBootConfigs(coreDev, s.gadgetSnap)
	c.Assert(err, IsNil)
	c.Check(updated, Equals, false)
	c.Check(s.bootloader.UpdateCalls, Equals, 1)
	c.Check(resealCalls, Equals, 1)

	m2, err := boot.ReadModeenv("")
	c.Assert(err, IsNil)
	c.Assert(m2.CurrentKernelCommandLines, DeepEquals, boot.BootCommandLines{
		"snapd_recovery_mode=run this is mocked panic=-1",
		"snapd_recovery_mode=run mocked candidate panic=-1",
	})
}

func (s *bootConfigSuite) TestBootConfigUpdateHappyNoChange(c *C) {
	s.stampSealedKeys(c, dirs.GlobalRootDir)

	coreDev := boottest.MockUC20Device("", nil)
	c.Assert(coreDev.HasModeenv(), Equals, true)

	s.bootloader.StaticCommandLine = "mocked unchanged panic=-1"
	s.bootloader.CandidateStaticCommandLine = "mocked unchanged panic=-1"
	s.mockCmdline(c, "snapd_recovery_mode=run mocked unchanged panic=-1")

	m := &boot.Modeenv{
		Mode: "run",
		CurrentKernelCommandLines: boot.BootCommandLines{
			"snapd_recovery_mode=run mocked unchanged panic=-1",
		},
	}
	c.Assert(m.WriteTo(""), IsNil)

	resealCalls := 0
	restore := boot.MockSecbootResealKeys(func(params *secboot.ResealKeysParams) error {
		resealCalls++
		return nil
	})
	defer restore()

	updated, err := boot.UpdateManagedBootConfigs(coreDev, s.gadgetSnap)
	c.Assert(err, IsNil)
	c.Check(updated, Equals, false)
	c.Check(s.bootloader.UpdateCalls, Equals, 1)
	c.Check(resealCalls, Equals, 0)

	m2, err := boot.ReadModeenv("")
	c.Assert(err, IsNil)
	c.Assert(m2.CurrentKernelCommandLines, HasLen, 1)
}

func (s *bootConfigSuite) TestBootConfigUpdateNonUC20DoesNothing(c *C) {
	nonUC20coreDev := boottest.MockDevice("pc-kernel")
	c.Assert(nonUC20coreDev.HasModeenv(), Equals, false)
	updated, err := boot.UpdateManagedBootConfigs(nonUC20coreDev, s.gadgetSnap)
	c.Assert(err, IsNil)
	c.Check(updated, Equals, false)
	c.Check(s.bootloader.UpdateCalls, Equals, 0)
}

func (s *bootConfigSuite) TestBootConfigUpdateBadModeErr(c *C) {
	uc20Dev := boottest.MockUC20Device("recover", nil)
	c.Assert(uc20Dev.HasModeenv(), Equals, true)
	updated, err := boot.UpdateManagedBootConfigs(uc20Dev, s.gadgetSnap)
	c.Assert(err, ErrorMatches, "internal error: boot config can only be updated in run mode")
	c.Check(updated, Equals, false)
	c.Check(s.bootloader.UpdateCalls, Equals, 0)
}

func (s *bootConfigSuite) TestBootConfigUpdateFailErr(c *C) {
	coreDev := boottest.MockUC20Device("", nil)
	c.Assert(coreDev.HasModeenv(), Equals, true)

	m := &boot.Modeenv{
		Mode: "run",
		CurrentKernelCommandLines: boot.BootCommandLines{
			"snapd_recovery_mode=run this is mocked panic=-1",
		},
	}
	c.Assert(m.WriteTo(""), IsNil)

	s.bootloader.UpdateErr = errors.New("update fail")

	updated, err := boot.UpdateManagedBootConfigs(coreDev, s.gadgetSnap)
	c.Assert(err, ErrorMatches, "update fail")
	c.Check(updated, Equals, false)
	c.Check(s.bootloader.UpdateCalls, Equals, 1)
}

func (s *bootConfigSuite) TestBootConfigUpdateCmdlineMismatchErr(c *C) {
	coreDev := boottest.MockUC20Device("", nil)
	c.Assert(coreDev.HasModeenv(), Equals, true)

	m := &boot.Modeenv{
		Mode: "run",
	}
	c.Assert(m.WriteTo(""), IsNil)

	s.mockCmdline(c, "snapd_recovery_mode=run unexpected cmdline")

	updated, err := boot.UpdateManagedBootConfigs(coreDev, s.gadgetSnap)
	c.Assert(err, ErrorMatches, `internal error: current kernel command lines is unset`)
	c.Check(updated, Equals, false)
	c.Check(s.bootloader.UpdateCalls, Equals, 0)
}

func (s *bootConfigSuite) TestBootConfigUpdateNotManagedErr(c *C) {
	coreDev := boottest.MockUC20Device("", nil)
	c.Assert(coreDev.HasModeenv(), Equals, true)

	bl := bootloadertest.Mock("not-managed", c.MkDir())
	bootloader.Force(bl)
	defer bootloader.Force(nil)

	m := &boot.Modeenv{
		Mode: "run",
	}
	c.Assert(m.WriteTo(""), IsNil)

	updated, err := boot.UpdateManagedBootConfigs(coreDev, s.gadgetSnap)
	c.Assert(err, IsNil)
	c.Check(updated, Equals, false)
	c.Check(s.bootloader.UpdateCalls, Equals, 0)
}

func (s *bootConfigSuite) TestBootConfigUpdateBootloaderFindErr(c *C) {
	coreDev := boottest.MockUC20Device("", nil)
	c.Assert(coreDev.HasModeenv(), Equals, true)

	bootloader.ForceError(errors.New("mocked find error"))
	defer bootloader.ForceError(nil)

	m := &boot.Modeenv{
		Mode: "run",
	}
	c.Assert(m.WriteTo(""), IsNil)

	updated, err := boot.UpdateManagedBootConfigs(coreDev, s.gadgetSnap)
	c.Assert(err, ErrorMatches, "internal error: cannot find trusted assets bootloader under .*: mocked find error")
	c.Check(updated, Equals, false)
	c.Check(s.bootloader.UpdateCalls, Equals, 0)
}

func (s *bootConfigSuite) TestBootConfigUpdateWithGadgetAndReseal(c *C) {
	s.stampSealedKeys(c, dirs.GlobalRootDir)

	gadgetSnap := snaptest.MakeTestSnapWithFiles(c, gadgetSnapYaml, [][]string{
		{"cmdline.extra", "foo bar baz"},
	})
	coreDev := boottest.MockUC20Device("", nil)
	c.Assert(coreDev.HasModeenv(), Equals, true)

	runKernelBf := bootloader.NewBootFile("/var/lib/snapd/snap/pc-kernel_600.snap", "kernel.efi", bootloader.RoleRunMode)
	recoveryKernelBf := bootloader.NewBootFile("/var/lib/snapd/seed/snaps/pc-kernel_1.snap", "kernel.efi", bootloader.RoleRecovery)
	mockAssetsCache(c, dirs.GlobalRootDir, "trusted", []string{
		"asset-hash-1",
	})

	s.bootloader.TrustedAssetsList = []string{"asset"}
	s.bootloader.BootChainList = []bootloader.BootFile{
		bootloader.NewBootFile("", "asset", bootloader.RoleRunMode),
		runKernelBf,
	}
	s.bootloader.RecoveryBootChainList = []bootloader.BootFile{
		bootloader.NewBootFile("", "asset", bootloader.RoleRecovery),
		recoveryKernelBf,
	}
	m := &boot.Modeenv{
		Mode:           "run",
		CurrentKernels: []string{"pc-kernel_500.snap"},
		CurrentKernelCommandLines: boot.BootCommandLines{
			// the extra arguments would be included in the current
			// command line already
			"snapd_recovery_mode=run this is mocked panic=-1 foo bar baz",
		},
		CurrentTrustedRecoveryBootAssets: boot.BootAssetsMap{
			"asset": []string{"hash-1"},
		},
		CurrentTrustedBootAssets: boot.BootAssetsMap{
			"asset": []string{"hash-1"},
		},
	}
	c.Assert(m.WriteTo(""), IsNil)

	resealCalls := 0
	restore := boot.MockSecbootResealKeys(func(params *secboot.ResealKeysParams) error {
		resealCalls++
		c.Assert(params, NotNil)
		c.Assert(params.ModelParams, HasLen, 1)
		c.Check(params.ModelParams[0].KernelCmdlines, DeepEquals, []string{
			"snapd_recovery_mode=run mocked candidate panic=-1 foo bar baz",
			"snapd_recovery_mode=run this is mocked panic=-1 foo bar baz",
		})
		return nil
	})
	defer restore()

	updated, err := boot.UpdateManagedBootConfigs(coreDev, gadgetSnap)
	c.Assert(err, IsNil)
	c.Check(updated, Equals, false)
	c.Check(s.bootloader.UpdateCalls, Equals, 1)
	c.Check(resealCalls, Equals, 1)

	m2, err := boot.ReadModeenv("")
	c.Assert(err, IsNil)
	c.Assert(m2.CurrentKernelCommandLines, DeepEquals, boot.BootCommandLines{
		"snapd_recovery_mode=run this is mocked panic=-1 foo bar baz",
		"snapd_recovery_mode=run mocked candidate panic=-1 foo bar baz",
	})
}

func (s *bootConfigSuite) TestBootConfigUpdateWithGadgetFullAndReseal(c *C) {
	s.stampSealedKeys(c, dirs.GlobalRootDir)

	gadgetSnap := snaptest.MakeTestSnapWithFiles(c, gadgetSnapYaml, [][]string{
		{"cmdline.full", "foo bar baz"},
	})
	coreDev := boottest.MockUC20Device("", nil)
	c.Assert(coreDev.HasModeenv(), Equals, true)

	// a minimal bootloader and modeenv setup that works because reseal is
	// not executed
	s.bootloader.TrustedAssetsList = []string{"asset"}
	m := &boot.Modeenv{
		Mode: "run",
		CurrentKernelCommandLines: boot.BootCommandLines{
			// the full arguments would be included in the current
			// command line already
			"snapd_recovery_mode=run foo bar baz",
		},
	}
	c.Assert(m.WriteTo(""), IsNil)

	s.bootloader.Updated = true

	resealCalls := 0
	// reseal does not happen, because the gadget overrides the static
	// command line which is part of boot config, thus there's no resulting
	// change in the command lines tracked in modeenv and no need to reseal
	restore := boot.MockSecbootResealKeys(func(params *secboot.ResealKeysParams) error {
		resealCalls++
		return fmt.Errorf("unexpected call")
	})
	defer restore()

	updated, err := boot.UpdateManagedBootConfigs(coreDev, gadgetSnap)
	c.Assert(err, IsNil)
	c.Check(updated, Equals, true)
	c.Check(s.bootloader.UpdateCalls, Equals, 1)
	c.Check(resealCalls, Equals, 0)

	m2, err := boot.ReadModeenv("")
	c.Assert(err, IsNil)
	c.Assert(m2.CurrentKernelCommandLines, DeepEquals, boot.BootCommandLines{
		"snapd_recovery_mode=run foo bar baz",
	})
}

type bootKernelCommandLineSuite struct {
	baseBootenvSuite

	bootloader            *bootloadertest.MockTrustedAssetsBootloader
	gadgetSnap            string
	uc20dev               boot.Device
	recoveryKernelBf      bootloader.BootFile
	runKernelBf           bootloader.BootFile
	modeenvWithEncryption *boot.Modeenv
	resealCalls           int
	resealCommandLines    [][]string
}

var _ = Suite(&bootKernelCommandLineSuite{})

func (s *bootKernelCommandLineSuite) SetUpTest(c *C) {
	s.baseBootenvSuite.SetUpTest(c)

	data := []byte("foobar")
	// SHA3-384
	dataHash := "0fa8abfbdaf924ad307b74dd2ed183b9a4a398891a2f6bac8fd2db7041b77f068580f9c6c66f699b496c2da1cbcc7ed8"
	c.Assert(os.MkdirAll(filepath.Join(boot.InitramfsUbuntuBootDir), 0755), IsNil)
	c.Assert(os.MkdirAll(filepath.Join(boot.InitramfsUbuntuSeedDir), 0755), IsNil)
	c.Assert(ioutil.WriteFile(filepath.Join(boot.InitramfsUbuntuBootDir, "asset"), data, 0644), IsNil)
	c.Assert(ioutil.WriteFile(filepath.Join(boot.InitramfsUbuntuSeedDir, "asset"), data, 0644), IsNil)

	s.bootloader = bootloadertest.Mock("trusted", c.MkDir()).WithTrustedAssets()
	s.bootloader.TrustedAssetsList = []string{"asset"}
	s.bootloader.StaticCommandLine = "static mocked panic=-1"
	s.bootloader.CandidateStaticCommandLine = "mocked candidate panic=-1"
	s.forceBootloader(s.bootloader)

	s.mockCmdline(c, "snapd_recovery_mode=run this is mocked panic=-1")
	s.gadgetSnap = snaptest.MakeTestSnapWithFiles(c, gadgetSnapYaml, nil)
	s.uc20dev = boottest.MockUC20Device("", boottest.MakeMockUC20Model(nil))
	s.runKernelBf = bootloader.NewBootFile("/var/lib/snapd/snap/pc-kernel_600.snap", "kernel.efi", bootloader.RoleRunMode)
	s.recoveryKernelBf = bootloader.NewBootFile("/var/lib/snapd/seed/snaps/pc-kernel_1.snap", "kernel.efi", bootloader.RoleRecovery)
	mockAssetsCache(c, dirs.GlobalRootDir, "trusted", []string{
		"asset-" + dataHash,
	})

	s.bootloader.BootChainList = []bootloader.BootFile{
		bootloader.NewBootFile("", "asset", bootloader.RoleRunMode),
		s.runKernelBf,
	}
	s.bootloader.RecoveryBootChainList = []bootloader.BootFile{
		bootloader.NewBootFile("", "asset", bootloader.RoleRecovery),
		s.recoveryKernelBf,
	}
	s.modeenvWithEncryption = &boot.Modeenv{
		Mode:           "run",
		CurrentKernels: []string{"pc-kernel_500.snap"},
		Base:           "core20_1.snap",
		BaseStatus:     boot.DefaultStatus,
		CurrentKernelCommandLines: boot.BootCommandLines{
			// the extra arguments would be included in the current
			// command line already
			"snapd_recovery_mode=run static mocked panic=-1",
		},
		CurrentTrustedRecoveryBootAssets: boot.BootAssetsMap{
			"asset": []string{dataHash},
		},
		CurrentTrustedBootAssets: boot.BootAssetsMap{
			"asset": []string{dataHash},
		},
	}
	s.bootloader.SetBootVars(map[string]string{
		"snap_kernel": "pc-kernel_500.snap",
	})
	s.bootloader.SetBootVarsCalls = 0

	s.resealCommandLines = nil
	s.resealCalls = 0
	restore := boot.MockSecbootResealKeys(func(params *secboot.ResealKeysParams) error {
		s.resealCalls++
		c.Assert(params, NotNil)
		c.Assert(params.ModelParams, HasLen, 1)
		s.resealCommandLines = append(s.resealCommandLines, params.ModelParams[0].KernelCmdlines)
		return nil
	})
	s.AddCleanup(restore)
}

func (s *bootKernelCommandLineSuite) TestCommandLineUpdateNonUC20(c *C) {
	nonUC20dev := boottest.MockDevice("")

	// gadget which would otherwise trigger an update
	sf := snaptest.MakeTestSnapWithFiles(c, gadgetSnapYaml, [][]string{
		{"cmdline.extra", "foo"},
	})

	reboot, err := boot.UpdateCommandLineForGadgetComponent(nonUC20dev, sf)
	c.Assert(err, ErrorMatches, "internal error: command line component cannot be updated on non UC20 devices")
	c.Assert(reboot, Equals, false)
}

func (s *bootKernelCommandLineSuite) TestCommandLineUpdateUC20NotManagedBootloader(c *C) {
	// gadget which would otherwise trigger an update
	sf := snaptest.MakeTestSnapWithFiles(c, gadgetSnapYaml, [][]string{
		{"cmdline.extra", "foo"},
	})

	// but the bootloader is not managed by snapd
	bl := bootloadertest.Mock("not-managed", c.MkDir())
	bl.SetErr = fmt.Errorf("unexpected call")
	s.forceBootloader(bl)

	reboot, err := boot.UpdateCommandLineForGadgetComponent(s.uc20dev, sf)
	c.Assert(err, IsNil)
	c.Assert(reboot, Equals, false)
	c.Check(bl.SetBootVarsCalls, Equals, 0)
}

func (s *bootKernelCommandLineSuite) TestCommandLineUpdateUC20ArgsAdded(c *C) {
	s.stampSealedKeys(c, dirs.GlobalRootDir)

	sf := snaptest.MakeTestSnapWithFiles(c, gadgetSnapYaml, [][]string{
		{"cmdline.extra", "args from gadget"},
	})

	s.modeenvWithEncryption.CurrentKernelCommandLines = []string{"snapd_recovery_mode=run static mocked panic=-1"}
	c.Assert(s.modeenvWithEncryption.WriteTo(""), IsNil)

	reboot, err := boot.UpdateCommandLineForGadgetComponent(s.uc20dev, sf)
	c.Assert(err, IsNil)
	c.Assert(reboot, Equals, true)

	// reseal happened
	c.Check(s.resealCalls, Equals, 1)
	c.Check(s.resealCommandLines, DeepEquals, [][]string{{
		"snapd_recovery_mode=run static mocked panic=-1",
		"snapd_recovery_mode=run static mocked panic=-1 args from gadget",
	}})

	// modeenv has been updated
	newM, err := boot.ReadModeenv("")
	c.Assert(err, IsNil)
	c.Check(newM.CurrentKernelCommandLines, DeepEquals, boot.BootCommandLines{
		"snapd_recovery_mode=run static mocked panic=-1",
		"snapd_recovery_mode=run static mocked panic=-1 args from gadget",
	})

	// bootloader variables too
	c.Check(s.bootloader.SetBootVarsCalls, Equals, 1)
	args, err := s.bootloader.GetBootVars("snapd_extra_cmdline_args", "snapd_full_cmdline_args")
	c.Assert(err, IsNil)
	c.Check(args, DeepEquals, map[string]string{
		"snapd_extra_cmdline_args": "args from gadget",
		"snapd_full_cmdline_args":  "",
	})
}

func (s *bootKernelCommandLineSuite) TestCommandLineUpdateUC20ArgsSwitch(c *C) {
	s.stampSealedKeys(c, dirs.GlobalRootDir)

	sf := snaptest.MakeTestSnapWithFiles(c, gadgetSnapYaml, [][]string{
		{"cmdline.extra", "no change"},
	})

	s.modeenvWithEncryption.CurrentKernelCommandLines = []string{"snapd_recovery_mode=run static mocked panic=-1 no change"}
	c.Assert(s.modeenvWithEncryption.WriteTo(""), IsNil)
	err := s.bootloader.SetBootVars(map[string]string{
		"snapd_extra_cmdline_args": "no change",
		// this is intentionally filled and will be cleared
		"snapd_full_cmdline_args": "canary",
	})
	c.Assert(err, IsNil)
	s.bootloader.SetBootVarsCalls = 0

	reboot, err := boot.UpdateCommandLineForGadgetComponent(s.uc20dev, sf)
	c.Assert(err, IsNil)
	c.Assert(reboot, Equals, false)

	// no reseal needed
	c.Check(s.resealCalls, Equals, 0)

	newM, err := boot.ReadModeenv("")
	c.Assert(err, IsNil)
	c.Check(newM.CurrentKernelCommandLines, DeepEquals, boot.BootCommandLines{
		"snapd_recovery_mode=run static mocked panic=-1 no change",
	})
	c.Check(s.bootloader.SetBootVarsCalls, Equals, 0)
	args, err := s.bootloader.GetBootVars("snapd_extra_cmdline_args", "snapd_full_cmdline_args")
	c.Assert(err, IsNil)
	c.Check(args, DeepEquals, map[string]string{
		"snapd_extra_cmdline_args": "no change",
		// canary is still present, as nothing was modified
		"snapd_full_cmdline_args": "canary",
	})

	// let's change them now
	sfChanged := snaptest.MakeTestSnapWithFiles(c, gadgetSnapYaml, [][]string{
		{"cmdline.extra", "changed"},
	})

	reboot, err = boot.UpdateCommandLineForGadgetComponent(s.uc20dev, sfChanged)
	c.Assert(err, IsNil)
	c.Assert(reboot, Equals, true)

	// reseal was applied
	c.Check(s.resealCalls, Equals, 1)
	c.Check(s.resealCommandLines, DeepEquals, [][]string{{
		// those come from boot chains which use predictable sorting
		"snapd_recovery_mode=run static mocked panic=-1 changed",
		"snapd_recovery_mode=run static mocked panic=-1 no change",
	}})

	// modeenv has been updated
	newM, err = boot.ReadModeenv("")
	c.Assert(err, IsNil)
	c.Check(newM.CurrentKernelCommandLines, DeepEquals, boot.BootCommandLines{
		"snapd_recovery_mode=run static mocked panic=-1 no change",
		// new ones are appended
		"snapd_recovery_mode=run static mocked panic=-1 changed",
	})
	// and bootloader env too
	args, err = s.bootloader.GetBootVars("snapd_extra_cmdline_args", "snapd_full_cmdline_args")
	c.Assert(err, IsNil)
	c.Check(args, DeepEquals, map[string]string{
		"snapd_extra_cmdline_args": "changed",
		// canary has been cleared as bootenv was modified
		"snapd_full_cmdline_args": "",
	})
}

func (s *bootKernelCommandLineSuite) TestCommandLineUpdateUC20UnencryptedArgsRemoved(c *C) {
	s.stampSealedKeys(c, dirs.GlobalRootDir)

	// pretend we used to have additional arguments from the gadget, but
	// those will be gone with new update
	sf := snaptest.MakeTestSnapWithFiles(c, gadgetSnapYaml, nil)

	s.modeenvWithEncryption.CurrentKernelCommandLines = []string{"snapd_recovery_mode=run static mocked panic=-1 from-gadget"}
	c.Assert(s.modeenvWithEncryption.WriteTo(""), IsNil)
	err := s.bootloader.SetBootVars(map[string]string{
		"snapd_extra_cmdline_args": "from-gadget",
		// this is intentionally filled and will be cleared
		"snapd_full_cmdline_args": "canary",
	})
	c.Assert(err, IsNil)
	s.bootloader.SetBootVarsCalls = 0

	reboot, err := boot.UpdateCommandLineForGadgetComponent(s.uc20dev, sf)
	c.Assert(err, IsNil)
	c.Assert(reboot, Equals, true)

	c.Check(s.resealCalls, Equals, 1)
	c.Check(s.resealCommandLines, DeepEquals, [][]string{{
		"snapd_recovery_mode=run static mocked panic=-1",
		"snapd_recovery_mode=run static mocked panic=-1 from-gadget",
	}})

	newM, err := boot.ReadModeenv("")
	c.Assert(err, IsNil)
	c.Check(newM.CurrentKernelCommandLines, DeepEquals, boot.BootCommandLines{
		"snapd_recovery_mode=run static mocked panic=-1 from-gadget",
		"snapd_recovery_mode=run static mocked panic=-1",
	})
	// bootloader variables were explicitly cleared
	c.Check(s.bootloader.SetBootVarsCalls, Equals, 1)
	args, err := s.bootloader.GetBootVars("snapd_extra_cmdline_args", "snapd_full_cmdline_args")
	c.Assert(err, IsNil)
	c.Check(args, DeepEquals, map[string]string{
		"snapd_extra_cmdline_args": "",
		"snapd_full_cmdline_args":  "",
	})
}

func (s *bootKernelCommandLineSuite) TestCommandLineUpdateUC20SetError(c *C) {
	s.stampSealedKeys(c, dirs.GlobalRootDir)

	// pretend we used to have additional arguments from the gadget, but
	// those will be gone with new update
	sf := snaptest.MakeTestSnapWithFiles(c, gadgetSnapYaml, [][]string{
		{"cmdline.extra", "this-is-not-applied"},
	})

	s.modeenvWithEncryption.CurrentKernelCommandLines = []string{"snapd_recovery_mode=run static mocked panic=-1"}
	c.Assert(s.modeenvWithEncryption.WriteTo(""), IsNil)

	s.bootloader.SetErr = fmt.Errorf("set fails")

	reboot, err := boot.UpdateCommandLineForGadgetComponent(s.uc20dev, sf)
	c.Assert(err, ErrorMatches, "cannot set run system kernel command line arguments: set fails")
	c.Assert(reboot, Equals, false)
	// set boot vars was called and failed
	c.Check(s.bootloader.SetBootVarsCalls, Equals, 1)

	// reseal with new parameters happened though
	c.Check(s.resealCalls, Equals, 1)
	c.Check(s.resealCommandLines, DeepEquals, [][]string{{
		"snapd_recovery_mode=run static mocked panic=-1",
		"snapd_recovery_mode=run static mocked panic=-1 this-is-not-applied",
	}})

	newM, err := boot.ReadModeenv("")
	c.Assert(err, IsNil)
	c.Check(newM.CurrentKernelCommandLines, DeepEquals, boot.BootCommandLines{
		"snapd_recovery_mode=run static mocked panic=-1",
		// this will be cleared on next reboot or will get overwritten
		// by an update
		"snapd_recovery_mode=run static mocked panic=-1 this-is-not-applied",
	})
}

func (s *bootKernelCommandLineSuite) TestCommandLineUpdateWithResealError(c *C) {
	gadgetSnap := snaptest.MakeTestSnapWithFiles(c, gadgetSnapYaml, [][]string{
		{"cmdline.extra", "args from gadget"},
	})

	s.stampSealedKeys(c, dirs.GlobalRootDir)
	c.Assert(s.modeenvWithEncryption.WriteTo(""), IsNil)

	resealCalls := 0
	restore := boot.MockSecbootResealKeys(func(params *secboot.ResealKeysParams) error {
		resealCalls++
		return fmt.Errorf("reseal fails")
	})
	defer restore()

	reboot, err := boot.UpdateCommandLineForGadgetComponent(s.uc20dev, gadgetSnap)
	c.Assert(err, ErrorMatches, "cannot reseal the encryption key: reseal fails")
	c.Check(reboot, Equals, false)
	c.Check(s.bootloader.SetBootVarsCalls, Equals, 0)
	c.Check(resealCalls, Equals, 1)

	m2, err := boot.ReadModeenv("")
	c.Assert(err, IsNil)
	c.Assert(m2.CurrentKernelCommandLines, DeepEquals, boot.BootCommandLines{
		"snapd_recovery_mode=run static mocked panic=-1",
		"snapd_recovery_mode=run static mocked panic=-1 args from gadget",
	})
}

func (s *bootKernelCommandLineSuite) TestCommandLineUpdateUC20TransitionFullExtraAndBack(c *C) {
	s.stampSealedKeys(c, dirs.GlobalRootDir)

	// no command line arguments from gadget
	s.modeenvWithEncryption.CurrentKernelCommandLines = []string{"snapd_recovery_mode=run static mocked panic=-1"}
	c.Assert(s.modeenvWithEncryption.WriteTo(""), IsNil)
	err := s.bootloader.SetBootVars(map[string]string{
		// those are intentionally filled by the test
		"snapd_extra_cmdline_args": "canary",
		"snapd_full_cmdline_args":  "canary",
	})
	c.Assert(err, IsNil)
	s.bootloader.SetBootVarsCalls = 0

	// transition to gadget with cmdline.extra
	sf := snaptest.MakeTestSnapWithFiles(c, gadgetSnapYaml, [][]string{
		{"cmdline.extra", "extra args"},
	})
	reboot, err := boot.UpdateCommandLineForGadgetComponent(s.uc20dev, sf)
	c.Assert(err, IsNil)
	c.Assert(reboot, Equals, true)
	c.Check(s.resealCalls, Equals, 1)
	c.Check(s.resealCommandLines, DeepEquals, [][]string{{
		// those come from boot chains which use predictable sorting
		"snapd_recovery_mode=run static mocked panic=-1",
		"snapd_recovery_mode=run static mocked panic=-1 extra args",
	}})
	s.resealCommandLines = nil

	newM, err := boot.ReadModeenv("")
	c.Assert(err, IsNil)
	c.Check(newM.CurrentKernelCommandLines, DeepEquals, boot.BootCommandLines{
		"snapd_recovery_mode=run static mocked panic=-1",
		"snapd_recovery_mode=run static mocked panic=-1 extra args",
	})
	c.Check(s.bootloader.SetBootVarsCalls, Equals, 1)
	args, err := s.bootloader.GetBootVars("snapd_extra_cmdline_args", "snapd_full_cmdline_args")
	c.Assert(err, IsNil)
	c.Check(args, DeepEquals, map[string]string{
		"snapd_extra_cmdline_args": "extra args",
		// canary has been cleared
		"snapd_full_cmdline_args": "",
	})
	// this normally happens after booting
	s.modeenvWithEncryption.CurrentKernelCommandLines = []string{"snapd_recovery_mode=run static mocked panic=-1 extra args"}
	c.Assert(s.modeenvWithEncryption.WriteTo(""), IsNil)

	// transition to full override from gadget
	sfFull := snaptest.MakeTestSnapWithFiles(c, gadgetSnapYaml, [][]string{
		{"cmdline.full", "full args"},
	})
	reboot, err = boot.UpdateCommandLineForGadgetComponent(s.uc20dev, sfFull)
	c.Assert(err, IsNil)
	c.Assert(reboot, Equals, true)
	c.Check(s.resealCalls, Equals, 2)
	c.Check(s.resealCommandLines, DeepEquals, [][]string{{
		// those come from boot chains which use predictable sorting
		"snapd_recovery_mode=run full args",
		"snapd_recovery_mode=run static mocked panic=-1 extra args",
	}})
	s.resealCommandLines = nil
	// modeenv has been updated
	newM, err = boot.ReadModeenv("")
	c.Assert(err, IsNil)
	c.Check(newM.CurrentKernelCommandLines, DeepEquals, boot.BootCommandLines{
		"snapd_recovery_mode=run static mocked panic=-1 extra args",
		// new ones are appended
		"snapd_recovery_mode=run full args",
	})
	// and bootloader env too
	args, err = s.bootloader.GetBootVars("snapd_extra_cmdline_args", "snapd_full_cmdline_args")
	c.Assert(err, IsNil)
	c.Check(args, DeepEquals, map[string]string{
		// cleared
		"snapd_extra_cmdline_args": "",
		// and full arguments were set
		"snapd_full_cmdline_args": "full args",
	})
	// this normally happens after booting
	s.modeenvWithEncryption.CurrentKernelCommandLines = []string{"snapd_recovery_mode=run full args"}
	c.Assert(s.modeenvWithEncryption.WriteTo(""), IsNil)

	// transition back to no arguments from the gadget
	sfNone := snaptest.MakeTestSnapWithFiles(c, gadgetSnapYaml, nil)
	reboot, err = boot.UpdateCommandLineForGadgetComponent(s.uc20dev, sfNone)
	c.Assert(err, IsNil)
	c.Assert(reboot, Equals, true)
	c.Check(s.resealCalls, Equals, 3)
	c.Check(s.resealCommandLines, DeepEquals, [][]string{{
		// those come from boot chains which use predictable sorting
		"snapd_recovery_mode=run full args",
		"snapd_recovery_mode=run static mocked panic=-1",
	}})
	// modeenv has been updated again
	newM, err = boot.ReadModeenv("")
	c.Assert(err, IsNil)
	c.Check(newM.CurrentKernelCommandLines, DeepEquals, boot.BootCommandLines{
		"snapd_recovery_mode=run full args",
		// new ones are appended
		"snapd_recovery_mode=run static mocked panic=-1",
	})
	// and bootloader env too
	args, err = s.bootloader.GetBootVars("snapd_extra_cmdline_args", "snapd_full_cmdline_args")
	c.Assert(err, IsNil)
	c.Check(args, DeepEquals, map[string]string{
		// both env variables have been cleared
		"snapd_extra_cmdline_args": "",
		"snapd_full_cmdline_args":  "",
	})
}

func (s *bootKernelCommandLineSuite) TestCommandLineUpdateUC20OverSpuriousRebootsBeforeBootVarsSet(c *C) {
	// simulate spurious reboots
	s.stampSealedKeys(c, dirs.GlobalRootDir)

	resealPanic := false
	restore := boot.MockSecbootResealKeys(func(params *secboot.ResealKeysParams) error {
		s.resealCalls++
		c.Assert(params, NotNil)
		c.Assert(params.ModelParams, HasLen, 1)
		s.resealCommandLines = append(s.resealCommandLines, params.ModelParams[0].KernelCmdlines)
		if resealPanic {
			panic("reseal panic")
		}
		return nil
	})
	defer restore()

	// no command line arguments from gadget
	s.modeenvWithEncryption.CurrentKernelCommandLines = []string{"snapd_recovery_mode=run static mocked panic=-1"}
	c.Assert(s.modeenvWithEncryption.WriteTo(""), IsNil)

	cmdlineFile := filepath.Join(c.MkDir(), "cmdline")
	err := ioutil.WriteFile(cmdlineFile, []byte("snapd_recovery_mode=run static mocked panic=-1"), 0644)
	c.Assert(err, IsNil)
	restore = osutil.MockProcCmdline(cmdlineFile)
	s.AddCleanup(restore)

	err = s.bootloader.SetBootVars(map[string]string{
		// those are intentionally filled by the test
		"snapd_extra_cmdline_args": "canary",
		"snapd_full_cmdline_args":  "canary",
	})
	c.Assert(err, IsNil)
	s.bootloader.SetBootVarsCalls = 0

	restoreBootloaderNoPanic := s.bootloader.SetMockToPanic("SetBootVars")
	defer restoreBootloaderNoPanic()

	// transition to gadget with cmdline.extra
	sf := snaptest.MakeTestSnapWithFiles(c, gadgetSnapYaml, [][]string{
		{"cmdline.extra", "extra args"},
	})

	// let's panic on reseal first
	resealPanic = true
	c.Assert(func() {
		boot.UpdateCommandLineForGadgetComponent(s.uc20dev, sf)
	}, PanicMatches, "reseal panic")
	c.Check(s.resealCalls, Equals, 1)
	c.Check(s.resealCommandLines, DeepEquals, [][]string{{
		// those come from boot chains which use predictable sorting
		"snapd_recovery_mode=run static mocked panic=-1",
		"snapd_recovery_mode=run static mocked panic=-1 extra args",
	}})
	// bootenv hasn't been updated yet
	c.Check(s.bootloader.SetBootVarsCalls, Equals, 0)
	// but modeenv has already been updated
	m, err := boot.ReadModeenv("")
	c.Assert(err, IsNil)
	c.Check(m.CurrentKernelCommandLines, DeepEquals, boot.BootCommandLines{
		"snapd_recovery_mode=run static mocked panic=-1",
		"snapd_recovery_mode=run static mocked panic=-1 extra args",
	})

	// REBOOT
	resealPanic = false
	err = boot.MarkBootSuccessful(s.uc20dev)
	c.Assert(err, IsNil)
	// we resealed after reboot, since modeenv was updated and carries the
	// current command line only
	c.Check(s.resealCalls, Equals, 2)
	m, err = boot.ReadModeenv("")
	c.Assert(err, IsNil)
	c.Check(m.CurrentKernelCommandLines, DeepEquals, boot.BootCommandLines{
		"snapd_recovery_mode=run static mocked panic=-1",
	})

	// try the update again, but no panic in reseal this time
	s.resealCalls = 0
	s.resealCommandLines = nil
	resealPanic = false
	// but panic in set
	c.Assert(func() {
		boot.UpdateCommandLineForGadgetComponent(s.uc20dev, sf)
	}, PanicMatches, "mocked reboot panic in SetBootVars")
	c.Check(s.resealCalls, Equals, 1)
	c.Check(s.resealCommandLines, DeepEquals, [][]string{{
		// those come from boot chains which use predictable sorting
		"snapd_recovery_mode=run static mocked panic=-1",
		"snapd_recovery_mode=run static mocked panic=-1 extra args",
	}})
	// the call to bootloader wasn't counted, because it called panic
	c.Check(s.bootloader.SetBootVarsCalls, Equals, 0)
	m, err = boot.ReadModeenv("")
	c.Assert(err, IsNil)
	c.Check(m.CurrentKernelCommandLines, DeepEquals, boot.BootCommandLines{
		"snapd_recovery_mode=run static mocked panic=-1",
		"snapd_recovery_mode=run static mocked panic=-1 extra args",
	})

	// REBOOT
	err = boot.MarkBootSuccessful(s.uc20dev)
	c.Assert(err, IsNil)
	// we resealed after reboot again
	c.Check(s.resealCalls, Equals, 2)
	m, err = boot.ReadModeenv("")
	c.Assert(err, IsNil)
	c.Check(m.CurrentKernelCommandLines, DeepEquals, boot.BootCommandLines{
		"snapd_recovery_mode=run static mocked panic=-1",
	})

	// try again, for the last time, things should go smoothly
	s.resealCalls = 0
	s.resealCommandLines = nil
	restoreBootloaderNoPanic()
	reboot, err := boot.UpdateCommandLineForGadgetComponent(s.uc20dev, sf)
	c.Assert(err, IsNil)
	c.Check(reboot, Equals, true)
	c.Check(s.resealCalls, Equals, 1)
	c.Check(s.bootloader.SetBootVarsCalls, Equals, 1)
	// all done, modeenv
	m, err = boot.ReadModeenv("")
	c.Assert(err, IsNil)
	c.Check(m.CurrentKernelCommandLines, DeepEquals, boot.BootCommandLines{
		"snapd_recovery_mode=run static mocked panic=-1",
		"snapd_recovery_mode=run static mocked panic=-1 extra args",
	})
	args, err := s.bootloader.GetBootVars("snapd_extra_cmdline_args", "snapd_full_cmdline_args")
	c.Assert(err, IsNil)
	c.Check(args, DeepEquals, map[string]string{
		"snapd_extra_cmdline_args": "extra args",
		// canary has been cleared
		"snapd_full_cmdline_args": "",
	})
}

func (s *bootKernelCommandLineSuite) TestCommandLineUpdateUC20OverSpuriousRebootsAfterBootVars(c *C) {
	// simulate spurious reboots
	s.stampSealedKeys(c, dirs.GlobalRootDir)

	// no command line arguments from gadget
	s.modeenvWithEncryption.CurrentKernelCommandLines = []string{"snapd_recovery_mode=run static mocked panic=-1"}
	c.Assert(s.modeenvWithEncryption.WriteTo(""), IsNil)

	cmdlineFile := filepath.Join(c.MkDir(), "cmdline")
	restore := osutil.MockProcCmdline(cmdlineFile)
	s.AddCleanup(restore)

	err := s.bootloader.SetBootVars(map[string]string{
		// those are intentionally filled by the test
		"snapd_extra_cmdline_args": "canary",
		"snapd_full_cmdline_args":  "canary",
	})
	c.Assert(err, IsNil)
	s.bootloader.SetBootVarsCalls = 0

	// transition to gadget with cmdline.extra
	sf := snaptest.MakeTestSnapWithFiles(c, gadgetSnapYaml, [][]string{
		{"cmdline.extra", "extra args"},
	})

	// let's panic after setting bootenv, but before returning, such that if
	// executed by a task handler, the task's status would not get updated
	s.bootloader.SetErrFunc = func() error {
		panic("mocked reboot panic after SetBootVars")
	}
	c.Assert(func() {
		boot.UpdateCommandLineForGadgetComponent(s.uc20dev, sf)
	}, PanicMatches, "mocked reboot panic after SetBootVars")
	c.Check(s.resealCalls, Equals, 1)
	c.Check(s.resealCommandLines, DeepEquals, [][]string{{
		// those come from boot chains which use predictable sorting
		"snapd_recovery_mode=run static mocked panic=-1",
		"snapd_recovery_mode=run static mocked panic=-1 extra args",
	}})
	// the call to bootloader was executed
	c.Check(s.bootloader.SetBootVarsCalls, Equals, 1)
	m, err := boot.ReadModeenv("")
	c.Assert(err, IsNil)
	c.Check(m.CurrentKernelCommandLines, DeepEquals, boot.BootCommandLines{
		"snapd_recovery_mode=run static mocked panic=-1",
		"snapd_recovery_mode=run static mocked panic=-1 extra args",
	})
	args, err := s.bootloader.GetBootVars("snapd_extra_cmdline_args", "snapd_full_cmdline_args")
	c.Assert(err, IsNil)
	c.Check(args, DeepEquals, map[string]string{
		"snapd_extra_cmdline_args": "extra args",
		// canary has been cleared
		"snapd_full_cmdline_args": "",
	})

	// REBOOT; since we rebooted after updating the bootenv, the kernel
	// command line will include arguments that came from gadget snap
	s.bootloader.SetBootVarsCalls = 0
	s.resealCalls = 0
	err = ioutil.WriteFile(cmdlineFile, []byte("snapd_recovery_mode=run static mocked panic=-1 extra args"), 0644)
	c.Assert(err, IsNil)
	err = boot.MarkBootSuccessful(s.uc20dev)
	c.Assert(err, IsNil)
	// we resealed after reboot again
	c.Check(s.resealCalls, Equals, 1)
	// bootenv wasn't touched
	c.Check(s.bootloader.SetBootVarsCalls, Equals, 0)
	m, err = boot.ReadModeenv("")
	c.Assert(err, IsNil)
	c.Check(m.CurrentKernelCommandLines, DeepEquals, boot.BootCommandLines{
		"snapd_recovery_mode=run static mocked panic=-1 extra args",
	})

	// try again, as if the task handler gets to run again
	s.resealCalls = 0
	reboot, err := boot.UpdateCommandLineForGadgetComponent(s.uc20dev, sf)
	c.Assert(err, IsNil)
	// nothing changed now, we already booted with the new command line
	c.Check(reboot, Equals, false)
	// not reseal since nothing changed
	c.Check(s.resealCalls, Equals, 0)
	// no changes to the bootenv either
	c.Check(s.bootloader.SetBootVarsCalls, Equals, 0)
	// all done, modeenv
	m, err = boot.ReadModeenv("")
	c.Assert(err, IsNil)
	c.Check(m.CurrentKernelCommandLines, DeepEquals, boot.BootCommandLines{
		"snapd_recovery_mode=run static mocked panic=-1 extra args",
	})
	args, err = s.bootloader.GetBootVars("snapd_extra_cmdline_args", "snapd_full_cmdline_args")
	c.Assert(err, IsNil)
	c.Check(args, DeepEquals, map[string]string{
		"snapd_extra_cmdline_args": "extra args",
		"snapd_full_cmdline_args":  "",
	})
}<|MERGE_RESOLUTION|>--- conflicted
+++ resolved
@@ -910,11 +910,7 @@
 
 		c.Assert(params.ModelParams, HasLen, 1)
 		mp := params.ModelParams[0]
-<<<<<<< HEAD
-		c.Check(mp.Model.Model(), DeepEquals, model.Model())
-=======
 		c.Check(mp.Model.Model(), Equals, model.Model())
->>>>>>> 3293df1c
 		for _, ch := range mp.EFILoadChains {
 			printChain(c, ch, "-")
 		}
@@ -1027,11 +1023,7 @@
 
 		c.Assert(params.ModelParams, HasLen, 1)
 		mp := params.ModelParams[0]
-<<<<<<< HEAD
-		c.Check(mp.Model.Model(), DeepEquals, uc20Model.Model())
-=======
 		c.Check(mp.Model.Model(), Equals, uc20Model.Model())
->>>>>>> 3293df1c
 		for _, ch := range mp.EFILoadChains {
 			printChain(c, ch, "-")
 		}
@@ -1932,11 +1924,7 @@
 
 		c.Assert(params.ModelParams, HasLen, 1)
 		mp := params.ModelParams[0]
-<<<<<<< HEAD
-		c.Check(mp.Model.Model(), DeepEquals, model.Model())
-=======
 		c.Check(mp.Model.Model(), Equals, model.Model())
->>>>>>> 3293df1c
 		for _, ch := range mp.EFILoadChains {
 			printChain(c, ch, "-")
 		}
@@ -2162,11 +2150,7 @@
 
 		c.Assert(params.ModelParams, HasLen, 1)
 		mp := params.ModelParams[0]
-<<<<<<< HEAD
-		c.Check(mp.Model.Model(), DeepEquals, uc20Model.Model())
-=======
 		c.Check(mp.Model.Model(), Equals, uc20Model.Model())
->>>>>>> 3293df1c
 		for _, ch := range mp.EFILoadChains {
 			printChain(c, ch, "-")
 		}
