--- conflicted
+++ resolved
@@ -244,16 +244,10 @@
 	r.m.Lock()
 	defer r.m.Unlock()
 
-<<<<<<< HEAD
 	// Ensure that such slot exists
 	slot := r.slots[snapName][slotName]
 	if slot == nil {
-		return fmt.Errorf("cannot remove slot %q from snap %q, no such slot", slotName, snapName)
-=======
-	// TODO: return an error if slot is occupied by at least one capability.
-	if _, ok := r.slots[snapName][slotName]; !ok {
 		return fmt.Errorf("cannot remove skill slot %q from snap %q, no such slot", slotName, snapName)
->>>>>>> bac4adb5
 	}
 	// Ensure that the slot is not using any skills
 	if len(r.slotSkills[slot]) > 0 {
