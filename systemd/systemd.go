--- conflicted
+++ resolved
@@ -551,14 +551,9 @@
 		options = append(options, newOptions...)
 		fstype = newFsType
 		if release.SELinuxLevel() != release.NoSELinux {
-<<<<<<< HEAD
-			mountCtx := selinux.SnapMountContext()
-			options = append(options, fmt.Sprintf("context=%s", mountCtx))
-=======
 			if mountCtx := selinux.SnapMountContext(); mountCtx != "" {
 				options = append(options, "context="+mountCtx)
 			}
->>>>>>> 65d665a3
 		}
 	}
 	if osutil.IsDirectory(what) {
