--- conflicted
+++ resolved
@@ -62,11 +62,8 @@
 	Disable(service string) error
 	Start(service string) error
 	Stop(service string, timeout time.Duration) error
-<<<<<<< HEAD
+	Restart(service string, timeout time.Duration) error
 	GenServiceFile(desc *ServiceDescription) string
-=======
-	Restart(service string, timeout time.Duration) error
->>>>>>> d0074bc7
 }
 
 // ServiceDescription describes a snappy systemd service
@@ -79,7 +76,7 @@
 	Start       string
 	Stop        string
 	PostStop    string
-	StopTimeout string
+	StopTimeout time.Duration
 	AaProfile   string
 }
 
@@ -166,7 +163,6 @@
 	return &Timeout{action: "stop", service: serviceName}
 }
 
-<<<<<<< HEAD
 func (s *systemd) GenServiceFile(desc *ServiceDescription) string {
 	serviceTemplate := `[Unit]
 Description={{.Description}}
@@ -180,7 +176,7 @@
 AppArmorProfile={{.AaProfile}}
 {{if .Stop}}ExecStop={{.FullPathStop}}{{end}}
 {{if .PostStop}}ExecStopPost={{.FullPathPostStop}}{{end}}
-{{if .StopTimeout}}TimeoutStopSec={{.StopTimeout}}{{end}}
+{{if .StopTimeout}}TimeoutStopSec={{.StopTimeout.Seconds}}{{end}}
 
 [Install]
 WantedBy={{.ServiceSystemdTarget}}
@@ -210,14 +206,14 @@
 	}
 
 	return templateOut.String()
-=======
+}
+
 // Restart the service, waiting for it to stop before starting it again.
 func (s *systemd) Restart(serviceName string, timeout time.Duration) error {
 	if err := s.Stop(serviceName, timeout); err != nil {
 		return err
 	}
 	return s.Start(serviceName)
->>>>>>> d0074bc7
 }
 
 // Error is returned if the systemd action failed
