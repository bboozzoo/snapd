// -*- Mode: Go; indent-tabs-mode: t -*-

/*
 * Copyright (C) 2016 Canonical Ltd
 *
 * This program is free software: you can redistribute it and/or modify
 * it under the terms of the GNU General Public License version 3 as
 * published by the Free Software Foundation.
 *
 * This program is distributed in the hope that it will be useful,
 * but WITHOUT ANY WARRANTY; without even the implied warranty of
 * MERCHANTABILITY or FITNESS FOR A PARTICULAR PURPOSE.  See the
 * GNU General Public License for more details.
 *
 * You should have received a copy of the GNU General Public License
 * along with this program.  If not, see <http://www.gnu.org/licenses/>.
 *
 */

package wrappers

import (
	"time"

	"github.com/snapcore/snapd/snap"
)

// some internal helper exposed for testing
var (
	// services
	GenerateSnapServiceFile = generateSnapServiceFile
	GenerateSnapTimerFile   = generateSnapTimerFile

	// desktop
	IsValidDesktopFileLine = isValidDesktopFileLine

	// timers
	GenerateOnCalendarSchedules = generateOnCalendarSchedules
)

func MockKillWait(wait time.Duration) (restore func()) {
	oldKillWait := killWait
	killWait = wait
	return func() {
		killWait = oldKillWait
	}
}

func RewriteExecLine(s *snap.Info, desktopFile, line string) (string, error) {
<<<<<<< HEAD
	r := execRewriterImpl{rewriter: appExecRewriter}
=======
	r := execRewriterImpl{matcher: appMatcher}
>>>>>>> cc6a1159
	return r.rewrite(s, desktopFile, line)
}

func RewriteAutostartExecLine(s *snap.Info, desktopFile, line string) (string, error) {
<<<<<<< HEAD
	r := execRewriterImpl{strict: true, rewriter: appAutostartExecRewriter}
=======
	r := execRewriterImpl{strict: true, matcher: appAutostartMatcher}
>>>>>>> cc6a1159
	return r.rewrite(s, desktopFile, line)
}<|MERGE_RESOLUTION|>--- conflicted
+++ resolved
@@ -47,19 +47,11 @@
 }
 
 func RewriteExecLine(s *snap.Info, desktopFile, line string) (string, error) {
-<<<<<<< HEAD
-	r := execRewriterImpl{rewriter: appExecRewriter}
-=======
 	r := execRewriterImpl{matcher: appMatcher}
->>>>>>> cc6a1159
 	return r.rewrite(s, desktopFile, line)
 }
 
 func RewriteAutostartExecLine(s *snap.Info, desktopFile, line string) (string, error) {
-<<<<<<< HEAD
-	r := execRewriterImpl{strict: true, rewriter: appAutostartExecRewriter}
-=======
 	r := execRewriterImpl{strict: true, matcher: appAutostartMatcher}
->>>>>>> cc6a1159
 	return r.rewrite(s, desktopFile, line)
 }