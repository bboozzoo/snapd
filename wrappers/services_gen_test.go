--- conflicted
+++ resolved
@@ -336,8 +336,6 @@
 	c.Assert(string(generatedWrapper), Equals, expectedService)
 }
 
-<<<<<<< HEAD
-=======
 func (s *servicesWrapperGenSuite) TestServiceTimerUnit(c *C) {
 	const expectedServiceFmt = `[Unit]
 # Auto-generated, DO NOT EDIT
@@ -545,7 +543,6 @@
 	}
 }
 
->>>>>>> 3c64daa7
 func (s *servicesWrapperGenSuite) TestKillModeSig(c *C) {
 	for _, rm := range []string{"sigterm", "sighup", "sigusr1", "sigusr2"} {
 		service := &snap.AppInfo{
