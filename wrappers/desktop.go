// -*- Mode: Go; indent-tabs-mode: t -*-

/*
 * Copyright (C) 2014-2016 Canonical Ltd
 *
 * This program is free software: you can redistribute it and/or modify
 * it under the terms of the GNU General Public License version 3 as
 * published by the Free Software Foundation.
 *
 * This program is distributed in the hope that it will be useful,
 * but WITHOUT ANY WARRANTY; without even the implied warranty of
 * MERCHANTABILITY or FITNESS FOR A PARTICULAR PURPOSE.  See the
 * GNU General Public License for more details.
 *
 * You should have received a copy of the GNU General Public License
 * along with this program.  If not, see <http://www.gnu.org/licenses/>.
 *
 */

package wrappers

import (
	"bufio"
	"bytes"
	"fmt"
	"io/ioutil"
	"os"
	"os/exec"
	"path/filepath"
	"regexp"
	"strings"

	"github.com/snapcore/snapd/dirs"
	"github.com/snapcore/snapd/logger"
	"github.com/snapcore/snapd/osutil"
	"github.com/snapcore/snapd/snap"
)

// From the freedesktop Desktop Entry Specification¹,
//
//    Keys with type localestring may be postfixed by [LOCALE], where
//    LOCALE is the locale type of the entry. LOCALE must be of the form
//    lang_COUNTRY.ENCODING@MODIFIER, where _COUNTRY, .ENCODING, and
//    @MODIFIER may be omitted. If a postfixed key occurs, the same key
//    must be also present without the postfix.
//
//    When reading in the desktop entry file, the value of the key is
//    selected by matching the current POSIX locale for the LC_MESSAGES
//    category against the LOCALE postfixes of all occurrences of the
//    key, with the .ENCODING part stripped.
//
// sadly POSIX doesn't mention what values are valid for LC_MESSAGES,
// beyond mentioning² that it's implementation-defined (and can be of
// the form [language[_territory][.codeset][@modifier]])
//
// 1. https://specifications.freedesktop.org/desktop-entry-spec/latest/ar01s04.html
// 2. http://pubs.opengroup.org/onlinepubs/9699919799/basedefs/V1_chap08.html#tag_08_02
//
// So! The following is simplistic, and based on the contents of
// PROVIDED_LOCALES in locales.config, and does not cover all of
// "locales -m" (and ignores XSetLocaleModifiers(3), which may or may
// not be related). Patches welcome, as long as it's readable.
//
// REVIEWERS: this could also be left as `(?:\[[@_.A-Za-z-]\])?=` if even
// the following is hard to read:
const localizedSuffix = `(?:\[[a-z]+(?:_[A-Z]+)?(?:\.[0-9A-Z-]+)?(?:@[a-z]+)?\])?=`

var isValidDesktopFileLine = regexp.MustCompile(strings.Join([]string{
	// NOTE (mostly to self): as much as possible keep the
	// individual regexp simple, optimize for legibility
	//
	// empty lines and comments
	`^\s*$`,
	`^\s*#`,
	// headers
	`^\[Desktop Entry\]$`,
	`^\[Desktop Action [0-9A-Za-z-]+\]$`,
	`^\[[A-Za-z0-9-]+ Shortcut Group\]$`,
	// https://specifications.freedesktop.org/desktop-entry-spec/latest/ar01s05.html
	"^Type=",
	"^Version=",
	"^Name" + localizedSuffix,
	"^GenericName" + localizedSuffix,
	"^NoDisplay=",
	"^Comment" + localizedSuffix,
	"^Icon=",
	"^Hidden=",
	"^OnlyShowIn=",
	"^NotShowIn=",
	"^Exec=",
	// Note that we do not support TryExec, it does not make sense
	// in the snap context
	"^Terminal=",
	"^Actions=",
	"^MimeType=",
	"^Categories=",
	"^Keywords" + localizedSuffix,
	"^StartupNotify=",
	"^StartupWMClass=",
	// unity extension
	"^X-Ayatana-Desktop-Shortcuts=",
	"^TargetEnvironment=",
}, "|")).Match

type execRewriterImpl struct {
	// strict enables fallback to matching a desktop file with snap
	// application using the application's name
	strict bool
<<<<<<< HEAD
	// rewriter matches given app with a desktop file and returns a rewritten
	// exec line or an empty string
	rewriter func(app *snap.AppInfo, desktopFile, execLine string) string
}

// appExecRewriter matches a snap app with desktop file and an exec command by
// looking at snap command wrapper, returns an updated command or an empty
// string
func appExecRewriter(app *snap.AppInfo, desktopFile, execCmd string) string {
=======
	// matches matches given app with a desktop file and returns a rewritten
	// exec line or an empty string
	matcher func(app *snap.AppInfo, desktopFile, execLine string) string
}

// appMatcher matches snap app with desktop file and an exec command by looking
// at snap command wrapper, returns an updated command or an empty string
func appMatcher(app *snap.AppInfo, desktopFile, execCmd string) string {
>>>>>>> cc6a1159
	env := fmt.Sprintf("env BAMF_DESKTOP_FILE_HINT=%s ", desktopFile)

	wrapper := app.WrapperPath()
	validCmd := filepath.Base(wrapper)
	// check the prefix to allow %flag style args
	// this is ok because desktop files are not run through sh
	// so we don't have to worry about the arguments too much
	if execCmd == validCmd {
		return env + wrapper
	} else if strings.HasPrefix(execCmd, validCmd+" ") {
		return fmt.Sprintf("%s%s%s", env, wrapper, execCmd[len(validCmd):])
	}
	return ""
}

<<<<<<< HEAD
// appAutostartExecRewriter matches a snap app with a desktop file and an exec
// command by inspecting the application's autostart declaration, returns an
// updated command or an empty string
func appAutostartExecRewriter(app *snap.AppInfo, desktopFile, execCmd string) string {
=======
// appAutostartMatcher matches a snap app with a desktop file and an exec
// command by inspecting the application's autostart declaration, returns an
// updated command or an empty string
func appAutostartMatcher(app *snap.AppInfo, desktopFile, execCmd string) string {
>>>>>>> cc6a1159
	if app.Autostart != filepath.Base(desktopFile) {
		return ""
	}

	cmd := execCmd
	if pos := strings.Index(execCmd, " "); pos != -1 {
		cmd = execCmd[0:pos]
	}

	return fmt.Sprintf("%s%s", app.WrapperPath(), execCmd[len(cmd):])
}

func (e *execRewriterImpl) rewrite(s *snap.Info, desktopFile, line string) (string, error) {
	cmd := strings.SplitN(line, "=", 2)[1]
	for _, app := range s.Apps {
<<<<<<< HEAD
		newCmd := e.rewriter(app, desktopFile, cmd)
=======
		newCmd := e.matcher(app, desktopFile, cmd)
>>>>>>> cc6a1159
		if newCmd != "" {
			return "Exec=" + newCmd, nil
		}
	}

	logger.Noticef("cannot use exec line %q for desktop file %q (snap %s)", line, desktopFile, s.Name())
	if e.strict {
		return "", fmt.Errorf("invalid exec command: %q", cmd)
	}

	// The Exec= line in the desktop file is invalid. Instead of failing
	// hard we rewrite the Exec= line. The convention is that the desktop
	// file has the same name as the application we can use this fact here.
	df := filepath.Base(desktopFile)
	desktopFileApp := strings.TrimSuffix(df, filepath.Ext(df))
	app, ok := s.Apps[desktopFileApp]
	if ok {
		env := fmt.Sprintf("env BAMF_DESKTOP_FILE_HINT=%s ", desktopFile)
		newExec := fmt.Sprintf("Exec=%s%s", env, app.WrapperPath())
		logger.Noticef("rewriting desktop file %q to %q", desktopFile, newExec)
		return newExec, nil
	}

	return "", fmt.Errorf("invalid exec command: %q", cmd)
}

// SanitizeAutostartDesktopFile inspects an autostart desktop file and its
// content, returns an updated content with invalid lines filtered out and Exec
// line rewritten to match the snap's context
func SanitizeAutostartDesktopFile(s *snap.Info, desktopFile string, rawcontent []byte) []byte {
<<<<<<< HEAD
	return sanitizeDesktopFile(s, desktopFile, rawcontent, &execRewriterImpl{strict: true, rewriter: appAutostartExecRewriter})
=======
	return sanitizeDesktopFile(s, desktopFile, rawcontent, &execRewriterImpl{strict: true, matcher: appAutostartMatcher})
>>>>>>> cc6a1159
}

// SanitizeAutostartDesktopFile inspects an desktop file and its content,
// returns an updated content with invalid lines filtered out and Exec line
// rewritten to match the snap's context
func SanitizeDesktopFile(s *snap.Info, desktopFile string, rawcontent []byte) []byte {
<<<<<<< HEAD
	return sanitizeDesktopFile(s, desktopFile, rawcontent, &execRewriterImpl{rewriter: appExecRewriter})
=======
	return sanitizeDesktopFile(s, desktopFile, rawcontent, &execRewriterImpl{matcher: appMatcher})
>>>>>>> cc6a1159
}

type execRewriter interface {
	// rewrite rewrites a "Exec=" line to use the wrapper path for snap application.
	rewrite(s *snap.Info, desktopFile, execCmd string) (string, error)
}

func sanitizeDesktopFile(s *snap.Info, desktopFile string, rawcontent []byte, execRewriter execRewriter) []byte {
	var newContent bytes.Buffer
	mountDir := []byte(s.MountDir())
	scanner := bufio.NewScanner(bytes.NewReader(rawcontent))
	for i := 0; scanner.Scan(); i++ {
		bline := scanner.Bytes()

		if !isValidDesktopFileLine(bline) {
			logger.Debugf("ignoring line %d (%q) in source of desktop file %q", i, bline, filepath.Base(desktopFile))
			continue
		}

		// rewrite exec lines to an absolute path for the binary
		if bytes.HasPrefix(bline, []byte("Exec=")) {
			var err error
			line, err := execRewriter.rewrite(s, desktopFile, string(bline))
			if err != nil {
				// something went wrong, ignore the line
				continue
			}
			bline = []byte(line)
		}

		// do variable substitution
		bline = bytes.Replace(bline, []byte("${SNAP}"), mountDir, -1)

		newContent.Grow(len(bline) + 1)
		newContent.Write(bline)
		newContent.WriteByte('\n')
	}

	return newContent.Bytes()
}

func updateDesktopDatabase(desktopFiles []string) error {
	if len(desktopFiles) == 0 {
		return nil
	}

	if _, err := exec.LookPath("update-desktop-database"); err == nil {
		if output, err := exec.Command("update-desktop-database", dirs.SnapDesktopFilesDir).CombinedOutput(); err != nil {
			return fmt.Errorf("cannot update-desktop-database %q: %s", output, err)
		}
		logger.Debugf("update-desktop-database successful")
	}
	return nil
}

// AddSnapDesktopFiles puts in place the desktop files for the applications from the snap.
func AddSnapDesktopFiles(s *snap.Info) (err error) {
	var created []string
	defer func() {
		if err == nil {
			return
		}

		for _, fn := range created {
			os.Remove(fn)
		}
	}()

	if err := os.MkdirAll(dirs.SnapDesktopFilesDir, 0755); err != nil {
		return err
	}

	baseDir := s.MountDir()

	desktopFiles, err := filepath.Glob(filepath.Join(baseDir, "meta", "gui", "*.desktop"))
	if err != nil {
		return fmt.Errorf("cannot get desktop files for %v: %s", baseDir, err)
	}

	for _, df := range desktopFiles {
		content, err := ioutil.ReadFile(df)
		if err != nil {
			return err
		}

		installedDesktopFileName := filepath.Join(dirs.SnapDesktopFilesDir, fmt.Sprintf("%s_%s", s.Name(), filepath.Base(df)))
		content = SanitizeDesktopFile(s, installedDesktopFileName, content)
		if err := osutil.AtomicWriteFile(installedDesktopFileName, content, 0755, 0); err != nil {
			return err
		}
		created = append(created, installedDesktopFileName)
	}

	// updates mime info etc
	if err := updateDesktopDatabase(desktopFiles); err != nil {
		return err
	}

	return nil
}

// RemoveSnapDesktopFiles removes the added desktop files for the applications in the snap.
func RemoveSnapDesktopFiles(s *snap.Info) error {
	glob := filepath.Join(dirs.SnapDesktopFilesDir, s.Name()+"_*.desktop")
	activeDesktopFiles, err := filepath.Glob(glob)
	if err != nil {
		return fmt.Errorf("cannot get desktop files for %v: %s", glob, err)
	}
	for _, f := range activeDesktopFiles {
		os.Remove(f)
	}

	// updates mime info etc
	if err := updateDesktopDatabase(activeDesktopFiles); err != nil {
		return err
	}

	return nil
}<|MERGE_RESOLUTION|>--- conflicted
+++ resolved
@@ -106,17 +106,6 @@
 	// strict enables fallback to matching a desktop file with snap
 	// application using the application's name
 	strict bool
-<<<<<<< HEAD
-	// rewriter matches given app with a desktop file and returns a rewritten
-	// exec line or an empty string
-	rewriter func(app *snap.AppInfo, desktopFile, execLine string) string
-}
-
-// appExecRewriter matches a snap app with desktop file and an exec command by
-// looking at snap command wrapper, returns an updated command or an empty
-// string
-func appExecRewriter(app *snap.AppInfo, desktopFile, execCmd string) string {
-=======
 	// matches matches given app with a desktop file and returns a rewritten
 	// exec line or an empty string
 	matcher func(app *snap.AppInfo, desktopFile, execLine string) string
@@ -125,7 +114,6 @@
 // appMatcher matches snap app with desktop file and an exec command by looking
 // at snap command wrapper, returns an updated command or an empty string
 func appMatcher(app *snap.AppInfo, desktopFile, execCmd string) string {
->>>>>>> cc6a1159
 	env := fmt.Sprintf("env BAMF_DESKTOP_FILE_HINT=%s ", desktopFile)
 
 	wrapper := app.WrapperPath()
@@ -141,17 +129,10 @@
 	return ""
 }
 
-<<<<<<< HEAD
-// appAutostartExecRewriter matches a snap app with a desktop file and an exec
-// command by inspecting the application's autostart declaration, returns an
-// updated command or an empty string
-func appAutostartExecRewriter(app *snap.AppInfo, desktopFile, execCmd string) string {
-=======
 // appAutostartMatcher matches a snap app with a desktop file and an exec
 // command by inspecting the application's autostart declaration, returns an
 // updated command or an empty string
 func appAutostartMatcher(app *snap.AppInfo, desktopFile, execCmd string) string {
->>>>>>> cc6a1159
 	if app.Autostart != filepath.Base(desktopFile) {
 		return ""
 	}
@@ -167,11 +148,7 @@
 func (e *execRewriterImpl) rewrite(s *snap.Info, desktopFile, line string) (string, error) {
 	cmd := strings.SplitN(line, "=", 2)[1]
 	for _, app := range s.Apps {
-<<<<<<< HEAD
-		newCmd := e.rewriter(app, desktopFile, cmd)
-=======
 		newCmd := e.matcher(app, desktopFile, cmd)
->>>>>>> cc6a1159
 		if newCmd != "" {
 			return "Exec=" + newCmd, nil
 		}
@@ -202,22 +179,14 @@
 // content, returns an updated content with invalid lines filtered out and Exec
 // line rewritten to match the snap's context
 func SanitizeAutostartDesktopFile(s *snap.Info, desktopFile string, rawcontent []byte) []byte {
-<<<<<<< HEAD
-	return sanitizeDesktopFile(s, desktopFile, rawcontent, &execRewriterImpl{strict: true, rewriter: appAutostartExecRewriter})
-=======
 	return sanitizeDesktopFile(s, desktopFile, rawcontent, &execRewriterImpl{strict: true, matcher: appAutostartMatcher})
->>>>>>> cc6a1159
 }
 
 // SanitizeAutostartDesktopFile inspects an desktop file and its content,
 // returns an updated content with invalid lines filtered out and Exec line
 // rewritten to match the snap's context
 func SanitizeDesktopFile(s *snap.Info, desktopFile string, rawcontent []byte) []byte {
-<<<<<<< HEAD
-	return sanitizeDesktopFile(s, desktopFile, rawcontent, &execRewriterImpl{rewriter: appExecRewriter})
-=======
 	return sanitizeDesktopFile(s, desktopFile, rawcontent, &execRewriterImpl{matcher: appMatcher})
->>>>>>> cc6a1159
 }
 
 type execRewriter interface {
