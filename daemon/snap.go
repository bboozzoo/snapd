--- conflicted
+++ resolved
@@ -146,13 +146,8 @@
 		"icon":          snapIcon(remoteSnap),
 		"id":            remoteSnap.SnapID,
 		"name":          remoteSnap.Name(),
-<<<<<<< HEAD
 		"revision":      remoteSnap.Revision.String(),
-		"status":        "available",
-=======
-		"revision":      remoteSnap.Revision,
 		"status":        status,
->>>>>>> 8969ca3e
 		"summary":       remoteSnap.Summary(),
 		"type":          string(remoteSnap.Type),
 		"version":       remoteSnap.Version,
