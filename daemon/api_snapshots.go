--- conflicted
+++ resolved
@@ -192,11 +192,7 @@
 
 	// XXX: check that we have enough space to import the compressed snapshots
 	st := c.d.overlord.State()
-<<<<<<< HEAD
-	setID, snapNames, err := snapshotImport(context.TODO(), st, r.Body, expectedSize)
-=======
-	setID, snapNames, _, err := snapshotImport(context.TODO(), st, limitedBodyReader, expectedSize)
->>>>>>> 18637a76
+	setID, snapNames, err := snapshotImport(context.TODO(), st, limitedBodyReader, expectedSize)
 	if err != nil {
 		return BadRequest(err.Error())
 	}
