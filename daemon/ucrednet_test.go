--- conflicted
+++ resolved
@@ -146,11 +146,7 @@
 func (s *ucrednetSuite) TestGetNoUid(c *check.C) {
 	pid, uid, _, err := ucrednetGet("pid=100;uid=;socket=;")
 	c.Check(err, check.Equals, errNoID)
-<<<<<<< HEAD
-	c.Check(pid, check.Equals, int32(100))
-=======
 	c.Check(pid, check.Equals, ucrednetNoProcess)
->>>>>>> c0a35481
 	c.Check(uid, check.Equals, ucrednetNobody)
 }
 
