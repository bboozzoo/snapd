--- conflicted
+++ resolved
@@ -1152,16 +1152,13 @@
 			snapName = err.Snap
 		case *snapstate.SnapNeedsClassicSystemError:
 			kind = errorKindSnapNeedsClassicSystem
-<<<<<<< HEAD
 			snapName = err.Snap
-=======
 		case net.Error:
 			if err.Timeout() {
 				kind = errorKindNetworkTimeout
 			} else {
 				return BadRequest("cannot %s %q: %v", inst.Action, inst.Snaps[0], err)
 			}
->>>>>>> 6dc1b473
 		default:
 			return BadRequest("cannot %s %q: %v", inst.Action, inst.Snaps[0], err)
 		}
