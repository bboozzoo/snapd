--- conflicted
+++ resolved
@@ -197,17 +197,9 @@
 	}
 	defer lock.Unlock()
 
-<<<<<<< HEAD
-	fullName := fmt.Sprintf("%s.%s", name, origin)
+	fullName := fmt.Sprintf("%s.%s", name, developer)
 	channel := ""
 	remoteSnap, _ := newRemoteRepo().Snap(fullName, channel)
-=======
-	repo := newRemoteRepo()
-	var remoteSnap snappy.Part
-	if parts, _ := repo.Details(name, developer, ""); len(parts) > 0 {
-		remoteSnap = parts[0]
-	}
->>>>>>> 94e5066c
 
 	localSnaps, err := snappy.NewLocalSnapRepository().Snaps(name, developer)
 	if err != nil {
@@ -316,7 +308,7 @@
 		sources = append(sources, "store")
 
 		for _, snap := range found {
-			fullName := fmt.Sprintf("%s.%s", snap.Name(), snap.Origin())
+			fullName := fmt.Sprintf("%s.%s", snap.Name(), snap.Developer())
 			remoteSnapMap[fullName] = snap
 		}
 	}
@@ -754,13 +746,8 @@
 
 const maxReadBuflen = 1024 * 1024
 
-<<<<<<< HEAD
-func newSnapImpl(filename string, origin string, unsignedOk bool) (*snappy.SnapFile, error) {
-	return snappy.NewSnapFile(filename, origin, unsignedOk)
-=======
-func newSnapImpl(filename string, developer string, unsignedOk bool) (snappy.Part, error) {
+func newSnapImpl(filename string, developer string, unsignedOk bool) (*snappy.SnapFile, error) {
 	return snappy.NewSnapFile(filename, developer, unsignedOk)
->>>>>>> 94e5066c
 }
 
 var newSnap = newSnapImpl
