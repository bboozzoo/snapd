// -*- Mode: Go; indent-tabs-mode: t -*-

/*
 * Copyright (C) 2015-2018 Canonical Ltd
 *
 * This program is free software: you can redistribute it and/or modify
 * it under the terms of the GNU General Public License version 3 as
 * published by the Free Software Foundation.
 *
 * This program is distributed in the hope that it will be useful,
 * but WITHOUT ANY WARRANTY; without even the implied warranty of
 * MERCHANTABILITY or FITNESS FOR A PARTICULAR PURPOSE.  See the
 * GNU General Public License for more details.
 *
 * You should have received a copy of the GNU General Public License
 * along with this program.  If not, see <http://www.gnu.org/licenses/>.
 *
 */

package daemon

import (
	"context"
	"encoding/json"
	"errors"
	"fmt"
	"io"
	"io/ioutil"
	"mime"
	"mime/multipart"
	"net"
	"net/http"
	"net/url"
	"os"
	"os/user"
	"path/filepath"
	"regexp"
	"sort"
	"strconv"
	"strings"
	"time"

	"github.com/gorilla/mux"
	"github.com/jessevdk/go-flags"

	"github.com/snapcore/snapd/asserts"
	"github.com/snapcore/snapd/asserts/snapasserts"
	"github.com/snapcore/snapd/client"
	"github.com/snapcore/snapd/cmd"
	"github.com/snapcore/snapd/dirs"
	"github.com/snapcore/snapd/httputil"
	"github.com/snapcore/snapd/i18n"
	"github.com/snapcore/snapd/interfaces"
	"github.com/snapcore/snapd/jsonutil"
	"github.com/snapcore/snapd/logger"
	"github.com/snapcore/snapd/osutil"
	"github.com/snapcore/snapd/overlord/assertstate"
	"github.com/snapcore/snapd/overlord/auth"
	"github.com/snapcore/snapd/overlord/configstate"
	"github.com/snapcore/snapd/overlord/configstate/config"
	"github.com/snapcore/snapd/overlord/configstate/proxyconf"
	"github.com/snapcore/snapd/overlord/devicestate"
	"github.com/snapcore/snapd/overlord/hookstate/ctlcmd"
	"github.com/snapcore/snapd/overlord/ifacestate"
	"github.com/snapcore/snapd/overlord/servicestate"
	"github.com/snapcore/snapd/overlord/snapshotstate"
	"github.com/snapcore/snapd/overlord/snapstate"
	"github.com/snapcore/snapd/overlord/state"
	"github.com/snapcore/snapd/progress"
	"github.com/snapcore/snapd/release"
	"github.com/snapcore/snapd/snap"
	"github.com/snapcore/snapd/store"
	"github.com/snapcore/snapd/strutil"
	"github.com/snapcore/snapd/systemd"
)

var api = []*Command{
	rootCmd,
	sysInfoCmd,
	loginCmd,
	logoutCmd,
	appIconCmd,
	findCmd,
	snapsCmd,
	snapCmd,
	snapConfCmd,
	interfacesCmd,
	assertsCmd,
	assertsFindManyCmd,
	stateChangeCmd,
	stateChangesCmd,
	createUserCmd,
	buyCmd,
	readyToBuyCmd,
	snapctlCmd,
	usersCmd,
	sectionsCmd,
	aliasesCmd,
	appsCmd,
	logsCmd,
	warningsCmd,
	debugCmd,
	snapshotCmd,
	connectionsCmd,
}

var (
	// see daemon.go:canAccess for details how the access is controlled
	rootCmd = &Command{
		Path:    "/",
		GuestOK: true,
		GET:     tbd,
	}

	sysInfoCmd = &Command{
		Path:    "/v2/system-info",
		GuestOK: true,
		GET:     sysInfo,
	}

	loginCmd = &Command{
		Path:     "/v2/login",
		POST:     loginUser,
		PolkitOK: "io.snapcraft.snapd.login",
	}

	logoutCmd = &Command{
		Path: "/v2/logout",
		POST: logoutUser,
	}

	appIconCmd = &Command{
		Path:   "/v2/icons/{name}/icon",
		UserOK: true,
		GET:    appIconGet,
	}

	findCmd = &Command{
		Path:   "/v2/find",
		UserOK: true,
		GET:    searchStore,
	}

	snapsCmd = &Command{
		Path:     "/v2/snaps",
		UserOK:   true,
		PolkitOK: "io.snapcraft.snapd.manage",
		GET:      getSnapsInfo,
		POST:     postSnaps,
	}

	snapCmd = &Command{
		Path:     "/v2/snaps/{name}",
		UserOK:   true,
		PolkitOK: "io.snapcraft.snapd.manage",
		GET:      getSnapInfo,
		POST:     postSnap,
	}

	appsCmd = &Command{
		Path:   "/v2/apps",
		UserOK: true,
		GET:    getAppsInfo,
		POST:   postApps,
	}

	logsCmd = &Command{
		Path:     "/v2/logs",
		PolkitOK: "io.snapcraft.snapd.manage",
		GET:      getLogs,
	}

	snapConfCmd = &Command{
		Path: "/v2/snaps/{name}/conf",
		GET:  getSnapConf,
		PUT:  setSnapConf,
	}

	interfacesCmd = &Command{
		Path:     "/v2/interfaces",
		UserOK:   true,
		PolkitOK: "io.snapcraft.snapd.manage-interfaces",
		GET:      interfacesConnectionsMultiplexer,
		POST:     changeInterfaces,
	}

	// TODO: allow to post assertions for UserOK? they are verified anyway
	assertsCmd = &Command{
		Path:   "/v2/assertions",
		UserOK: true,
		GET:    getAssertTypeNames,
		POST:   doAssert,
	}

	assertsFindManyCmd = &Command{
		Path:   "/v2/assertions/{assertType}",
		UserOK: true,
		GET:    assertsFindMany,
	}

	stateChangeCmd = &Command{
		Path:     "/v2/changes/{id}",
		UserOK:   true,
		PolkitOK: "io.snapcraft.snapd.manage",
		GET:      getChange,
		POST:     abortChange,
	}

	stateChangesCmd = &Command{
		Path:   "/v2/changes",
		UserOK: true,
		GET:    getChanges,
	}

	debugCmd = &Command{
		Path: "/v2/debug",
		POST: postDebug,
	}

	createUserCmd = &Command{
		Path: "/v2/create-user",
		POST: postCreateUser,
	}

	buyCmd = &Command{
		Path: "/v2/buy",
		POST: postBuy,
	}

	readyToBuyCmd = &Command{
		Path: "/v2/buy/ready",
		GET:  readyToBuy,
	}

	snapctlCmd = &Command{
		Path:   "/v2/snapctl",
		SnapOK: true,
		POST:   runSnapctl,
	}

	usersCmd = &Command{
		Path: "/v2/users",
		GET:  getUsers,
	}

	sectionsCmd = &Command{
		Path:   "/v2/sections",
		UserOK: true,
		GET:    getSections,
	}

	aliasesCmd = &Command{
		Path:   "/v2/aliases",
		UserOK: true,
		GET:    getAliases,
		POST:   changeAliases,
	}

	warningsCmd = &Command{
		Path:     "/v2/warnings",
		UserOK:   true,
		PolkitOK: "io.snapcraft.snapd.manage",
		GET:      getWarnings,
		POST:     ackWarnings,
	}

	buildID = "unknown"
)

func init() {
	// cache the build-id on startup to ensure that changes in
	// the underlying binary do not affect us
	if bid, err := osutil.MyBuildID(); err == nil {
		buildID = bid
	}
}

func tbd(c *Command, r *http.Request, user *auth.UserState) Response {
	return SyncResponse([]string{"TBD"}, nil)
}

func formatRefreshTime(t time.Time) string {
	if t.IsZero() {
		return ""
	}
	return fmt.Sprintf("%s", t.Truncate(time.Minute).Format(time.RFC3339))
}

func sysInfo(c *Command, r *http.Request, user *auth.UserState) Response {
	st := c.d.overlord.State()
	snapMgr := c.d.overlord.SnapManager()
	st.Lock()
	defer st.Unlock()
	nextRefresh := snapMgr.NextRefresh()
	lastRefresh, _ := snapMgr.LastRefresh()
	refreshHold, _ := snapMgr.EffectiveRefreshHold()
	refreshScheduleStr, legacySchedule, err := snapMgr.RefreshSchedule()
	if err != nil {
		return InternalError("cannot get refresh schedule: %s", err)
	}
	users, err := auth.Users(st)
	if err != nil && err != state.ErrNoState {
		return InternalError("cannot get user auth data: %s", err)
	}

	refreshInfo := client.RefreshInfo{
		Last: formatRefreshTime(lastRefresh),
		Hold: formatRefreshTime(refreshHold),
		Next: formatRefreshTime(nextRefresh),
	}
	if !legacySchedule {
		refreshInfo.Timer = refreshScheduleStr
	} else {
		refreshInfo.Schedule = refreshScheduleStr
	}

	m := map[string]interface{}{
		"series":         release.Series,
		"version":        c.d.Version,
		"build-id":       buildID,
		"os-release":     release.ReleaseInfo,
		"on-classic":     release.OnClassic,
		"managed":        len(users) > 0,
		"kernel-version": osutil.KernelVersion(),
		"locations": map[string]interface{}{
			"snap-mount-dir": dirs.SnapMountDir,
			"snap-bin-dir":   dirs.SnapBinariesDir,
		},
		"refresh": refreshInfo,
	}
	// NOTE: Right now we don't have a good way to differentiate if we
	// only have partial confinement (ala AppArmor disabled and Seccomp
	// enabled) or no confinement at all. Once we have a better system
	// in place how we can dynamically retrieve these information from
	// snapd we will use this here.
	if release.ReleaseInfo.ForceDevMode() {
		m["confinement"] = "partial"
	} else {
		m["confinement"] = "strict"
	}

	// Convey richer information about features of available security backends.
	if features := sandboxFeatures(c.d.overlord.InterfaceManager().Repository().Backends()); features != nil {
		m["sandbox-features"] = features
	}

	return SyncResponse(m, nil)
}

func sandboxFeatures(backends []interfaces.SecurityBackend) map[string][]string {
	result := make(map[string][]string, len(backends)+1)
	for _, backend := range backends {
		features := backend.SandboxFeatures()
		if len(features) > 0 {
			sort.Strings(features)
			result[string(backend.Name())] = features
		}
	}

	// Add information about supported confinement types as a fake backend
	features := make([]string, 1, 3)
	features[0] = "devmode"
	if !release.ReleaseInfo.ForceDevMode() {
		features = append(features, "strict")
	}
	if dirs.SupportsClassicConfinement() {
		features = append(features, "classic")
	}
	sort.Strings(features)
	result["confinement-options"] = features

	return result
}

// userResponseData contains the data releated to user creation/login/query
type userResponseData struct {
	ID       int      `json:"id,omitempty"`
	Username string   `json:"username,omitempty"`
	Email    string   `json:"email,omitempty"`
	SSHKeys  []string `json:"ssh-keys,omitempty"`

	Macaroon   string   `json:"macaroon,omitempty"`
	Discharges []string `json:"discharges,omitempty"`
}

var isEmailish = regexp.MustCompile(`.@.*\..`).MatchString

func loginUser(c *Command, r *http.Request, user *auth.UserState) Response {
	var loginData struct {
		Username string `json:"username"`
		Email    string `json:"email"`
		Password string `json:"password"`
		Otp      string `json:"otp"`
	}

	decoder := json.NewDecoder(r.Body)
	if err := decoder.Decode(&loginData); err != nil {
		return BadRequest("cannot decode login data from request body: %v", err)
	}

	if loginData.Email == "" && isEmailish(loginData.Username) {
		// for backwards compatibility, if no email is provided assume username is the email
		loginData.Email = loginData.Username
		loginData.Username = ""
	}

	if loginData.Email == "" && user != nil && user.Email != "" {
		loginData.Email = user.Email
	}

	// the "username" needs to look a lot like an email address
	if !isEmailish(loginData.Email) {
		return SyncResponse(&resp{
			Type: ResponseTypeError,
			Result: &errorResult{
				Message: "please use a valid email address.",
				Kind:    errorKindInvalidAuthData,
				Value:   map[string][]string{"email": {"invalid"}},
			},
			Status: 400,
		}, nil)
	}

	overlord := c.d.overlord
	st := overlord.State()
	theStore := getStore(c)
	macaroon, discharge, err := theStore.LoginUser(loginData.Email, loginData.Password, loginData.Otp)
	switch err {
	case store.ErrAuthenticationNeeds2fa:
		return SyncResponse(&resp{
			Type: ResponseTypeError,
			Result: &errorResult{
				Kind:    errorKindTwoFactorRequired,
				Message: err.Error(),
			},
			Status: 401,
		}, nil)
	case store.Err2faFailed:
		return SyncResponse(&resp{
			Type: ResponseTypeError,
			Result: &errorResult{
				Kind:    errorKindTwoFactorFailed,
				Message: err.Error(),
			},
			Status: 401,
		}, nil)
	default:
		switch err := err.(type) {
		case store.InvalidAuthDataError:
			return SyncResponse(&resp{
				Type: ResponseTypeError,
				Result: &errorResult{
					Message: err.Error(),
					Kind:    errorKindInvalidAuthData,
					Value:   err,
				},
				Status: 400,
			}, nil)
		case store.PasswordPolicyError:
			return SyncResponse(&resp{
				Type: ResponseTypeError,
				Result: &errorResult{
					Message: err.Error(),
					Kind:    errorKindPasswordPolicy,
					Value:   err,
				},
				Status: 401,
			}, nil)
		}
		return Unauthorized(err.Error())
	case nil:
		// continue
	}
	st.Lock()
	if user != nil {
		// local user logged-in, set its store macaroons
		user.StoreMacaroon = macaroon
		user.StoreDischarges = []string{discharge}
		// user's email address authenticated by the store
		user.Email = loginData.Email
		err = auth.UpdateUser(st, user)
	} else {
		user, err = auth.NewUser(st, loginData.Username, loginData.Email, macaroon, []string{discharge})
	}
	st.Unlock()
	if err != nil {
		return InternalError("cannot persist authentication details: %v", err)
	}

	result := userResponseData{
		ID:         user.ID,
		Username:   user.Username,
		Email:      user.Email,
		Macaroon:   user.Macaroon,
		Discharges: user.Discharges,
	}
	return SyncResponse(result, nil)
}

func logoutUser(c *Command, r *http.Request, user *auth.UserState) Response {
	state := c.d.overlord.State()
	state.Lock()
	defer state.Unlock()

	if user == nil {
		return BadRequest("not logged in")
	}
	err := auth.RemoveUser(state, user.ID)
	if err != nil {
		return InternalError(err.Error())
	}

	return SyncResponse(nil, nil)
}

// UserFromRequest extracts user information from request and return the respective user in state, if valid
// It requires the state to be locked
func UserFromRequest(st *state.State, req *http.Request) (*auth.UserState, error) {
	// extract macaroons data from request
	header := req.Header.Get("Authorization")
	if header == "" {
		return nil, auth.ErrInvalidAuth
	}

	authorizationData := strings.SplitN(header, " ", 2)
	if len(authorizationData) != 2 || authorizationData[0] != "Macaroon" {
		return nil, fmt.Errorf("authorization header misses Macaroon prefix")
	}

	var macaroon string
	var discharges []string
	for _, field := range strutil.CommaSeparatedList(authorizationData[1]) {
		if strings.HasPrefix(field, `root="`) {
			macaroon = strings.TrimSuffix(field[6:], `"`)
		}
		if strings.HasPrefix(field, `discharge="`) {
			discharges = append(discharges, strings.TrimSuffix(field[11:], `"`))
		}
	}

	if macaroon == "" {
		return nil, fmt.Errorf("invalid authorization header")
	}

	user, err := auth.CheckMacaroon(st, macaroon, discharges)
	return user, err
}

var muxVars = mux.Vars

func getSnapInfo(c *Command, r *http.Request, user *auth.UserState) Response {
	vars := muxVars(r)
	name := vars["name"]

	about, err := localSnapInfo(c.d.overlord.State(), name)
	if err != nil {
		if err == errNoSnap {
			return SnapNotFound(name, err)
		}

		return InternalError("%v", err)
	}

	route := c.d.router.Get(c.Path)
	if route == nil {
		return InternalError("cannot find route for %q snap", name)
	}

	url, err := route.URL("name", name)
	if err != nil {
		return InternalError("cannot build URL for %q snap: %v", name, err)
	}

	result := webify(mapLocal(about), url.String())

	return SyncResponse(result, nil)
}

func webify(result *client.Snap, resource string) *client.Snap {
	if result.Icon == "" || strings.HasPrefix(result.Icon, "http") {
		return result
	}
	result.Icon = ""

	route := appIconCmd.d.router.Get(appIconCmd.Path)
	if route != nil {
		url, err := route.URL("name", result.Name)
		if err == nil {
			result.Icon = url.String()
		}
	}

	return result
}

func getStore(c *Command) snapstate.StoreService {
	st := c.d.overlord.State()
	st.Lock()
	defer st.Unlock()

	return snapstate.Store(st)
}

func getSections(c *Command, r *http.Request, user *auth.UserState) Response {
	route := c.d.router.Get(snapCmd.Path)
	if route == nil {
		return InternalError("cannot find route for snaps")
	}

	theStore := getStore(c)

	// TODO: use a per-request context
	sections, err := theStore.Sections(context.TODO(), user)
	switch err {
	case nil:
		// pass
	case store.ErrBadQuery:
		return SyncResponse(&resp{
			Type:   ResponseTypeError,
			Result: &errorResult{Message: err.Error(), Kind: errorKindBadQuery},
			Status: 400,
		}, nil)
	case store.ErrUnauthenticated, store.ErrInvalidCredentials:
		return Unauthorized("%v", err)
	default:
		return InternalError("%v", err)
	}

	return SyncResponse(sections, nil)
}

func searchStore(c *Command, r *http.Request, user *auth.UserState) Response {
	route := c.d.router.Get(snapCmd.Path)
	if route == nil {
		return InternalError("cannot find route for snaps")
	}
	query := r.URL.Query()
	q := query.Get("q")
	section := query.Get("section")
	name := query.Get("name")
	scope := query.Get("scope")
	private := false
	prefix := false

	if name != "" {
		if q != "" {
			return BadRequest("cannot use 'q' and 'name' together")
		}

		if name[len(name)-1] != '*' {
			return findOne(c, r, user, name)
		}

		prefix = true
		q = name[:len(name)-1]
	}

	if sel := query.Get("select"); sel != "" {
		switch sel {
		case "refresh":
			if prefix {
				return BadRequest("cannot use 'name' with 'select=refresh'")
			}
			if q != "" {
				return BadRequest("cannot use 'q' with 'select=refresh'")
			}
			return storeUpdates(c, r, user)
		case "private":
			private = true
		}
	}

	theStore := getStore(c)
	found, err := theStore.Find(&store.Search{
		Query:   q,
		Section: section,
		Private: private,
		Prefix:  prefix,
		Scope:   scope,
	}, user)
	switch err {
	case nil:
		// pass
	case store.ErrBadQuery:
		return SyncResponse(&resp{
			Type:   ResponseTypeError,
			Result: &errorResult{Message: err.Error(), Kind: errorKindBadQuery},
			Status: 400,
		}, nil)
	case store.ErrUnauthenticated, store.ErrInvalidCredentials:
		return Unauthorized(err.Error())
	default:
		if e, ok := err.(*url.Error); ok {
			if neterr, ok := e.Err.(*net.OpError); ok {
				if dnserr, ok := neterr.Err.(*net.DNSError); ok {
					return SyncResponse(&resp{
						Type:   ResponseTypeError,
						Result: &errorResult{Message: dnserr.Error(), Kind: errorKindDNSFailure},
						Status: 400,
					}, nil)
				}
			}
		}
		if e, ok := err.(net.Error); ok && e.Timeout() {
			return SyncResponse(&resp{
				Type:   ResponseTypeError,
				Result: &errorResult{Message: err.Error(), Kind: errorKindNetworkTimeout},
				Status: 400,
			}, nil)
		}

		return InternalError("%v", err)
	}

	meta := &Meta{
		SuggestedCurrency: theStore.SuggestedCurrency(),
		Sources:           []string{"store"},
	}

	return sendStorePackages(route, meta, found)
}

func findOne(c *Command, r *http.Request, user *auth.UserState, name string) Response {
	if err := snap.ValidateName(name); err != nil {
		return BadRequest(err.Error())
	}

	theStore := getStore(c)
	spec := store.SnapSpec{
		Name: name,
	}
	snapInfo, err := theStore.SnapInfo(spec, user)
	switch err {
	case nil:
		// pass
	case store.ErrInvalidCredentials:
		return Unauthorized("%v", err)
	case store.ErrSnapNotFound:
		return SnapNotFound(name, err)
	default:
		return InternalError("%v", err)
	}

	meta := &Meta{
		SuggestedCurrency: theStore.SuggestedCurrency(),
		Sources:           []string{"store"},
	}

	results := make([]*json.RawMessage, 1)
	data, err := json.Marshal(webify(mapRemote(snapInfo), r.URL.String()))
	if err != nil {
		return InternalError(err.Error())
	}
	results[0] = (*json.RawMessage)(&data)
	return SyncResponse(results, meta)
}

func shouldSearchStore(r *http.Request) bool {
	// we should jump to the old behaviour iff q is given, or if
	// sources is given and either empty or contains the word
	// 'store'.  Otherwise, local results only.

	query := r.URL.Query()

	if _, ok := query["q"]; ok {
		logger.Debugf("use of obsolete \"q\" parameter: %q", r.URL)
		return true
	}

	if src, ok := query["sources"]; ok {
		logger.Debugf("use of obsolete \"sources\" parameter: %q", r.URL)
		if len(src) == 0 || strings.Contains(src[0], "store") {
			return true
		}
	}

	return false
}

func storeUpdates(c *Command, r *http.Request, user *auth.UserState) Response {
	route := c.d.router.Get(snapCmd.Path)
	if route == nil {
		return InternalError("cannot find route for snaps")
	}

	state := c.d.overlord.State()
	state.Lock()
	updates, err := snapstateRefreshCandidates(state, user)
	state.Unlock()
	if err != nil {
		return InternalError("cannot list updates: %v", err)
	}

	return sendStorePackages(route, nil, updates)
}

func sendStorePackages(route *mux.Route, meta *Meta, found []*snap.Info) Response {
	results := make([]*json.RawMessage, 0, len(found))
	for _, x := range found {
		url, err := route.URL("name", x.InstanceName())
		if err != nil {
			logger.Noticef("Cannot build URL for snap %q revision %s: %v", x.InstanceName(), x.Revision, err)
			continue
		}

		data, err := json.Marshal(webify(mapRemote(x), url.String()))
		if err != nil {
			return InternalError("%v", err)
		}
		raw := json.RawMessage(data)
		results = append(results, &raw)
	}

	return SyncResponse(results, meta)
}

// plural!
func getSnapsInfo(c *Command, r *http.Request, user *auth.UserState) Response {

	if shouldSearchStore(r) {
		logger.Noticef("Jumping to \"find\" to better support legacy request %q", r.URL)
		return searchStore(c, r, user)
	}

	route := c.d.router.Get(snapCmd.Path)
	if route == nil {
		return InternalError("cannot find route for snaps")
	}

	query := r.URL.Query()
	var all bool
	sel := query.Get("select")
	switch sel {
	case "all":
		all = true
	case "enabled", "":
		all = false
	default:
		return BadRequest("invalid select parameter: %q", sel)
	}
	var wanted map[string]bool
	if ns := query.Get("snaps"); len(ns) > 0 {
		nsl := strutil.CommaSeparatedList(ns)
		wanted = make(map[string]bool, len(nsl))
		for _, name := range nsl {
			wanted[name] = true
		}
	}

	found, err := allLocalSnapInfos(c.d.overlord.State(), all, wanted)
	if err != nil {
		return InternalError("cannot list local snaps! %v", err)
	}

	results := make([]*json.RawMessage, len(found))

	for i, x := range found {
		name := x.info.InstanceName()
		rev := x.info.Revision

		url, err := route.URL("name", name)
		if err != nil {
			logger.Noticef("Cannot build URL for snap %q revision %s: %v", name, rev, err)
			continue
		}

		data, err := json.Marshal(webify(mapLocal(x), url.String()))
		if err != nil {
			return InternalError("cannot serialize snap %q revision %s: %v", name, rev, err)
		}
		raw := json.RawMessage(data)
		results[i] = &raw
	}

	return SyncResponse(results, &Meta{Sources: []string{"local"}})
}

// licenseData holds details about the snap license, and may be
// marshaled back as an error when the license agreement is pending,
// and is expected as input to accept (or not) that license
// agreement. As such, its field names are part of the API.
type licenseData struct {
	Intro   string `json:"intro"`
	License string `json:"license"`
	Agreed  bool   `json:"agreed"`
}

func (*licenseData) Error() string {
	return "license agreement required"
}

type snapInstruction struct {
	progress.NullMeter
	Action           string        `json:"action"`
	Amend            bool          `json:"amend"`
	Channel          string        `json:"channel"`
	Revision         snap.Revision `json:"revision"`
	DevMode          bool          `json:"devmode"`
	JailMode         bool          `json:"jailmode"`
	Classic          bool          `json:"classic"`
	IgnoreValidation bool          `json:"ignore-validation"`
	Unaliased        bool          `json:"unaliased"`
	// dropping support temporarely until flag confusion is sorted,
	// this isn't supported by client atm anyway
	LeaveOld bool         `json:"temp-dropped-leave-old"`
	License  *licenseData `json:"license"`
	Snaps    []string     `json:"snaps"`
	Users    []string     `json:"users"`

	// The fields below should not be unmarshalled into. Do not export them.
	userID int
}

func (inst *snapInstruction) modeFlags() (snapstate.Flags, error) {
	return modeFlags(inst.DevMode, inst.JailMode, inst.Classic)
}

func (inst *snapInstruction) installFlags() (snapstate.Flags, error) {
	flags, err := inst.modeFlags()
	if err != nil {
		return snapstate.Flags{}, err
	}
	if inst.Unaliased {
		flags.Unaliased = true
	}
	return flags, nil
}

type snapInstructionResult struct {
	Summary  string
	Affected []string
	Tasksets []*state.TaskSet
	Result   map[string]interface{}
}

var (
	snapstateInstall           = snapstate.Install
	snapstateInstallPath       = snapstate.InstallPath
	snapstateRefreshCandidates = snapstate.RefreshCandidates
	snapstateTryPath           = snapstate.TryPath
	snapstateUpdate            = snapstate.Update
	snapstateUpdateMany        = snapstate.UpdateMany
	snapstateInstallMany       = snapstate.InstallMany
	snapstateRemoveMany        = snapstate.RemoveMany
	snapstateRevert            = snapstate.Revert
	snapstateRevertToRevision  = snapstate.RevertToRevision

	snapshotList    = snapshotstate.List
	snapshotCheck   = snapshotstate.Check
	snapshotForget  = snapshotstate.Forget
	snapshotRestore = snapshotstate.Restore
	snapshotSave    = snapshotstate.Save

	assertstateRefreshSnapDeclarations = assertstate.RefreshSnapDeclarations
)

func ensureStateSoonImpl(st *state.State) {
	st.EnsureBefore(0)
}

var ensureStateSoon = ensureStateSoonImpl

var errDevJailModeConflict = errors.New("cannot use devmode and jailmode flags together")
var errClassicDevmodeConflict = errors.New("cannot use classic and devmode flags together")
var errNoJailMode = errors.New("this system cannot honour the jailmode flag")

func modeFlags(devMode, jailMode, classic bool) (snapstate.Flags, error) {
	flags := snapstate.Flags{}
	devModeOS := release.ReleaseInfo.ForceDevMode()
	switch {
	case jailMode && devModeOS:
		return flags, errNoJailMode
	case jailMode && devMode:
		return flags, errDevJailModeConflict
	case devMode && classic:
		return flags, errClassicDevmodeConflict
	}
	// NOTE: jailmode and classic are allowed together. In that setting,
	// jailmode overrides classic and the app gets regular (non-classic)
	// confinement.
	flags.JailMode = jailMode
	flags.Classic = classic
	flags.DevMode = devMode
	return flags, nil
}

func snapUpdateMany(inst *snapInstruction, st *state.State) (*snapInstructionResult, error) {
	// we need refreshed snap-declarations to enforce refresh-control as best as we can, this also ensures that snap-declarations and their prerequisite assertions are updated regularly
	if err := assertstateRefreshSnapDeclarations(st, inst.userID); err != nil {
		return nil, err
	}

	// TODO: use a per-request context
	updated, tasksets, err := snapstateUpdateMany(context.TODO(), st, inst.Snaps, inst.userID, nil)
	if err != nil {
		return nil, err
	}

	var msg string
	switch len(updated) {
	case 0:
		if len(inst.Snaps) != 0 {
			// TRANSLATORS: the %s is a comma-separated list of quoted snap names
			msg = fmt.Sprintf(i18n.G("Refresh snaps %s: no updates"), strutil.Quoted(inst.Snaps))
		} else {
			msg = i18n.G("Refresh all snaps: no updates")
		}
	case 1:
		msg = fmt.Sprintf(i18n.G("Refresh snap %q"), updated[0])
	default:
		quoted := strutil.Quoted(updated)
		// TRANSLATORS: the %s is a comma-separated list of quoted snap names
		msg = fmt.Sprintf(i18n.G("Refresh snaps %s"), quoted)
	}

	return &snapInstructionResult{
		Summary:  msg,
		Affected: updated,
		Tasksets: tasksets,
	}, nil
}

func verifySnapInstructions(inst *snapInstruction) error {
	switch inst.Action {
	case "install":
		for _, snapName := range inst.Snaps {
			// FIXME: alternatively we could simply mutate *inst
			//        and s/ubuntu-core/core/ ?
			if snapName == "ubuntu-core" {
				return fmt.Errorf(`cannot install "ubuntu-core", please use "core" instead`)
			}
		}
	}

	return nil
}

func snapInstallMany(inst *snapInstruction, st *state.State) (*snapInstructionResult, error) {
	for _, name := range inst.Snaps {
		if len(name) == 0 {
			return nil, fmt.Errorf(i18n.G("cannot install snap with empty name"))
		}
	}
	installed, tasksets, err := snapstateInstallMany(st, inst.Snaps, inst.userID)
	if err != nil {
		return nil, err
	}

	var msg string
	switch len(inst.Snaps) {
	case 0:
		return nil, fmt.Errorf("cannot install zero snaps")
	case 1:
		msg = fmt.Sprintf(i18n.G("Install snap %q"), inst.Snaps[0])
	default:
		quoted := strutil.Quoted(inst.Snaps)
		// TRANSLATORS: the %s is a comma-separated list of quoted snap names
		msg = fmt.Sprintf(i18n.G("Install snaps %s"), quoted)
	}

	return &snapInstructionResult{
		Summary:  msg,
		Affected: installed,
		Tasksets: tasksets,
	}, nil
}

func snapInstall(inst *snapInstruction, st *state.State) (string, []*state.TaskSet, error) {
	if len(inst.Snaps[0]) == 0 {
		return "", nil, fmt.Errorf(i18n.G("cannot install snap with empty name"))
	}

	flags, err := inst.installFlags()
	if err != nil {
		return "", nil, err
	}

	logger.Noticef("Installing snap %q revision %s", inst.Snaps[0], inst.Revision)

	tset, err := snapstateInstall(st, inst.Snaps[0], inst.Channel, inst.Revision, inst.userID, flags)
	if err != nil {
		return "", nil, err
	}

	msg := fmt.Sprintf(i18n.G("Install %q snap"), inst.Snaps[0])
	if inst.Channel != "stable" && inst.Channel != "" {
		msg = fmt.Sprintf(i18n.G("Install %q snap from %q channel"), inst.Snaps[0], inst.Channel)
	}
	return msg, []*state.TaskSet{tset}, nil
}

func snapUpdate(inst *snapInstruction, st *state.State) (string, []*state.TaskSet, error) {
	// TODO: bail if revision is given (and != current?), *or* behave as with install --revision?
	flags, err := inst.modeFlags()
	if err != nil {
		return "", nil, err
	}
	if inst.IgnoreValidation {
		flags.IgnoreValidation = true
	}
	if inst.Amend {
		flags.Amend = true
	}

	// we need refreshed snap-declarations to enforce refresh-control as best as we can
	if err = assertstateRefreshSnapDeclarations(st, inst.userID); err != nil {
		return "", nil, err
	}

	ts, err := snapstateUpdate(st, inst.Snaps[0], inst.Channel, inst.Revision, inst.userID, flags)
	if err != nil {
		return "", nil, err
	}

	msg := fmt.Sprintf(i18n.G("Refresh %q snap"), inst.Snaps[0])
	if inst.Channel != "stable" && inst.Channel != "" {
		msg = fmt.Sprintf(i18n.G("Refresh %q snap from %q channel"), inst.Snaps[0], inst.Channel)
	}

	return msg, []*state.TaskSet{ts}, nil
}

func snapRemoveMany(inst *snapInstruction, st *state.State) (*snapInstructionResult, error) {
	removed, tasksets, err := snapstateRemoveMany(st, inst.Snaps)
	if err != nil {
		return nil, err
	}

	var msg string
	switch len(inst.Snaps) {
	case 0:
		return nil, fmt.Errorf("cannot remove zero snaps")
	case 1:
		msg = fmt.Sprintf(i18n.G("Remove snap %q"), inst.Snaps[0])
	default:
		quoted := strutil.Quoted(inst.Snaps)
		// TRANSLATORS: the %s is a comma-separated list of quoted snap names
		msg = fmt.Sprintf(i18n.G("Remove snaps %s"), quoted)
	}

	return &snapInstructionResult{
		Summary:  msg,
		Affected: removed,
		Tasksets: tasksets,
	}, nil
}

func snapRemove(inst *snapInstruction, st *state.State) (string, []*state.TaskSet, error) {
	ts, err := snapstate.Remove(st, inst.Snaps[0], inst.Revision)
	if err != nil {
		return "", nil, err
	}

	msg := fmt.Sprintf(i18n.G("Remove %q snap"), inst.Snaps[0])
	return msg, []*state.TaskSet{ts}, nil
}

func snapRevert(inst *snapInstruction, st *state.State) (string, []*state.TaskSet, error) {
	var ts *state.TaskSet

	flags, err := inst.modeFlags()
	if err != nil {
		return "", nil, err
	}

	if inst.Revision.Unset() {
		ts, err = snapstateRevert(st, inst.Snaps[0], flags)
	} else {
		ts, err = snapstateRevertToRevision(st, inst.Snaps[0], inst.Revision, flags)
	}
	if err != nil {
		return "", nil, err
	}

	msg := fmt.Sprintf(i18n.G("Revert %q snap"), inst.Snaps[0])
	return msg, []*state.TaskSet{ts}, nil
}

func snapEnable(inst *snapInstruction, st *state.State) (string, []*state.TaskSet, error) {
	if !inst.Revision.Unset() {
		return "", nil, errors.New("enable takes no revision")
	}
	ts, err := snapstate.Enable(st, inst.Snaps[0])
	if err != nil {
		return "", nil, err
	}

	msg := fmt.Sprintf(i18n.G("Enable %q snap"), inst.Snaps[0])
	return msg, []*state.TaskSet{ts}, nil
}

func snapDisable(inst *snapInstruction, st *state.State) (string, []*state.TaskSet, error) {
	if !inst.Revision.Unset() {
		return "", nil, errors.New("disable takes no revision")
	}
	ts, err := snapstate.Disable(st, inst.Snaps[0])
	if err != nil {
		return "", nil, err
	}

	msg := fmt.Sprintf(i18n.G("Disable %q snap"), inst.Snaps[0])
	return msg, []*state.TaskSet{ts}, nil
}

func snapSwitch(inst *snapInstruction, st *state.State) (string, []*state.TaskSet, error) {
	if !inst.Revision.Unset() {
		return "", nil, errors.New("switch takes no revision")
	}
	ts, err := snapstate.Switch(st, inst.Snaps[0], inst.Channel)
	if err != nil {
		return "", nil, err
	}

	msg := fmt.Sprintf(i18n.G("Switch %q snap to %s"), inst.Snaps[0], inst.Channel)
	return msg, []*state.TaskSet{ts}, nil
}

func snapshotMany(inst *snapInstruction, st *state.State) (*snapInstructionResult, error) {
	setID, snapshotted, ts, err := snapshotSave(st, inst.Snaps, inst.Users)
	if err != nil {
		return nil, err
	}

	var msg string
	if len(inst.Snaps) == 0 {
		msg = i18n.G("Snapshot all snaps")
	} else {
		// TRANSLATORS: the %s is a comma-separated list of quoted snap names
		msg = fmt.Sprintf(i18n.G("Snapshot snaps %s"), strutil.Quoted(inst.Snaps))
	}

	return &snapInstructionResult{
		Summary:  msg,
		Affected: snapshotted,
		Tasksets: []*state.TaskSet{ts},
		Result:   map[string]interface{}{"set-id": setID},
	}, nil
}

type snapActionFunc func(*snapInstruction, *state.State) (string, []*state.TaskSet, error)

var snapInstructionDispTable = map[string]snapActionFunc{
	"install": snapInstall,
	"refresh": snapUpdate,
	"remove":  snapRemove,
	"revert":  snapRevert,
	"enable":  snapEnable,
	"disable": snapDisable,
	"switch":  snapSwitch,
}

func (inst *snapInstruction) dispatch() snapActionFunc {
	if len(inst.Snaps) != 1 {
		logger.Panicf("dispatch only handles single-snap ops; got %d", len(inst.Snaps))
	}
	return snapInstructionDispTable[inst.Action]
}

func (inst *snapInstruction) errToResponse(err error) Response {
	if len(inst.Snaps) == 0 {
		return errToResponse(err, nil, BadRequest, "cannot %s: %v", inst.Action)
	}

	return errToResponse(err, inst.Snaps, BadRequest, "cannot %s %s: %v", inst.Action, strutil.Quoted(inst.Snaps))
}

func postSnap(c *Command, r *http.Request, user *auth.UserState) Response {
	route := c.d.router.Get(stateChangeCmd.Path)
	if route == nil {
		return InternalError("cannot find route for change")
	}

	decoder := json.NewDecoder(r.Body)
	var inst snapInstruction
	if err := decoder.Decode(&inst); err != nil {
		return BadRequest("cannot decode request body into snap instruction: %v", err)
	}

	state := c.d.overlord.State()
	state.Lock()
	defer state.Unlock()

	if user != nil {
		inst.userID = user.ID
	}

	vars := muxVars(r)
	inst.Snaps = []string{vars["name"]}

	if err := verifySnapInstructions(&inst); err != nil {
		return BadRequest("%s", err)
	}

	impl := inst.dispatch()
	if impl == nil {
		return BadRequest("unknown action %s", inst.Action)
	}

	msg, tsets, err := impl(&inst, state)
	if err != nil {
		return inst.errToResponse(err)
	}

	chg := newChange(state, inst.Action+"-snap", msg, tsets, inst.Snaps)

	ensureStateSoon(state)

	return AsyncResponse(nil, &Meta{Change: chg.ID()})
}

func newChange(st *state.State, kind, summary string, tsets []*state.TaskSet, snapNames []string) *state.Change {
	chg := st.NewChange(kind, summary)
	for _, ts := range tsets {
		chg.AddAll(ts)
	}
	if snapNames != nil {
		chg.Set("snap-names", snapNames)
	}
	return chg
}

const maxReadBuflen = 1024 * 1024

func trySnap(c *Command, r *http.Request, user *auth.UserState, trydir string, flags snapstate.Flags) Response {
	st := c.d.overlord.State()
	st.Lock()
	defer st.Unlock()

	if !filepath.IsAbs(trydir) {
		return BadRequest("cannot try %q: need an absolute path", trydir)
	}
	if !osutil.IsDirectory(trydir) {
		return BadRequest("cannot try %q: not a snap directory", trydir)
	}

	// the developer asked us to do this with a trusted snap dir
	info, err := unsafeReadSnapInfo(trydir)
	if _, ok := err.(snap.NotSnapError); ok {
		return SyncResponse(&resp{
			Type: ResponseTypeError,
			Result: &errorResult{
				Message: err.Error(),
				Kind:    errorKindNotSnap,
			},
			Status: 400,
		}, nil)
	}
	if err != nil {
		return BadRequest("cannot read snap info for %s: %s", trydir, err)
	}

	tset, err := snapstateTryPath(st, info.InstanceName(), trydir, flags)
	if err != nil {
		return errToResponse(err, []string{info.InstanceName()}, BadRequest, "cannot try %s: %s", trydir)
	}

	msg := fmt.Sprintf(i18n.G("Try %q snap from %s"), info.InstanceName(), trydir)
	chg := newChange(st, "try-snap", msg, []*state.TaskSet{tset}, []string{info.InstanceName()})
	chg.Set("api-data", map[string]string{"snap-name": info.InstanceName()})

	ensureStateSoon(st)

	return AsyncResponse(nil, &Meta{Change: chg.ID()})
}

func isTrue(form *multipart.Form, key string) bool {
	value := form.Value[key]
	if len(value) == 0 {
		return false
	}
	b, err := strconv.ParseBool(value[0])
	if err != nil {
		return false
	}

	return b
}

func snapsOp(c *Command, r *http.Request, user *auth.UserState) Response {
	route := c.d.router.Get(stateChangeCmd.Path)
	if route == nil {
		return InternalError("cannot find route for change")
	}

	decoder := json.NewDecoder(r.Body)
	var inst snapInstruction
	if err := decoder.Decode(&inst); err != nil {
		return BadRequest("cannot decode request body into snap instruction: %v", err)
	}

	if inst.Channel != "" || !inst.Revision.Unset() || inst.DevMode || inst.JailMode {
		return BadRequest("unsupported option provided for multi-snap operation")
	}

	st := c.d.overlord.State()
	st.Lock()
	defer st.Unlock()

	if user != nil {
		inst.userID = user.ID
	}

	var op func(*snapInstruction, *state.State) (*snapInstructionResult, error)

	switch inst.Action {
	case "refresh":
		op = snapUpdateMany
	case "install":
		op = snapInstallMany
	case "remove":
		op = snapRemoveMany
	case "snapshot":
		op = snapshotMany
	default:
		return BadRequest("unsupported multi-snap operation %q", inst.Action)
	}
	res, err := op(&inst, st)
	if err != nil {
		return inst.errToResponse(err)
	}

	var chg *state.Change
	if len(res.Tasksets) == 0 {
		chg = st.NewChange(inst.Action+"-snap", res.Summary)
		chg.SetStatus(state.DoneStatus)
	} else {
		chg = newChange(st, inst.Action+"-snap", res.Summary, res.Tasksets, res.Affected)
		ensureStateSoon(st)
	}

	chg.Set("api-data", map[string]interface{}{"snap-names": res.Affected})

	return AsyncResponse(res.Result, &Meta{Change: chg.ID()})
}

func postSnaps(c *Command, r *http.Request, user *auth.UserState) Response {
	contentType := r.Header.Get("Content-Type")

	if contentType == "application/json" {
		return snapsOp(c, r, user)
	}

	if !strings.HasPrefix(contentType, "multipart/") {
		return BadRequest("unknown content type: %s", contentType)
	}

	route := c.d.router.Get(stateChangeCmd.Path)
	if route == nil {
		return InternalError("cannot find route for change")
	}

	// POSTs to sideload snaps must be a multipart/form-data file upload.
	_, params, err := mime.ParseMediaType(contentType)
	if err != nil {
		return BadRequest("cannot parse POST body: %v", err)
	}

	form, err := multipart.NewReader(r.Body, params["boundary"]).ReadForm(maxReadBuflen)
	if err != nil {
		return BadRequest("cannot read POST form: %v", err)
	}

	dangerousOK := isTrue(form, "dangerous")
	flags, err := modeFlags(isTrue(form, "devmode"), isTrue(form, "jailmode"), isTrue(form, "classic"))
	if err != nil {
		return BadRequest(err.Error())
	}

	if len(form.Value["action"]) > 0 && form.Value["action"][0] == "try" {
		if len(form.Value["snap-path"]) == 0 {
			return BadRequest("need 'snap-path' value in form")
		}
		return trySnap(c, r, user, form.Value["snap-path"][0], flags)
	}
	flags.RemoveSnapPath = true

	flags.Unaliased = isTrue(form, "unaliased")

	// find the file for the "snap" form field
	var snapBody multipart.File
	var origPath string
out:
	for name, fheaders := range form.File {
		if name != "snap" {
			continue
		}
		for _, fheader := range fheaders {
			snapBody, err = fheader.Open()
			origPath = fheader.Filename
			if err != nil {
				return BadRequest(`cannot open uploaded "snap" file: %v`, err)
			}
			defer snapBody.Close()

			break out
		}
	}
	defer form.RemoveAll()

	if snapBody == nil {
		return BadRequest(`cannot find "snap" file field in provided multipart/form-data payload`)
	}

	// we are in charge of the tempfile life cycle until we hand it off to the change
	changeTriggered := false
	// if you change this prefix, look for it in the tests
	// also see localInstallCleanup in snapstate/snapmgr.go
	tmpf, err := ioutil.TempFile(dirs.SnapBlobDir, dirs.LocalInstallBlobTempPrefix)
	if err != nil {
		return InternalError("cannot create temporary file: %v", err)
	}

	tempPath := tmpf.Name()

	defer func() {
		if !changeTriggered {
			os.Remove(tempPath)
		}
	}()

	if _, err := io.Copy(tmpf, snapBody); err != nil {
		return InternalError("cannot copy request into temporary file: %v", err)
	}
	tmpf.Sync()

	if len(form.Value["snap-path"]) > 0 {
		origPath = form.Value["snap-path"][0]
	}

	var instanceName string

	if len(form.Value["name"]) > 0 {
		// caller has specified desired instance name
		instanceName = form.Value["name"][0]
		if err := snap.ValidateInstanceName(instanceName); err != nil {
			return BadRequest(err.Error())
		}
	}

	st := c.d.overlord.State()
	st.Lock()
	defer st.Unlock()

	var snapName string
	var sideInfo *snap.SideInfo

	if !dangerousOK {
		si, err := snapasserts.DeriveSideInfo(tempPath, assertstate.DB(st))
		switch {
		case err == nil:
			snapName = si.RealName
			sideInfo = si
		case asserts.IsNotFound(err):
			// with devmode we try to find assertions but it's ok
			// if they are not there (implies --dangerous)
			if !isTrue(form, "devmode") {
				msg := "cannot find signatures with metadata for snap"
				if origPath != "" {
					msg = fmt.Sprintf("%s %q", msg, origPath)
				}
				return BadRequest(msg)
			}
			// TODO: set a warning if devmode
		default:
			return BadRequest(err.Error())
		}
	}

	if snapName == "" {
		// potentially dangerous but dangerous or devmode params were set
		info, err := unsafeReadSnapInfo(tempPath)
		if err != nil {
			return BadRequest("cannot read snap file: %v", err)
		}
		snapName = info.SnapName()
		sideInfo = &snap.SideInfo{RealName: snapName}
	}

	if instanceName != "" {
		requestedSnapName := snap.InstanceSnap(instanceName)
		if requestedSnapName != snapName {
			return BadRequest(fmt.Sprintf("instance name %q does not match snap name %q", instanceName, snapName))
		}
	} else {
		instanceName = snapName
	}

	msg := fmt.Sprintf(i18n.G("Install %q snap from file"), instanceName)
	if origPath != "" {
		msg = fmt.Sprintf(i18n.G("Install %q snap from file %q"), instanceName, origPath)
	}

	tset, _, err := snapstateInstallPath(st, sideInfo, tempPath, instanceName, "", flags)
	if err != nil {
		return errToResponse(err, []string{snapName}, InternalError, "cannot install snap file: %v")
	}

	chg := newChange(st, "install-snap", msg, []*state.TaskSet{tset}, []string{instanceName})
	chg.Set("api-data", map[string]string{"snap-name": instanceName})

	ensureStateSoon(st)

	// only when the unlock succeeds (as opposed to panicing) is the handoff done
	// but this is good enough
	changeTriggered = true

	return AsyncResponse(nil, &Meta{Change: chg.ID()})
}

func unsafeReadSnapInfoImpl(snapPath string) (*snap.Info, error) {
	// Condider using DeriveSideInfo before falling back to this!
	snapf, err := snap.Open(snapPath)
	if err != nil {
		return nil, err
	}
	return snap.ReadInfoFromSnapFile(snapf, nil)
}

var unsafeReadSnapInfo = unsafeReadSnapInfoImpl

func iconGet(st *state.State, name string) Response {
	st.Lock()
	defer st.Unlock()

	var snapst snapstate.SnapState
	err := snapstate.Get(st, name, &snapst)
	if err != nil {
		if err == state.ErrNoState {
			return SnapNotFound(name, err)
		}
		return InternalError("cannot consult state: %v", err)
	}
	sideInfo := snapst.CurrentSideInfo()
	if sideInfo == nil {
		return NotFound("snap has no current revision")
	}

	icon := snapIcon(snap.MinimalPlaceInfo(name, sideInfo.Revision))

	if icon == "" {
		return NotFound("local snap has no icon")
	}

	return FileResponse(icon)
}

func appIconGet(c *Command, r *http.Request, user *auth.UserState) Response {
	vars := muxVars(r)
	name := vars["name"]

	return iconGet(c.d.overlord.State(), name)
}

func getSnapConf(c *Command, r *http.Request, user *auth.UserState) Response {
	vars := muxVars(r)
	snapName := configstate.RemapSnapFromRequest(vars["name"])

	keys := strutil.CommaSeparatedList(r.URL.Query().Get("keys"))

	s := c.d.overlord.State()
	s.Lock()
	tr := config.NewTransaction(s)
	s.Unlock()

	currentConfValues := make(map[string]interface{})
	// Special case - return root document
	if len(keys) == 0 {
		keys = []string{""}
	}
	for _, key := range keys {
		var value interface{}
		if err := tr.Get(snapName, key, &value); err != nil {
			if config.IsNoOption(err) {
				if key == "" {
					// no configuration - return empty document
					currentConfValues = make(map[string]interface{})
					break
				}
				return SyncResponse(&resp{
					Type: ResponseTypeError,
					Result: &errorResult{
						Message: err.Error(),
						Kind:    errorKindConfigNoSuchOption,
						Value:   err,
					},
					Status: 400,
				}, nil)
			} else {
				return InternalError("%v", err)
			}
		}
		if key == "" {
			if len(keys) > 1 {
				return BadRequest("keys contains zero-length string")
			}
			return SyncResponse(value, nil)
		}

		currentConfValues[key] = value
	}

	return SyncResponse(currentConfValues, nil)
}

func setSnapConf(c *Command, r *http.Request, user *auth.UserState) Response {
	vars := muxVars(r)
	snapName := configstate.RemapSnapFromRequest(vars["name"])

	var patchValues map[string]interface{}
	if err := jsonutil.DecodeWithNumber(r.Body, &patchValues); err != nil {
		return BadRequest("cannot decode request body into patch values: %v", err)
	}

	st := c.d.overlord.State()
	st.Lock()
	defer st.Unlock()

	taskset, err := configstate.ConfigureInstalled(st, snapName, patchValues, 0)
	if err != nil {
		// TODO: just return snap-not-installed instead ?
		if _, ok := err.(*snap.NotInstalledError); ok {
			return SnapNotFound(snapName, err)
		}
		return errToResponse(err, []string{snapName}, InternalError, "%v")
	}

	summary := fmt.Sprintf("Change configuration of %q snap", snapName)
	change := newChange(st, "configure-snap", summary, []*state.TaskSet{taskset}, []string{snapName})

	st.EnsureBefore(0)

	return AsyncResponse(nil, &Meta{Change: change.ID()})
}

// interfacesConnectionsMultiplexer multiplexes to either legacy (connection) or modern behavior (interfaces).
func interfacesConnectionsMultiplexer(c *Command, r *http.Request, user *auth.UserState) Response {
	query := r.URL.Query()
	qselect := query.Get("select")
	if qselect == "" {
		return getLegacyConnections(c, r, user)
	} else {
		return getInterfaces(c, r, user)
	}
}

func getInterfaces(c *Command, r *http.Request, user *auth.UserState) Response {
	// Collect query options from request arguments.
	q := r.URL.Query()
	pselect := q.Get("select")
	if pselect != "all" && pselect != "connected" {
		return BadRequest("unsupported select qualifier")
	}
	var names []string // Interface names
	namesStr := q.Get("names")
	if namesStr != "" {
		names = strings.Split(namesStr, ",")
	}
	opts := &interfaces.InfoOptions{
		Names:     names,
		Doc:       q.Get("doc") == "true",
		Plugs:     q.Get("plugs") == "true",
		Slots:     q.Get("slots") == "true",
		Connected: pselect == "connected",
	}
	// Query the interface repository (this returns []*interface.Info).
	infos := c.d.overlord.InterfaceManager().Repository().Info(opts)
	infoJSONs := make([]*interfaceJSON, 0, len(infos))

	for _, info := range infos {
		// Convert interfaces.Info into interfaceJSON
		plugs := make([]*plugJSON, 0, len(info.Plugs))
		for _, plug := range info.Plugs {
			plugs = append(plugs, &plugJSON{
				Snap:  plug.Snap.InstanceName(),
				Name:  plug.Name,
				Attrs: plug.Attrs,
				Label: plug.Label,
			})
		}
		slots := make([]*slotJSON, 0, len(info.Slots))
		for _, slot := range info.Slots {
			slots = append(slots, &slotJSON{
				Snap:  slot.Snap.InstanceName(),
				Name:  slot.Name,
				Attrs: slot.Attrs,
				Label: slot.Label,
			})
		}
		infoJSONs = append(infoJSONs, &interfaceJSON{
			Name:    info.Name,
			Summary: info.Summary,
			DocURL:  info.DocURL,
			Plugs:   plugs,
			Slots:   slots,
		})
	}
	return SyncResponse(infoJSONs, nil)
}

func getLegacyConnections(c *Command, r *http.Request, user *auth.UserState) Response {
	connsjson, err := collectConnections(c.d.overlord.InterfaceManager(), collectFilter{})
	if err != nil {
		return InternalError("collecting connection information failed: %v", err)
	}
<<<<<<< HEAD
	connsjson.Established = nil
	connsjson.Undesired = nil
	return SyncResponse(connsjson, nil)
=======
	legacyconnsjson := legacyConnectionsJSON{
		Plugs: connsjson.Plugs,
		Slots: connsjson.Slots,
	}
	return SyncResponse(legacyconnsjson, nil)
>>>>>>> 1a35b515
}

func snapNamesFromConns(conns []*interfaces.ConnRef) []string {
	m := make(map[string]bool)
	for _, conn := range conns {
		m[conn.PlugRef.Snap] = true
		m[conn.SlotRef.Snap] = true
	}
	l := make([]string, 0, len(m))
	for name := range m {
		l = append(l, name)
	}
	sort.Strings(l)
	return l
}

// changeInterfaces controls the interfaces system.
// Plugs can be connected to and disconnected from slots.
func changeInterfaces(c *Command, r *http.Request, user *auth.UserState) Response {
	var a interfaceAction
	decoder := json.NewDecoder(r.Body)
	if err := decoder.Decode(&a); err != nil {
		return BadRequest("cannot decode request body into an interface action: %v", err)
	}
	if a.Action == "" {
		return BadRequest("interface action not specified")
	}
	if len(a.Plugs) > 1 || len(a.Slots) > 1 {
		return NotImplemented("many-to-many operations are not implemented")
	}
	if a.Action != "connect" && a.Action != "disconnect" {
		return BadRequest("unsupported interface action: %q", a.Action)
	}
	if len(a.Plugs) == 0 || len(a.Slots) == 0 {
		return BadRequest("at least one plug and slot is required")
	}

	var summary string
	var err error

	var tasksets []*state.TaskSet
	var affected []string

	st := c.d.overlord.State()
	st.Lock()
	defer st.Unlock()

	for i := range a.Plugs {
		a.Plugs[i].Snap = ifacestate.RemapSnapFromRequest(a.Plugs[i].Snap)
	}
	for i := range a.Slots {
		a.Slots[i].Snap = ifacestate.RemapSnapFromRequest(a.Slots[i].Snap)
	}

	switch a.Action {
	case "connect":
		var connRef *interfaces.ConnRef
		repo := c.d.overlord.InterfaceManager().Repository()
		connRef, err = repo.ResolveConnect(a.Plugs[0].Snap, a.Plugs[0].Name, a.Slots[0].Snap, a.Slots[0].Name)
		if err == nil {
			var ts *state.TaskSet
			affected = snapNamesFromConns([]*interfaces.ConnRef{connRef})
			summary = fmt.Sprintf("Connect %s:%s to %s:%s", connRef.PlugRef.Snap, connRef.PlugRef.Name, connRef.SlotRef.Snap, connRef.SlotRef.Name)
			ts, err = ifacestate.Connect(st, connRef.PlugRef.Snap, connRef.PlugRef.Name, connRef.SlotRef.Snap, connRef.SlotRef.Name)
			if _, ok := err.(*ifacestate.ErrAlreadyConnected); ok {
				change := newChange(st, a.Action+"-snap", summary, nil, affected)
				change.SetStatus(state.DoneStatus)
				return AsyncResponse(nil, &Meta{Change: change.ID()})
			}
			tasksets = append(tasksets, ts)
		}
	case "disconnect":
		var conns []*interfaces.ConnRef
		repo := c.d.overlord.InterfaceManager().Repository()
		summary = fmt.Sprintf("Disconnect %s:%s from %s:%s", a.Plugs[0].Snap, a.Plugs[0].Name, a.Slots[0].Snap, a.Slots[0].Name)
		conns, err = repo.ResolveDisconnect(a.Plugs[0].Snap, a.Plugs[0].Name, a.Slots[0].Snap, a.Slots[0].Name)
		if err == nil {
			if len(conns) == 0 {
				return InterfacesUnchanged("nothing to do")
			}
			for _, connRef := range conns {
				var ts *state.TaskSet
				conn, err := repo.Connection(connRef)
				if err != nil {
					break
				}
				ts, err = ifacestate.Disconnect(st, conn)
				if err != nil {
					break
				}
				ts.JoinLane(st.NewLane())
				tasksets = append(tasksets, ts)
			}
			affected = snapNamesFromConns(conns)
		}
	}
	if err != nil {
		return errToResponse(err, nil, BadRequest, "%v")
	}

	change := newChange(st, a.Action+"-snap", summary, tasksets, affected)
	st.EnsureBefore(0)

	return AsyncResponse(nil, &Meta{Change: change.ID()})
}

func getAssertTypeNames(c *Command, r *http.Request, user *auth.UserState) Response {
	return SyncResponse(map[string][]string{
		"types": asserts.TypeNames(),
	}, nil)
}

func doAssert(c *Command, r *http.Request, user *auth.UserState) Response {
	batch := assertstate.NewBatch()
	_, err := batch.AddStream(r.Body)
	if err != nil {
		return BadRequest("cannot decode request body into assertions: %v", err)
	}

	state := c.d.overlord.State()
	state.Lock()
	defer state.Unlock()

	if err := batch.Commit(state); err != nil {
		return BadRequest("assert failed: %v", err)
	}
	// TODO: what more info do we want to return on success?
	return &resp{
		Type:   ResponseTypeSync,
		Status: 200,
	}
}

func assertsFindMany(c *Command, r *http.Request, user *auth.UserState) Response {
	assertTypeName := muxVars(r)["assertType"]
	assertType := asserts.Type(assertTypeName)
	if assertType == nil {
		return BadRequest("invalid assert type: %q", assertTypeName)
	}
	headers := map[string]string{}
	q := r.URL.Query()
	for k := range q {
		headers[k] = q.Get(k)
	}

	state := c.d.overlord.State()
	state.Lock()
	db := assertstate.DB(state)
	state.Unlock()

	assertions, err := db.FindMany(assertType, headers)
	if asserts.IsNotFound(err) {
		return AssertResponse(nil, true)
	} else if err != nil {
		return InternalError("searching assertions failed: %v", err)
	}
	return AssertResponse(assertions, true)
}

type changeInfo struct {
	ID      string      `json:"id"`
	Kind    string      `json:"kind"`
	Summary string      `json:"summary"`
	Status  string      `json:"status"`
	Tasks   []*taskInfo `json:"tasks,omitempty"`
	Ready   bool        `json:"ready"`
	Err     string      `json:"err,omitempty"`

	SpawnTime time.Time  `json:"spawn-time,omitempty"`
	ReadyTime *time.Time `json:"ready-time,omitempty"`

	Data map[string]*json.RawMessage `json:"data,omitempty"`
}

type taskInfo struct {
	ID       string           `json:"id"`
	Kind     string           `json:"kind"`
	Summary  string           `json:"summary"`
	Status   string           `json:"status"`
	Log      []string         `json:"log,omitempty"`
	Progress taskInfoProgress `json:"progress"`

	SpawnTime time.Time  `json:"spawn-time,omitempty"`
	ReadyTime *time.Time `json:"ready-time,omitempty"`
}

type taskInfoProgress struct {
	Label string `json:"label"`
	Done  int    `json:"done"`
	Total int    `json:"total"`
}

func change2changeInfo(chg *state.Change) *changeInfo {
	status := chg.Status()
	chgInfo := &changeInfo{
		ID:      chg.ID(),
		Kind:    chg.Kind(),
		Summary: chg.Summary(),
		Status:  status.String(),
		Ready:   status.Ready(),

		SpawnTime: chg.SpawnTime(),
	}
	readyTime := chg.ReadyTime()
	if !readyTime.IsZero() {
		chgInfo.ReadyTime = &readyTime
	}
	if err := chg.Err(); err != nil {
		chgInfo.Err = err.Error()
	}

	tasks := chg.Tasks()
	taskInfos := make([]*taskInfo, len(tasks))
	for j, t := range tasks {
		label, done, total := t.Progress()

		taskInfo := &taskInfo{
			ID:      t.ID(),
			Kind:    t.Kind(),
			Summary: t.Summary(),
			Status:  t.Status().String(),
			Log:     t.Log(),
			Progress: taskInfoProgress{
				Label: label,
				Done:  done,
				Total: total,
			},
			SpawnTime: t.SpawnTime(),
		}
		readyTime := t.ReadyTime()
		if !readyTime.IsZero() {
			taskInfo.ReadyTime = &readyTime
		}
		taskInfos[j] = taskInfo
	}
	chgInfo.Tasks = taskInfos

	var data map[string]*json.RawMessage
	if chg.Get("api-data", &data) == nil {
		chgInfo.Data = data
	}

	return chgInfo
}

func getChange(c *Command, r *http.Request, user *auth.UserState) Response {
	chID := muxVars(r)["id"]
	state := c.d.overlord.State()
	state.Lock()
	defer state.Unlock()
	chg := state.Change(chID)
	if chg == nil {
		return NotFound("cannot find change with id %q", chID)
	}

	return SyncResponse(change2changeInfo(chg), nil)
}

func getChanges(c *Command, r *http.Request, user *auth.UserState) Response {
	query := r.URL.Query()
	qselect := query.Get("select")
	if qselect == "" {
		qselect = "in-progress"
	}
	var filter func(*state.Change) bool
	switch qselect {
	case "all":
		filter = func(*state.Change) bool { return true }
	case "in-progress":
		filter = func(chg *state.Change) bool { return !chg.Status().Ready() }
	case "ready":
		filter = func(chg *state.Change) bool { return chg.Status().Ready() }
	default:
		return BadRequest("select should be one of: all,in-progress,ready")
	}

	if wantedName := query.Get("for"); wantedName != "" {
		outerFilter := filter
		filter = func(chg *state.Change) bool {
			if !outerFilter(chg) {
				return false
			}

			var snapNames []string
			if err := chg.Get("snap-names", &snapNames); err != nil {
				logger.Noticef("Cannot get snap-name for change %v", chg.ID())
				return false
			}

			for _, snapName := range snapNames {
				if snapName == wantedName {
					return true
				}
			}

			return false
		}
	}

	state := c.d.overlord.State()
	state.Lock()
	defer state.Unlock()
	chgs := state.Changes()
	chgInfos := make([]*changeInfo, 0, len(chgs))
	for _, chg := range chgs {
		if !filter(chg) {
			continue
		}
		chgInfos = append(chgInfos, change2changeInfo(chg))
	}
	return SyncResponse(chgInfos, nil)
}

func abortChange(c *Command, r *http.Request, user *auth.UserState) Response {
	chID := muxVars(r)["id"]
	state := c.d.overlord.State()
	state.Lock()
	defer state.Unlock()
	chg := state.Change(chID)
	if chg == nil {
		return NotFound("cannot find change with id %q", chID)
	}

	var reqData struct {
		Action string `json:"action"`
	}

	decoder := json.NewDecoder(r.Body)
	if err := decoder.Decode(&reqData); err != nil {
		return BadRequest("cannot decode data from request body: %v", err)
	}

	if reqData.Action != "abort" {
		return BadRequest("change action %q is unsupported", reqData.Action)
	}

	if chg.Status().Ready() {
		return BadRequest("cannot abort change %s with nothing pending", chID)
	}

	// flag the change
	chg.Abort()

	// actually ask to proceed with the abort
	ensureStateSoon(state)

	return SyncResponse(change2changeInfo(chg), nil)
}

var (
	postCreateUserUcrednetGet = ucrednetGet
	runSnapctlUcrednetGet     = ucrednetGet
	ctlcmdRun                 = ctlcmd.Run
	osutilAddUser             = osutil.AddUser
)

func makeHttpClient(st *state.State) *http.Client {
	proxyConf := proxyconf.New(st)
	return httputil.NewHTTPClient(&httputil.ClientOptions{
		Timeout:    10 * time.Second,
		MayLogBody: true,
		Proxy:      proxyConf.Conf,
	})
}

func getUserDetailsFromStore(theStore snapstate.StoreService, email string) (string, *osutil.AddUserOptions, error) {
	v, err := theStore.UserInfo(email)
	if err != nil {
		return "", nil, fmt.Errorf("cannot create user %q: %s", email, err)
	}
	if len(v.SSHKeys) == 0 {
		return "", nil, fmt.Errorf("cannot create user for %q: no ssh keys found", email)
	}

	gecos := fmt.Sprintf("%s,%s", email, v.OpenIDIdentifier)
	opts := &osutil.AddUserOptions{
		SSHKeys: v.SSHKeys,
		Gecos:   gecos,
	}
	return v.Username, opts, nil
}

func createAllKnownSystemUsers(st *state.State, createData *postUserCreateData) Response {
	var createdUsers []userResponseData

	st.Lock()
	db := assertstate.DB(st)
	modelAs, err := devicestate.Model(st)
	st.Unlock()
	if err != nil {
		return InternalError("cannot get model assertion")
	}

	headers := map[string]string{
		"brand-id": modelAs.BrandID(),
	}
	st.Lock()
	assertions, err := db.FindMany(asserts.SystemUserType, headers)
	st.Unlock()
	if err != nil && !asserts.IsNotFound(err) {
		return BadRequest("cannot find system-user assertion: %s", err)
	}

	for _, as := range assertions {
		email := as.(*asserts.SystemUser).Email()
		// we need to use getUserDetailsFromAssertion as this verifies
		// the assertion against the current brand/model/time
		username, opts, err := getUserDetailsFromAssertion(st, email)
		if err != nil {
			logger.Noticef("ignoring system-user assertion for %q: %s", email, err)
			continue
		}
		// ignore already existing users
		if _, err := user.Lookup(username); err == nil {
			continue
		}

		// FIXME: duplicated code
		opts.Sudoer = createData.Sudoer
		opts.ExtraUsers = !release.OnClassic

		if err := osutilAddUser(username, opts); err != nil {
			return InternalError("cannot add user %q: %s", username, err)
		}
		if err := setupLocalUser(st, username, email); err != nil {
			return InternalError("%s", err)
		}
		createdUsers = append(createdUsers, userResponseData{
			Username: username,
			SSHKeys:  opts.SSHKeys,
		})
	}

	return SyncResponse(createdUsers, nil)
}

func getUserDetailsFromAssertion(st *state.State, email string) (string, *osutil.AddUserOptions, error) {
	errorPrefix := fmt.Sprintf("cannot add system-user %q: ", email)

	st.Lock()
	db := assertstate.DB(st)
	modelAs, err := devicestate.Model(st)
	st.Unlock()
	if err != nil {
		return "", nil, fmt.Errorf(errorPrefix+"cannot get model assertion: %s", err)
	}

	brandID := modelAs.BrandID()
	series := modelAs.Series()
	model := modelAs.Model()

	a, err := db.Find(asserts.SystemUserType, map[string]string{
		"brand-id": brandID,
		"email":    email,
	})
	if err != nil {
		return "", nil, fmt.Errorf(errorPrefix+"%v", err)
	}
	// the asserts package guarantees that this cast will work
	su := a.(*asserts.SystemUser)

	// cross check that the assertion is valid for the given series/model

	// check that the signer of the assertion is one of the accepted ones
	sysUserAuths := modelAs.SystemUserAuthority()
	if len(sysUserAuths) > 0 && !strutil.ListContains(sysUserAuths, su.AuthorityID()) {
		return "", nil, fmt.Errorf(errorPrefix+"%q not in accepted authorities %q", email, su.AuthorityID(), sysUserAuths)
	}
	if len(su.Series()) > 0 && !strutil.ListContains(su.Series(), series) {
		return "", nil, fmt.Errorf(errorPrefix+"%q not in series %q", email, series, su.Series())
	}
	if len(su.Models()) > 0 && !strutil.ListContains(su.Models(), model) {
		return "", nil, fmt.Errorf(errorPrefix+"%q not in models %q", model, su.Models())
	}
	if !su.ValidAt(time.Now()) {
		return "", nil, fmt.Errorf(errorPrefix + "assertion not valid anymore")
	}

	gecos := fmt.Sprintf("%s,%s", email, su.Name())
	opts := &osutil.AddUserOptions{
		SSHKeys:             su.SSHKeys(),
		Gecos:               gecos,
		Password:            su.Password(),
		ForcePasswordChange: su.ForcePasswordChange(),
	}
	return su.Username(), opts, nil
}

type postUserCreateData struct {
	Email        string `json:"email"`
	Sudoer       bool   `json:"sudoer"`
	Known        bool   `json:"known"`
	ForceManaged bool   `json:"force-managed"`
}

var userLookup = user.Lookup

func setupLocalUser(st *state.State, username, email string) error {
	user, err := userLookup(username)
	if err != nil {
		return fmt.Errorf("cannot lookup user %q: %s", username, err)
	}
	uid, gid, err := osutil.UidGid(user)
	if err != nil {
		return err
	}
	authDataFn := filepath.Join(user.HomeDir, ".snap", "auth.json")
	if err := osutil.MkdirAllChown(filepath.Dir(authDataFn), 0700, uid, gid); err != nil {
		return err
	}

	// setup new user, local-only
	st.Lock()
	authUser, err := auth.NewUser(st, username, email, "", nil)
	st.Unlock()
	if err != nil {
		return fmt.Errorf("cannot persist authentication details: %v", err)
	}
	// store macaroon auth, user's ID, email and username in auth.json in
	// the new users home dir
	outStr, err := json.Marshal(struct {
		ID       int    `json:"id"`
		Username string `json:"username"`
		Email    string `json:"email"`
		Macaroon string `json:"macaroon"`
	}{
		ID:       authUser.ID,
		Username: authUser.Username,
		Email:    authUser.Email,
		Macaroon: authUser.Macaroon,
	})
	if err != nil {
		return fmt.Errorf("cannot marshal auth data: %s", err)
	}
	if err := osutil.AtomicWriteFileChown(authDataFn, []byte(outStr), 0600, 0, uid, gid); err != nil {
		return fmt.Errorf("cannot write auth file %q: %s", authDataFn, err)
	}

	return nil
}

func postCreateUser(c *Command, r *http.Request, user *auth.UserState) Response {
	_, uid, _, err := postCreateUserUcrednetGet(r.RemoteAddr)
	if err != nil {
		return BadRequest("cannot get ucrednet uid: %v", err)
	}
	if uid != 0 {
		return BadRequest("cannot use create-user as non-root")
	}

	var createData postUserCreateData

	decoder := json.NewDecoder(r.Body)
	if err := decoder.Decode(&createData); err != nil {
		return BadRequest("cannot decode create-user data from request body: %v", err)
	}

	// verify request
	st := c.d.overlord.State()
	st.Lock()
	users, err := auth.Users(st)
	st.Unlock()
	if err != nil {
		return InternalError("cannot get user count: %s", err)
	}

	if !createData.ForceManaged {
		if len(users) > 0 {
			return BadRequest("cannot create user: device already managed")
		}
		if release.OnClassic {
			return BadRequest("cannot create user: device is a classic system")
		}
	}

	// special case: the user requested the creation of all known
	// system-users
	if createData.Email == "" && createData.Known {
		return createAllKnownSystemUsers(c.d.overlord.State(), &createData)
	}
	if createData.Email == "" {
		return BadRequest("cannot create user: 'email' field is empty")
	}

	var username string
	var opts *osutil.AddUserOptions
	if createData.Known {
		username, opts, err = getUserDetailsFromAssertion(st, createData.Email)
	} else {
		username, opts, err = getUserDetailsFromStore(getStore(c), createData.Email)
	}
	if err != nil {
		return BadRequest("%s", err)
	}

	// FIXME: duplicated code
	opts.Sudoer = createData.Sudoer
	opts.ExtraUsers = !release.OnClassic

	if err := osutilAddUser(username, opts); err != nil {
		return BadRequest("cannot create user %s: %s", username, err)
	}

	if err := setupLocalUser(c.d.overlord.State(), username, createData.Email); err != nil {
		return InternalError("%s", err)
	}

	return SyncResponse(&userResponseData{
		Username: username,
		SSHKeys:  opts.SSHKeys,
	}, nil)
}

func convertBuyError(err error) Response {
	switch err {
	case nil:
		return nil
	case store.ErrInvalidCredentials:
		return Unauthorized(err.Error())
	case store.ErrUnauthenticated:
		return SyncResponse(&resp{
			Type: ResponseTypeError,
			Result: &errorResult{
				Message: err.Error(),
				Kind:    errorKindLoginRequired,
			},
			Status: 400,
		}, nil)
	case store.ErrTOSNotAccepted:
		return SyncResponse(&resp{
			Type: ResponseTypeError,
			Result: &errorResult{
				Message: err.Error(),
				Kind:    errorKindTermsNotAccepted,
			},
			Status: 400,
		}, nil)
	case store.ErrNoPaymentMethods:
		return SyncResponse(&resp{
			Type: ResponseTypeError,
			Result: &errorResult{
				Message: err.Error(),
				Kind:    errorKindNoPaymentMethods,
			},
			Status: 400,
		}, nil)
	case store.ErrPaymentDeclined:
		return SyncResponse(&resp{
			Type: ResponseTypeError,
			Result: &errorResult{
				Message: err.Error(),
				Kind:    errorKindPaymentDeclined,
			},
			Status: 400,
		}, nil)
	default:
		return InternalError("%v", err)
	}
}

type debugAction struct {
	Action  string `json:"action"`
	Message string `json:"message"`
}

type ConnectivityStatus struct {
	Connectivity bool     `json:"connectivity"`
	Unreachable  []string `json:"unreachable,omitempty"`
}

func postDebug(c *Command, r *http.Request, user *auth.UserState) Response {
	var a debugAction
	decoder := json.NewDecoder(r.Body)
	if err := decoder.Decode(&a); err != nil {
		return BadRequest("cannot decode request body into a debug action: %v", err)
	}

	st := c.d.overlord.State()
	st.Lock()
	defer st.Unlock()

	switch a.Action {
	case "add-warning":
		st.Warnf("%v", a.Message)
		return SyncResponse(true, nil)
	case "unshow-warnings":
		st.UnshowAllWarnings()
		return SyncResponse(true, nil)
	case "ensure-state-soon":
		ensureStateSoon(st)
		return SyncResponse(true, nil)
	case "get-base-declaration":
		bd, err := assertstate.BaseDeclaration(st)
		if err != nil {
			return InternalError("cannot get base declaration: %s", err)
		}
		return SyncResponse(map[string]interface{}{
			"base-declaration": string(asserts.Encode(bd)),
		}, nil)
	case "can-manage-refreshes":
		return SyncResponse(devicestate.CanManageRefreshes(st), nil)
	case "connectivity":
		s := snapstate.Store(st)
		st.Unlock()
		checkResult, err := s.ConnectivityCheck()
		st.Lock()
		if err != nil {
			return InternalError("cannot run connectivity check: %v", err)
		}
		status := ConnectivityStatus{Connectivity: true}
		for host, reachable := range checkResult {
			if !reachable {
				status.Connectivity = false
				status.Unreachable = append(status.Unreachable, host)
			}
		}
		sort.Strings(status.Unreachable)

		return SyncResponse(status, nil)
	default:
		return BadRequest("unknown debug action: %v", a.Action)
	}
}

func postBuy(c *Command, r *http.Request, user *auth.UserState) Response {
	var opts client.BuyOptions

	decoder := json.NewDecoder(r.Body)
	err := decoder.Decode(&opts)
	if err != nil {
		return BadRequest("cannot decode buy options from request body: %v", err)
	}

	s := getStore(c)

	buyResult, err := s.Buy(&opts, user)

	if resp := convertBuyError(err); resp != nil {
		return resp
	}

	return SyncResponse(buyResult, nil)
}

func readyToBuy(c *Command, r *http.Request, user *auth.UserState) Response {
	s := getStore(c)

	if resp := convertBuyError(s.ReadyToBuy(user)); resp != nil {
		return resp
	}

	return SyncResponse(true, nil)
}

func runSnapctl(c *Command, r *http.Request, user *auth.UserState) Response {
	var snapctlOptions client.SnapCtlOptions
	if err := jsonutil.DecodeWithNumber(r.Body, &snapctlOptions); err != nil {
		return BadRequest("cannot decode snapctl request: %s", err)
	}

	if len(snapctlOptions.Args) == 0 {
		return BadRequest("snapctl cannot run without args")
	}

	_, uid, _, err := runSnapctlUcrednetGet(r.RemoteAddr)
	if err != nil {
		return Forbidden("cannot get remote user: %s", err)
	}

	// Ignore missing context error to allow 'snapctl -h' without a context;
	// Actual context is validated later by get/set.
	context, _ := c.d.overlord.HookManager().Context(snapctlOptions.ContextID)
	stdout, stderr, err := ctlcmdRun(context, snapctlOptions.Args, uid)
	if err != nil {
		if e, ok := err.(*ctlcmd.ForbiddenCommandError); ok {
			return Forbidden(e.Error())
		}
		if e, ok := err.(*flags.Error); ok && e.Type == flags.ErrHelp {
			stdout = []byte(e.Error())
		} else {
			return BadRequest("error running snapctl: %s", err)
		}
	}

	if context != nil && context.IsEphemeral() {
		context.Lock()
		defer context.Unlock()
		if err := context.Done(); err != nil {
			return BadRequest(i18n.G("set failed: %v"), err)
		}
	}

	result := map[string]string{
		"stdout": string(stdout),
		"stderr": string(stderr),
	}

	return SyncResponse(result, nil)
}

func getUsers(c *Command, r *http.Request, user *auth.UserState) Response {
	_, uid, _, err := postCreateUserUcrednetGet(r.RemoteAddr)
	if err != nil {
		return BadRequest("cannot get ucrednet uid: %v", err)
	}
	if uid != 0 {
		return BadRequest("cannot get users as non-root")
	}

	st := c.d.overlord.State()
	st.Lock()
	users, err := auth.Users(st)
	st.Unlock()
	if err != nil {
		return InternalError("cannot get users: %s", err)
	}

	resp := make([]userResponseData, len(users))
	for i, u := range users {
		resp[i] = userResponseData{
			Username: u.Username,
			Email:    u.Email,
			ID:       u.ID,
		}
	}
	return SyncResponse(resp, nil)
}

// aliasAction is an action performed on aliases
type aliasAction struct {
	Action string `json:"action"`
	Snap   string `json:"snap"`
	App    string `json:"app"`
	Alias  string `json:"alias"`
	// old now unsupported api
	Aliases []string `json:"aliases"`
}

func changeAliases(c *Command, r *http.Request, user *auth.UserState) Response {
	var a aliasAction
	decoder := json.NewDecoder(r.Body)
	if err := decoder.Decode(&a); err != nil {
		return BadRequest("cannot decode request body into an alias action: %v", err)
	}
	if len(a.Aliases) != 0 {
		return BadRequest("cannot interpret request, snaps can no longer be expected to declare their aliases")
	}

	var taskset *state.TaskSet
	var err error

	st := c.d.overlord.State()
	st.Lock()
	defer st.Unlock()

	switch a.Action {
	default:
		return BadRequest("unsupported alias action: %q", a.Action)
	case "alias":
		taskset, err = snapstate.Alias(st, a.Snap, a.App, a.Alias)
	case "unalias":
		if a.Alias == a.Snap {
			// Do What I mean:
			// check if a snap is referred/intended
			// or just an alias
			var snapst snapstate.SnapState
			err := snapstate.Get(st, a.Snap, &snapst)
			if err != nil && err != state.ErrNoState {
				return InternalError("%v", err)
			}
			if err == state.ErrNoState { // not a snap
				a.Snap = ""
			}
		}
		if a.Snap != "" {
			a.Alias = ""
			taskset, err = snapstate.DisableAllAliases(st, a.Snap)
		} else {
			taskset, a.Snap, err = snapstate.RemoveManualAlias(st, a.Alias)
		}
	case "prefer":
		taskset, err = snapstate.Prefer(st, a.Snap)
	}
	if err != nil {
		return errToResponse(err, nil, BadRequest, "%v")
	}

	var summary string
	switch a.Action {
	case "alias":
		summary = fmt.Sprintf(i18n.G("Setup alias %q => %q for snap %q"), a.Alias, a.App, a.Snap)
	case "unalias":
		if a.Alias != "" {
			summary = fmt.Sprintf(i18n.G("Remove manual alias %q for snap %q"), a.Alias, a.Snap)
		} else {
			summary = fmt.Sprintf(i18n.G("Disable all aliases for snap %q"), a.Snap)
		}
	case "prefer":
		summary = fmt.Sprintf(i18n.G("Prefer aliases of snap %q"), a.Snap)
	}

	change := newChange(st, a.Action, summary, []*state.TaskSet{taskset}, []string{a.Snap})
	st.EnsureBefore(0)

	return AsyncResponse(nil, &Meta{Change: change.ID()})
}

type aliasStatus struct {
	Command string `json:"command"`
	Status  string `json:"status"`
	Manual  string `json:"manual,omitempty"`
	Auto    string `json:"auto,omitempty"`
}

// getAliases produces a response with a map snap -> alias -> aliasStatus
func getAliases(c *Command, r *http.Request, user *auth.UserState) Response {
	state := c.d.overlord.State()
	state.Lock()
	defer state.Unlock()

	res := make(map[string]map[string]aliasStatus)

	allStates, err := snapstate.All(state)
	if err != nil {
		return InternalError("cannot list local snaps: %v", err)
	}

	for snapName, snapst := range allStates {
		if err != nil {
			return InternalError("cannot retrieve info for snap %q: %v", snapName, err)
		}
		if len(snapst.Aliases) != 0 {
			snapAliases := make(map[string]aliasStatus)
			res[snapName] = snapAliases
			autoDisabled := snapst.AutoAliasesDisabled
			for alias, aliasTarget := range snapst.Aliases {
				aliasStatus := aliasStatus{
					Manual: aliasTarget.Manual,
					Auto:   aliasTarget.Auto,
				}
				status := "auto"
				tgt := aliasTarget.Effective(autoDisabled)
				if tgt == "" {
					status = "disabled"
					tgt = aliasTarget.Auto
				} else if aliasTarget.Manual != "" {
					status = "manual"
				}
				aliasStatus.Status = status
				aliasStatus.Command = snap.JoinSnapApp(snapName, tgt)
				snapAliases[alias] = aliasStatus
			}
		}
	}

	return SyncResponse(res, nil)
}

func getAppsInfo(c *Command, r *http.Request, user *auth.UserState) Response {
	query := r.URL.Query()

	opts := appInfoOptions{}
	switch sel := query.Get("select"); sel {
	case "":
		// nothing to do
	case "service":
		opts.service = true
	default:
		return BadRequest("invalid select parameter: %q", sel)
	}

	appInfos, rsp := appInfosFor(c.d.overlord.State(), strutil.CommaSeparatedList(query.Get("names")), opts)
	if rsp != nil {
		return rsp
	}

	clientAppInfos, err := cmd.ClientAppInfosFromSnapAppInfos(appInfos)
	if err != nil {
		return InternalError("%v", err)
	}

	return SyncResponse(clientAppInfos, nil)
}

func getLogs(c *Command, r *http.Request, user *auth.UserState) Response {
	query := r.URL.Query()
	n := 10
	if s := query.Get("n"); s != "" {
		m, err := strconv.ParseInt(s, 0, 32)
		if err != nil {
			return BadRequest(`invalid value for n: %q: %v`, s, err)
		}
		n = int(m)
	}
	follow := false
	if s := query.Get("follow"); s != "" {
		f, err := strconv.ParseBool(s)
		if err != nil {
			return BadRequest(`invalid value for follow: %q: %v`, s, err)
		}
		follow = f
	}

	// only services have logs for now
	opts := appInfoOptions{service: true}
	appInfos, rsp := appInfosFor(c.d.overlord.State(), strutil.CommaSeparatedList(query.Get("names")), opts)
	if rsp != nil {
		return rsp
	}
	if len(appInfos) == 0 {
		return AppNotFound("no matching services")
	}

	serviceNames := make([]string, len(appInfos))
	for i, appInfo := range appInfos {
		serviceNames[i] = appInfo.ServiceName()
	}

	sysd := systemd.New(dirs.GlobalRootDir, progress.Null)
	reader, err := sysd.LogReader(serviceNames, n, follow)
	if err != nil {
		return InternalError("cannot get logs: %v", err)
	}

	return &journalLineReaderSeqResponse{
		ReadCloser: reader,
		follow:     follow,
	}
}

func postApps(c *Command, r *http.Request, user *auth.UserState) Response {
	var inst servicestate.Instruction
	decoder := json.NewDecoder(r.Body)
	if err := decoder.Decode(&inst); err != nil {
		return BadRequest("cannot decode request body into service operation: %v", err)
	}
	// XXX: decoder.More()
	if len(inst.Names) == 0 {
		// on POST, don't allow empty to mean all
		return BadRequest("cannot perform operation on services without a list of services to operate on")
	}

	st := c.d.overlord.State()
	appInfos, rsp := appInfosFor(st, inst.Names, appInfoOptions{service: true})
	if rsp != nil {
		return rsp
	}
	if len(appInfos) == 0 {
		// can't happen: appInfosFor with a non-empty list of services
		// shouldn't ever return an empty appInfos with no error response
		return InternalError("no services found")
	}

	tss, err := servicestate.Control(st, appInfos, &inst, nil)
	if err != nil {
		// TODO: use errToResponse here too and introduce a proper error kind ?
		if _, ok := err.(servicestate.ServiceActionConflictError); ok {
			return Conflict(err.Error())
		}
		return BadRequest(err.Error())
	}
	st.Lock()
	defer st.Unlock()
	chg := newChange(st, "service-control", fmt.Sprintf("Running service command"), tss, inst.Names)
	st.EnsureBefore(0)
	return AsyncResponse(nil, &Meta{Change: chg.ID()})
}

var (
	stateOkayWarnings    = (*state.State).OkayWarnings
	stateAllWarnings     = (*state.State).AllWarnings
	statePendingWarnings = (*state.State).PendingWarnings
)

func ackWarnings(c *Command, r *http.Request, _ *auth.UserState) Response {
	defer r.Body.Close()
	var op struct {
		Action    string    `json:"action"`
		Timestamp time.Time `json:"timestamp"`
	}
	decoder := json.NewDecoder(r.Body)
	if err := decoder.Decode(&op); err != nil {
		return BadRequest("cannot decode request body into warnings operation: %v", err)
	}
	if op.Action != "okay" {
		return BadRequest("unknown warning action %q", op.Action)
	}
	st := c.d.overlord.State()
	st.Lock()
	defer st.Unlock()
	n := stateOkayWarnings(st, op.Timestamp)

	return SyncResponse(n, nil)
}

func getWarnings(c *Command, r *http.Request, _ *auth.UserState) Response {
	query := r.URL.Query()
	var all bool
	sel := query.Get("select")
	switch sel {
	case "all":
		all = true
	case "pending", "":
		all = false
	default:
		return BadRequest("invalid select parameter: %q", sel)
	}

	st := c.d.overlord.State()
	st.Lock()
	defer st.Unlock()

	var ws []*state.Warning
	if all {
		ws = stateAllWarnings(st)
	} else {
		ws, _ = statePendingWarnings(st)
	}
	if len(ws) == 0 {
		// no need to confuse the issue
		return SyncResponse([]state.Warning{}, nil)
	}

	return SyncResponse(ws, nil)
}<|MERGE_RESOLUTION|>--- conflicted
+++ resolved
@@ -1802,17 +1802,11 @@
 	if err != nil {
 		return InternalError("collecting connection information failed: %v", err)
 	}
-<<<<<<< HEAD
-	connsjson.Established = nil
-	connsjson.Undesired = nil
-	return SyncResponse(connsjson, nil)
-=======
 	legacyconnsjson := legacyConnectionsJSON{
 		Plugs: connsjson.Plugs,
 		Slots: connsjson.Slots,
 	}
 	return SyncResponse(legacyconnsjson, nil)
->>>>>>> 1a35b515
 }
 
 func snapNamesFromConns(conns []*interfaces.ConnRef) []string {
