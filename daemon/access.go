--- conflicted
+++ resolved
@@ -30,25 +30,9 @@
 	"github.com/snapcore/snapd/polkit"
 )
 
-<<<<<<< HEAD
-var (
-	polkitCheckAuthorization = polkit.CheckAuthorization
-	checkPolkitAction        = checkPolkitActionImpl
-)
-=======
-type accessResult int
-
-const (
-	accessOK accessResult = iota
-	accessUnauthorized
-	accessForbidden
-	accessCancelled
-)
-
 var polkitCheckAuthorization = polkit.CheckAuthorization
 
 var checkPolkitAction = checkPolkitActionImpl
->>>>>>> 10f22a2a
 
 func checkPolkitActionImpl(r *http.Request, ucred *ucrednet, action string) Response {
 	var flags polkit.CheckFlags
@@ -81,11 +65,7 @@
 // accessUnknown, which indicates the decision should be delegated to
 // the next access checker.
 type accessChecker interface {
-<<<<<<< HEAD
-	checkAccess(r *http.Request, ucred *ucrednet, user *auth.UserState) Response
-=======
-	CheckAccess(r *http.Request, ucred *ucrednet, user *auth.UserState) accessResult
->>>>>>> 10f22a2a
+	CheckAccess(r *http.Request, ucred *ucrednet, user *auth.UserState) Response
 }
 
 // requireSnapdSocket ensures the request was received via snapd.socket.
@@ -105,11 +85,7 @@
 // have peer credentials and were not received on snapd-snap.socket
 type openAccess struct{}
 
-<<<<<<< HEAD
-func (ac openAccess) checkAccess(r *http.Request, ucred *ucrednet, user *auth.UserState) Response {
-=======
-func (ac openAccess) CheckAccess(r *http.Request, ucred *ucrednet, user *auth.UserState) accessResult {
->>>>>>> 10f22a2a
+func (ac openAccess) CheckAccess(r *http.Request, ucred *ucrednet, user *auth.UserState) Response {
 	return requireSnapdSocket(ucred)
 }
 
@@ -123,15 +99,9 @@
 	Polkit string
 }
 
-<<<<<<< HEAD
-func (ac authenticatedAccess) checkAccess(r *http.Request, ucred *ucrednet, user *auth.UserState) Response {
+func (ac authenticatedAccess) CheckAccess(r *http.Request, ucred *ucrednet, user *auth.UserState) Response {
 	if rsp := requireSnapdSocket(ucred); rsp != nil {
 		return rsp
-=======
-func (ac authenticatedAccess) CheckAccess(r *http.Request, ucred *ucrednet, user *auth.UserState) accessResult {
-	if result := requireSnapdSocket(ucred); result != accessOK {
-		return result
->>>>>>> 10f22a2a
 	}
 
 	if user != nil {
@@ -156,15 +126,9 @@
 // were not received on snapd-snap.socket
 type rootAccess struct{}
 
-<<<<<<< HEAD
-func (ac rootAccess) checkAccess(r *http.Request, ucred *ucrednet, user *auth.UserState) Response {
+func (ac rootAccess) CheckAccess(r *http.Request, ucred *ucrednet, user *auth.UserState) Response {
 	if rsp := requireSnapdSocket(ucred); rsp != nil {
 		return rsp
-=======
-func (ac rootAccess) CheckAccess(r *http.Request, ucred *ucrednet, user *auth.UserState) accessResult {
-	if result := requireSnapdSocket(ucred); result != accessOK {
-		return result
->>>>>>> 10f22a2a
 	}
 
 	if ucred.Uid == 0 {
@@ -176,11 +140,7 @@
 // snapAccess allows requests from the snapd-snap.socket
 type snapAccess struct{}
 
-<<<<<<< HEAD
-func (ac snapAccess) checkAccess(r *http.Request, ucred *ucrednet, user *auth.UserState) Response {
-=======
-func (ac snapAccess) CheckAccess(r *http.Request, ucred *ucrednet, user *auth.UserState) accessResult {
->>>>>>> 10f22a2a
+func (ac snapAccess) CheckAccess(r *http.Request, ucred *ucrednet, user *auth.UserState) Response {
 	if ucred == nil {
 		return Forbidden("access denied")
 	}
