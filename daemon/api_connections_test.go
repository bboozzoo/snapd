// -*- Mode: Go; indent-tabs-mode: t -*-

/*
 * Copyright (C) 2019 Canonical Ltd
 *
 * This program is free software: you can redistribute it and/or modify
 * it under the terms of the GNU General Public License version 3 as
 * published by the Free Software Foundation.
 *
 * This program is distributed in the hope that it will be useful,
 * but WITHOUT ANY WARRANTY; without even the implied warranty of
 * MERCHANTABILITY or FITNESS FOR A PARTICULAR PURPOSE.  See the
 * GNU General Public License for more details.
 *
 * You should have received a copy of the GNU General Public License
 * along with this program.  If not, see <http://www.gnu.org/licenses/>.
 *
 */

package daemon

import (
	"encoding/json"
	"fmt"
	"net/http"
	"net/http/httptest"

	"gopkg.in/check.v1"

	"github.com/snapcore/snapd/interfaces"
	"github.com/snapcore/snapd/interfaces/builtin"
	"github.com/snapcore/snapd/interfaces/ifacetest"
)

// Tests for GET /v2/connections

func (s *apiSuite) testConnectionsConnected(c *check.C, query string, connsState map[string]interface{}, expected map[string]interface{}) {
	c.Assert(s.d, check.NotNil, check.Commentf("call s.daemon() first"))

	repo := s.d.overlord.InterfaceManager().Repository()
	for crefStr, cstate := range connsState {
		cref, err := interfaces.ParseConnRef(crefStr)
		c.Assert(err, check.IsNil)
		if undesiredRaw, ok := cstate.(map[string]interface{})["undesired"]; ok {
			undesired, ok := undesiredRaw.(bool)
			c.Assert(ok, check.Equals, true, check.Commentf("unexpected value for key 'undesired': %v", cstate))
			if undesired {
				// do not add connections that are undesired
				continue
			}
		}
		_, err = repo.Connect(cref, nil, nil, nil, nil, nil)
		c.Assert(err, check.IsNil)
	}

	st := s.d.overlord.State()
	st.Lock()
	st.Set("conns", connsState)
	st.Unlock()

	s.testConnections(c, query, expected)
}

func (s *apiSuite) testConnections(c *check.C, query string, expected map[string]interface{}) {
	req, err := http.NewRequest("GET", query, nil)
	c.Assert(err, check.IsNil)
	rec := httptest.NewRecorder()
	connectionsCmd.GET(connectionsCmd, req, nil).ServeHTTP(rec, req)
	c.Check(rec.Code, check.Equals, 200)
	var body map[string]interface{}
	err = json.Unmarshal(rec.Body.Bytes(), &body)
	c.Check(err, check.IsNil)
	c.Check(body, check.DeepEquals, expected)
}

func (s *apiSuite) testConnectedConnections(c *check.C, query string, expected map[string]interface{}) {
	req, err := http.NewRequest("GET", query, nil)
	c.Assert(err, check.IsNil)
	rec := httptest.NewRecorder()
	connectionsCmd.GET(connectionsCmd, req, nil).ServeHTTP(rec, req)
	c.Check(rec.Code, check.Equals, 200)
	var body map[string]interface{}
	err = json.Unmarshal(rec.Body.Bytes(), &body)
	c.Check(err, check.IsNil)
	c.Check(body, check.DeepEquals, expected)
}

func (s *apiSuite) TestConnectionsUnhappy(c *check.C) {
	s.daemon(c)
	req, err := http.NewRequest("GET", "/v2/connections?select=bad", nil)
	c.Assert(err, check.IsNil)
	rec := httptest.NewRecorder()
	connectionsCmd.GET(connectionsCmd, req, nil).ServeHTTP(rec, req)
	c.Check(rec.Code, check.Equals, 400)
	var body map[string]interface{}
	err = json.Unmarshal(rec.Body.Bytes(), &body)
	c.Check(err, check.IsNil)
	c.Check(body, check.DeepEquals, map[string]interface{}{
		"result": map[string]interface{}{
			"message": "unsupported select qualifier",
		},
		"status":      "Bad Request",
		"status-code": 400.0,
		"type":        "error",
	})
}

func (s *apiSuite) TestConnectionsEmpty(c *check.C) {
	s.daemon(c)
	s.testConnections(c, "/v2/connections", map[string]interface{}{
		"result": map[string]interface{}{
			"established": []interface{}{},
			"plugs":       []interface{}{},
			"slots":       []interface{}{},
		},
		"status":      "OK",
		"status-code": 200.0,
		"type":        "sync",
	})
	s.testConnections(c, "/v2/connections?select=all", map[string]interface{}{
		"result": map[string]interface{}{
			"established": []interface{}{},
			"plugs":       []interface{}{},
			"slots":       []interface{}{},
		},
		"status":      "OK",
		"status-code": 200.0,
		"type":        "sync",
	})
}

func (s *apiSuite) TestConnectionsUnconnected(c *check.C) {
	restore := builtin.MockInterface(&ifacetest.TestInterface{InterfaceName: "test"})
	defer restore()

	s.daemon(c)

	s.mockSnap(c, consumerYaml)
	s.mockSnap(c, producerYaml)

	s.testConnections(c, "/v2/connections?select=all", map[string]interface{}{
		"result": map[string]interface{}{
			"established": []interface{}{},
			"plugs": []interface{}{
				map[string]interface{}{
					"snap":      "consumer",
					"plug":      "plug",
					"interface": "test",
					"attrs":     map[string]interface{}{"key": "value"},
					"apps":      []interface{}{"app"},
					"label":     "label",
				},
			},
			"slots": []interface{}{
				map[string]interface{}{
					"snap":      "producer",
					"slot":      "slot",
					"interface": "test",
					"attrs":     map[string]interface{}{"key": "value"},
					"apps":      []interface{}{"app"},
					"label":     "label",
				},
			},
		},
		"status":      "OK",
		"status-code": 200.0,
		"type":        "sync",
	})
}

func (s *apiSuite) TestConnectionsBySnapName(c *check.C) {
	restore := builtin.MockInterface(&ifacetest.TestInterface{InterfaceName: "test"})
	defer restore()

	s.daemon(c)

	s.mockSnap(c, consumerYaml)
	s.mockSnap(c, producerYaml)

	s.testConnections(c, "/v2/connections?select=all&snap=producer", map[string]interface{}{
		"result": map[string]interface{}{
			"established": []interface{}{},
			"slots": []interface{}{
				map[string]interface{}{
					"snap":      "producer",
					"slot":      "slot",
					"interface": "test",
					"attrs":     map[string]interface{}{"key": "value"},
					"apps":      []interface{}{"app"},
					"label":     "label",
				},
			},
			"plugs": []interface{}{},
		},
		"status":      "OK",
		"status-code": 200.0,
		"type":        "sync",
	})

	s.testConnections(c, "/v2/connections?select=all&snap=consumer", map[string]interface{}{
		"result": map[string]interface{}{
			"established": []interface{}{},
			"plugs": []interface{}{
				map[string]interface{}{
					"snap":      "consumer",
					"plug":      "plug",
					"interface": "test",
					"attrs":     map[string]interface{}{"key": "value"},
					"apps":      []interface{}{"app"},
					"label":     "label",
				},
			},
			"slots": []interface{}{},
		},
		"status":      "OK",
		"status-code": 200.0,
		"type":        "sync",
	})

	s.testConnectionsConnected(c, "/v2/connections?snap=producer", map[string]interface{}{
		"consumer:plug producer:slot": map[string]interface{}{
			"interface": "test",
		},
	}, map[string]interface{}{
		"result": map[string]interface{}{
			"plugs": []interface{}{
				map[string]interface{}{
					"snap":      "consumer",
					"plug":      "plug",
					"interface": "test",
					"attrs":     map[string]interface{}{"key": "value"},
					"apps":      []interface{}{"app"},
					"label":     "label",
					"connections": []interface{}{
						map[string]interface{}{"snap": "producer", "slot": "slot"},
					},
				},
			},
			"slots": []interface{}{
				map[string]interface{}{
					"snap":      "producer",
					"slot":      "slot",
					"interface": "test",
					"attrs":     map[string]interface{}{"key": "value"},
					"apps":      []interface{}{"app"},
					"label":     "label",
					"connections": []interface{}{
						map[string]interface{}{"snap": "consumer", "plug": "plug"},
					},
				},
			},
			"established": []interface{}{
				map[string]interface{}{
					"plug":      map[string]interface{}{"snap": "consumer", "plug": "plug"},
					"slot":      map[string]interface{}{"snap": "producer", "slot": "slot"},
					"manual":    true,
					"interface": "test",
				},
			},
		},
		"status":      "OK",
		"status-code": 200.0,
		"type":        "sync",
	})
}

func (s *apiSuite) TestConnectionsByIfaceName(c *check.C) {
	restore := builtin.MockInterface(&ifacetest.TestInterface{InterfaceName: "test"})
	defer restore()
	restore = builtin.MockInterface(&ifacetest.TestInterface{InterfaceName: "different"})
	defer restore()

	s.daemon(c)

	s.mockSnap(c, consumerYaml)
	s.mockSnap(c, producerYaml)
	var differentProducerYaml = `
name: different-producer
version: 1
apps:
 app:
slots:
 slot:
  interface: different
  key: value
  label: label
`
	var differentConsumerYaml = `
name: different-consumer
version: 1
apps:
 app:
plugs:
 plug:
  interface: different
  key: value
  label: label
`
	s.mockSnap(c, differentProducerYaml)
	s.mockSnap(c, differentConsumerYaml)

	s.testConnections(c, "/v2/connections?select=all&interface=test", map[string]interface{}{
		"result": map[string]interface{}{
			"established": []interface{}{},
			"plugs": []interface{}{
				map[string]interface{}{
					"snap":      "consumer",
					"plug":      "plug",
					"interface": "test",
					"attrs":     map[string]interface{}{"key": "value"},
					"apps":      []interface{}{"app"},
					"label":     "label",
				},
			},
			"slots": []interface{}{
				map[string]interface{}{
					"snap":      "producer",
					"slot":      "slot",
					"interface": "test",
					"attrs":     map[string]interface{}{"key": "value"},
					"apps":      []interface{}{"app"},
					"label":     "label",
				},
			},
		},
		"status":      "OK",
		"status-code": 200.0,
		"type":        "sync",
	})
	s.testConnections(c, "/v2/connections?select=all&interface=different", map[string]interface{}{
		"result": map[string]interface{}{
			"established": []interface{}{},
			"plugs": []interface{}{
				map[string]interface{}{
					"snap":      "different-consumer",
					"plug":      "plug",
					"interface": "different",
					"attrs":     map[string]interface{}{"key": "value"},
					"apps":      []interface{}{"app"},
					"label":     "label",
				},
			},
			"slots": []interface{}{
				map[string]interface{}{
					"snap":      "different-producer",
					"slot":      "slot",
					"interface": "different",
					"attrs":     map[string]interface{}{"key": "value"},
					"apps":      []interface{}{"app"},
					"label":     "label",
				},
			},
		},
		"status":      "OK",
		"status-code": 200.0,
		"type":        "sync",
	})

	// modifies state internally
	s.testConnectionsConnected(c, "/v2/connections?interfaces=test", map[string]interface{}{
		"consumer:plug producer:slot": map[string]interface{}{
			"interface": "test",
		},
	}, map[string]interface{}{
		"result": map[string]interface{}{
			"plugs": []interface{}{
				map[string]interface{}{
					"snap":      "consumer",
					"plug":      "plug",
					"interface": "test",
					"attrs":     map[string]interface{}{"key": "value"},
					"apps":      []interface{}{"app"},
					"label":     "label",
					"connections": []interface{}{
						map[string]interface{}{"snap": "producer", "slot": "slot"},
					},
				},
			},
			"slots": []interface{}{
				map[string]interface{}{
					"snap":      "producer",
					"slot":      "slot",
					"interface": "test",
					"attrs":     map[string]interface{}{"key": "value"},
					"apps":      []interface{}{"app"},
					"label":     "label",
					"connections": []interface{}{
						map[string]interface{}{"snap": "consumer", "plug": "plug"},
					},
				},
			},
			"established": []interface{}{
				map[string]interface{}{
					"plug":      map[string]interface{}{"snap": "consumer", "plug": "plug"},
					"slot":      map[string]interface{}{"snap": "producer", "slot": "slot"},
					"manual":    true,
					"interface": "test",
				},
			},
		},
		"status":      "OK",
		"status-code": 200.0,
		"type":        "sync",
	})
	// use state modified by previous cal
	s.testConnections(c, "/v2/connections?interface=different", map[string]interface{}{
		"result": map[string]interface{}{
			"established": []interface{}{},
			"slots":       []interface{}{},
			"plugs":       []interface{}{},
		},
		"status":      "OK",
		"status-code": 200.0,
		"type":        "sync",
	})
}

func (s *apiSuite) TestConnectionsDefaultManual(c *check.C) {
	restore := builtin.MockInterface(&ifacetest.TestInterface{InterfaceName: "test"})
	defer restore()

	s.daemon(c)

	s.mockSnap(c, consumerYaml)
	s.mockSnap(c, producerYaml)

	s.testConnectionsConnected(c, "/v2/connections", map[string]interface{}{
		"consumer:plug producer:slot": map[string]interface{}{
			"interface": "test",
		},
	}, map[string]interface{}{
		"result": map[string]interface{}{
			"plugs": []interface{}{
				map[string]interface{}{
					"snap":      "consumer",
					"plug":      "plug",
					"interface": "test",
					"attrs":     map[string]interface{}{"key": "value"},
					"apps":      []interface{}{"app"},
					"label":     "label",
					"connections": []interface{}{
						map[string]interface{}{"snap": "producer", "slot": "slot"},
					},
				},
			},
			"slots": []interface{}{
				map[string]interface{}{
					"snap":      "producer",
					"slot":      "slot",
					"interface": "test",
					"attrs":     map[string]interface{}{"key": "value"},
					"apps":      []interface{}{"app"},
					"label":     "label",
					"connections": []interface{}{
						map[string]interface{}{"snap": "consumer", "plug": "plug"},
					},
				},
			},
			"established": []interface{}{
				map[string]interface{}{
					"plug":      map[string]interface{}{"snap": "consumer", "plug": "plug"},
					"slot":      map[string]interface{}{"snap": "producer", "slot": "slot"},
					"manual":    true,
					"interface": "test",
				},
			},
		},
		"status":      "OK",
		"status-code": 200.0,
		"type":        "sync",
	})
}

func (s *apiSuite) TestConnectionsDefaultAuto(c *check.C) {
	restore := builtin.MockInterface(&ifacetest.TestInterface{InterfaceName: "test"})
	defer restore()

	s.daemon(c)

	s.mockSnap(c, consumerYaml)
	s.mockSnap(c, producerYaml)

	s.testConnectionsConnected(c, "/v2/connections", map[string]interface{}{
		"consumer:plug producer:slot": map[string]interface{}{
			"interface": "test",
			"auto":      true,
		},
	}, map[string]interface{}{
		"result": map[string]interface{}{
			"plugs": []interface{}{
				map[string]interface{}{
					"snap":      "consumer",
					"plug":      "plug",
					"interface": "test",
					"attrs":     map[string]interface{}{"key": "value"},
					"apps":      []interface{}{"app"},
					"label":     "label",
					"connections": []interface{}{
						map[string]interface{}{"snap": "producer", "slot": "slot"},
					},
				},
			},
			"slots": []interface{}{
				map[string]interface{}{
					"snap":      "producer",
					"slot":      "slot",
					"interface": "test",
					"attrs":     map[string]interface{}{"key": "value"},
					"apps":      []interface{}{"app"},
					"label":     "label",
					"connections": []interface{}{
						map[string]interface{}{"snap": "consumer", "plug": "plug"},
					},
				},
			},
			"established": []interface{}{
				map[string]interface{}{
					"plug":      map[string]interface{}{"snap": "consumer", "plug": "plug"},
					"slot":      map[string]interface{}{"snap": "producer", "slot": "slot"},
					"interface": "test",
				},
			},
		},
		"status":      "OK",
		"status-code": 200.0,
		"type":        "sync",
	})
}

func (s *apiSuite) TestConnectionsDefaultGadget(c *check.C) {
	restore := builtin.MockInterface(&ifacetest.TestInterface{InterfaceName: "test"})
	defer restore()

	s.daemon(c)

	s.mockSnap(c, consumerYaml)
	s.mockSnap(c, producerYaml)

	s.testConnectionsConnected(c, "/v2/connections", map[string]interface{}{
		"consumer:plug producer:slot": map[string]interface{}{
			"interface": "test",
			"by-gadget": true,
			"auto":      true,
		},
	}, map[string]interface{}{
		"result": map[string]interface{}{
			"plugs": []interface{}{
				map[string]interface{}{
					"snap":      "consumer",
					"plug":      "plug",
					"interface": "test",
					"attrs":     map[string]interface{}{"key": "value"},
					"apps":      []interface{}{"app"},
					"label":     "label",
					"connections": []interface{}{
						map[string]interface{}{"snap": "producer", "slot": "slot"},
					},
				},
			},
			"slots": []interface{}{
				map[string]interface{}{
					"snap":      "producer",
					"slot":      "slot",
					"interface": "test",
					"attrs":     map[string]interface{}{"key": "value"},
					"apps":      []interface{}{"app"},
					"label":     "label",
					"connections": []interface{}{
						map[string]interface{}{"snap": "consumer", "plug": "plug"},
					},
				},
			},
			"established": []interface{}{
				map[string]interface{}{
					"plug":      map[string]interface{}{"snap": "consumer", "plug": "plug"},
					"slot":      map[string]interface{}{"snap": "producer", "slot": "slot"},
					"gadget":    true,
					"interface": "test",
				},
			},
		},
		"status":      "OK",
		"status-code": 200.0,
		"type":        "sync",
	})
}

func (s *apiSuite) TestConnectionsAll(c *check.C) {
	restore := builtin.MockInterface(&ifacetest.TestInterface{InterfaceName: "test"})
	defer restore()

	s.daemon(c)

	s.mockSnap(c, consumerYaml)
	s.mockSnap(c, producerYaml)

	s.testConnectionsConnected(c, "/v2/connections?select=all", map[string]interface{}{
		"consumer:plug producer:slot": map[string]interface{}{
			"interface": "test",
			"by-gadget": true,
			"auto":      true,
			"undesired": true,
		},
	}, map[string]interface{}{
		"result": map[string]interface{}{
			"established": []interface{}{},
			"plugs": []interface{}{
				map[string]interface{}{
					"snap":      "consumer",
					"plug":      "plug",
					"interface": "test",
					"attrs":     map[string]interface{}{"key": "value"},
					"apps":      []interface{}{"app"},
					"label":     "label",
				},
			},
			"slots": []interface{}{
				map[string]interface{}{
					"snap":      "producer",
					"slot":      "slot",
					"interface": "test",
					"attrs":     map[string]interface{}{"key": "value"},
					"apps":      []interface{}{"app"},
					"label":     "label",
				},
			},
			"undesired": []interface{}{
				map[string]interface{}{
					"plug":      map[string]interface{}{"snap": "consumer", "plug": "plug"},
					"slot":      map[string]interface{}{"snap": "producer", "slot": "slot"},
					"gadget":    true,
					"manual":    true,
					"interface": "test",
				},
			},
		},
		"status":      "OK",
		"status-code": 200.0,
		"type":        "sync",
	})
}

<<<<<<< HEAD
func (s *apiSuite) TestConnectionsSorted(c *check.C) {
=======
func (s *apiSuite) TestConnectionsOnlyUndesired(c *check.C) {
>>>>>>> 1a35b515
	restore := builtin.MockInterface(&ifacetest.TestInterface{InterfaceName: "test"})
	defer restore()

	s.daemon(c)

	var anotherConsumerYaml = `
name: another-consumer-%s
version: 1
apps:
 app:
plugs:
 plug:
  interface: test
  key: value
  label: label
`
	s.mockSnap(c, consumerYaml)
	s.mockSnap(c, fmt.Sprintf(anotherConsumerYaml, "def"))
	s.mockSnap(c, fmt.Sprintf(anotherConsumerYaml, "abc"))

<<<<<<< HEAD
	s.mockSnap(c, producerYaml)

=======
	s.testConnectionsConnected(c, "/v2/connections", map[string]interface{}{
		"consumer:plug producer:slot": map[string]interface{}{
			"interface": "test",
			"by-gadget": true,
			"auto":      true,
			"undesired": true,
		},
	}, map[string]interface{}{
		"result": map[string]interface{}{
			"established": []interface{}{},
			"plugs":       []interface{}{},
			"slots":       []interface{}{},
		},
		"status":      "OK",
		"status-code": 200.0,
		"type":        "sync",
	})
}

func (s *apiSuite) TestConnectionsSorted(c *check.C) {
	restore := builtin.MockInterface(&ifacetest.TestInterface{InterfaceName: "test"})
	defer restore()

	s.daemon(c)

	var anotherConsumerYaml = `
name: another-consumer-%s
version: 1
apps:
 app:
plugs:
 plug:
  interface: test
  key: value
  label: label
`
	var anotherProducerYaml = `
name: another-producer
version: 1
apps:
 app:
slots:
 slot:
  interface: test
  key: value
  label: label
`

	s.mockSnap(c, consumerYaml)
	s.mockSnap(c, fmt.Sprintf(anotherConsumerYaml, "def"))
	s.mockSnap(c, fmt.Sprintf(anotherConsumerYaml, "abc"))

	s.mockSnap(c, producerYaml)
	s.mockSnap(c, anotherProducerYaml)

>>>>>>> 1a35b515
	s.testConnectionsConnected(c, "/v2/connections", map[string]interface{}{
		"consumer:plug producer:slot": map[string]interface{}{
			"interface": "test",
			"by-gadget": true,
			"auto":      true,
		},
		"another-consumer-def:plug producer:slot": map[string]interface{}{
			"interface": "test",
			"by-gadget": true,
			"auto":      true,
		},
		"another-consumer-abc:plug producer:slot": map[string]interface{}{
			"interface": "test",
			"by-gadget": true,
			"auto":      true,
		},
<<<<<<< HEAD
=======
		"another-consumer-def:plug another-producer:slot": map[string]interface{}{
			"interface": "test",
			"by-gadget": true,
			"auto":      true,
		},
>>>>>>> 1a35b515
	}, map[string]interface{}{
		"result": map[string]interface{}{
			"plugs": []interface{}{
				map[string]interface{}{
					"snap":      "another-consumer-abc",
					"plug":      "plug",
					"interface": "test",
					"attrs":     map[string]interface{}{"key": "value"},
					"apps":      []interface{}{"app"},
					"label":     "label",
					"connections": []interface{}{
						map[string]interface{}{"snap": "producer", "slot": "slot"},
					},
				},
				map[string]interface{}{
					"snap":      "another-consumer-def",
					"plug":      "plug",
					"interface": "test",
					"attrs":     map[string]interface{}{"key": "value"},
					"apps":      []interface{}{"app"},
					"label":     "label",
					"connections": []interface{}{
<<<<<<< HEAD
=======
						map[string]interface{}{"snap": "another-producer", "slot": "slot"},
>>>>>>> 1a35b515
						map[string]interface{}{"snap": "producer", "slot": "slot"},
					},
				},
				map[string]interface{}{
					"snap":      "consumer",
					"plug":      "plug",
					"interface": "test",
					"attrs":     map[string]interface{}{"key": "value"},
					"apps":      []interface{}{"app"},
					"label":     "label",
					"connections": []interface{}{
						map[string]interface{}{"snap": "producer", "slot": "slot"},
					},
				},
			},
			"slots": []interface{}{
				map[string]interface{}{
					"snap":      "another-producer",
					"slot":      "slot",
					"interface": "test",
					"attrs":     map[string]interface{}{"key": "value"},
					"apps":      []interface{}{"app"},
					"label":     "label",
					"connections": []interface{}{
						map[string]interface{}{"snap": "another-consumer-def", "plug": "plug"},
					},
				},
				map[string]interface{}{
					"snap":      "producer",
					"slot":      "slot",
					"interface": "test",
					"attrs":     map[string]interface{}{"key": "value"},
					"apps":      []interface{}{"app"},
					"label":     "label",
					"connections": []interface{}{
						map[string]interface{}{"snap": "another-consumer-abc", "plug": "plug"},
						map[string]interface{}{"snap": "another-consumer-def", "plug": "plug"},
						map[string]interface{}{"snap": "consumer", "plug": "plug"},
					},
				},
			},
			"established": []interface{}{
				map[string]interface{}{
					"plug":      map[string]interface{}{"snap": "another-consumer-abc", "plug": "plug"},
					"slot":      map[string]interface{}{"snap": "producer", "slot": "slot"},
					"interface": "test",
					"gadget":    true,
				},
				map[string]interface{}{
					"plug":      map[string]interface{}{"snap": "another-consumer-def", "plug": "plug"},
<<<<<<< HEAD
=======
					"slot":      map[string]interface{}{"snap": "another-producer", "slot": "slot"},
					"interface": "test",
					"gadget":    true,
				},
				map[string]interface{}{
					"plug":      map[string]interface{}{"snap": "another-consumer-def", "plug": "plug"},
>>>>>>> 1a35b515
					"slot":      map[string]interface{}{"snap": "producer", "slot": "slot"},
					"interface": "test",
					"gadget":    true,
				},
				map[string]interface{}{
					"plug":      map[string]interface{}{"snap": "consumer", "plug": "plug"},
					"slot":      map[string]interface{}{"snap": "producer", "slot": "slot"},
					"interface": "test",
					"gadget":    true,
				},
			},
		},
		"status":      "OK",
		"status-code": 200.0,
		"type":        "sync",
	})
}<|MERGE_RESOLUTION|>--- conflicted
+++ resolved
@@ -640,11 +640,7 @@
 	})
 }
 
-<<<<<<< HEAD
-func (s *apiSuite) TestConnectionsSorted(c *check.C) {
-=======
 func (s *apiSuite) TestConnectionsOnlyUndesired(c *check.C) {
->>>>>>> 1a35b515
 	restore := builtin.MockInterface(&ifacetest.TestInterface{InterfaceName: "test"})
 	defer restore()
 
@@ -665,10 +661,6 @@
 	s.mockSnap(c, fmt.Sprintf(anotherConsumerYaml, "def"))
 	s.mockSnap(c, fmt.Sprintf(anotherConsumerYaml, "abc"))
 
-<<<<<<< HEAD
-	s.mockSnap(c, producerYaml)
-
-=======
 	s.testConnectionsConnected(c, "/v2/connections", map[string]interface{}{
 		"consumer:plug producer:slot": map[string]interface{}{
 			"interface": "test",
@@ -724,7 +716,6 @@
 	s.mockSnap(c, producerYaml)
 	s.mockSnap(c, anotherProducerYaml)
 
->>>>>>> 1a35b515
 	s.testConnectionsConnected(c, "/v2/connections", map[string]interface{}{
 		"consumer:plug producer:slot": map[string]interface{}{
 			"interface": "test",
@@ -741,14 +732,11 @@
 			"by-gadget": true,
 			"auto":      true,
 		},
-<<<<<<< HEAD
-=======
 		"another-consumer-def:plug another-producer:slot": map[string]interface{}{
 			"interface": "test",
 			"by-gadget": true,
 			"auto":      true,
 		},
->>>>>>> 1a35b515
 	}, map[string]interface{}{
 		"result": map[string]interface{}{
 			"plugs": []interface{}{
@@ -771,10 +759,7 @@
 					"apps":      []interface{}{"app"},
 					"label":     "label",
 					"connections": []interface{}{
-<<<<<<< HEAD
-=======
 						map[string]interface{}{"snap": "another-producer", "slot": "slot"},
->>>>>>> 1a35b515
 						map[string]interface{}{"snap": "producer", "slot": "slot"},
 					},
 				},
@@ -825,15 +810,12 @@
 				},
 				map[string]interface{}{
 					"plug":      map[string]interface{}{"snap": "another-consumer-def", "plug": "plug"},
-<<<<<<< HEAD
-=======
 					"slot":      map[string]interface{}{"snap": "another-producer", "slot": "slot"},
 					"interface": "test",
 					"gadget":    true,
 				},
 				map[string]interface{}{
 					"plug":      map[string]interface{}{"snap": "another-consumer-def", "plug": "plug"},
->>>>>>> 1a35b515
 					"slot":      map[string]interface{}{"snap": "producer", "slot": "slot"},
 					"interface": "test",
 					"gadget":    true,
