// -*- Mode: Go; indent-tabs-mode: t -*-

/*
 * Copyright (C) 2014-2018 Canonical Ltd
 *
 * This program is free software: you can redistribute it and/or modify
 * it under the terms of the GNU General Public License version 3 as
 * published by the Free Software Foundation.
 *
 * This program is distributed in the hope that it will be useful,
 * but WITHOUT ANY WARRANTY; without even the implied warranty of
 * MERCHANTABILITY or FITNESS FOR A PARTICULAR PURPOSE.  See the
 * GNU General Public License for more details.
 *
 * You should have received a copy of the GNU General Public License
 * along with this program.  If not, see <http://www.gnu.org/licenses/>.
 *
 */

package daemon

import (
	"bytes"
	"context"
	"crypto"
	"encoding/json"
	"errors"
	"fmt"
	"io"
	"io/ioutil"
	"math"
	"mime/multipart"
	"net/http"
	"net/http/httptest"
	"net/url"
	"os"
	"os/user"
	"path/filepath"
	"regexp"
	"sort"
	"strconv"
	"strings"
	"time"

	"golang.org/x/crypto/sha3"

	"gopkg.in/check.v1"
	"gopkg.in/tomb.v2"

	"github.com/snapcore/snapd/arch"
	"github.com/snapcore/snapd/asserts"
	"github.com/snapcore/snapd/asserts/assertstest"
	"github.com/snapcore/snapd/asserts/sysdb"
	"github.com/snapcore/snapd/client"
	"github.com/snapcore/snapd/dirs"
	"github.com/snapcore/snapd/interfaces"
	"github.com/snapcore/snapd/interfaces/builtin"
	"github.com/snapcore/snapd/interfaces/ifacetest"
	"github.com/snapcore/snapd/osutil"
	"github.com/snapcore/snapd/overlord"
	"github.com/snapcore/snapd/overlord/assertstate"
	"github.com/snapcore/snapd/overlord/auth"
	"github.com/snapcore/snapd/overlord/configstate/config"
	"github.com/snapcore/snapd/overlord/devicestate"
	"github.com/snapcore/snapd/overlord/hookstate"
	"github.com/snapcore/snapd/overlord/hookstate/ctlcmd"
	"github.com/snapcore/snapd/overlord/ifacestate"
	"github.com/snapcore/snapd/overlord/servicestate"
	"github.com/snapcore/snapd/overlord/snapstate"
	"github.com/snapcore/snapd/overlord/state"
	"github.com/snapcore/snapd/release"
	"github.com/snapcore/snapd/snap"
	"github.com/snapcore/snapd/snap/snaptest"
	"github.com/snapcore/snapd/store"
	"github.com/snapcore/snapd/store/storetest"
	"github.com/snapcore/snapd/systemd"
	"github.com/snapcore/snapd/testutil"
)

type apiBaseSuite struct {
	storetest.Store

	rsnaps            []*snap.Info
	err               error
	vars              map[string]string
	storeSearch       store.Search
	suggestedCurrency string
	d                 *Daemon
	user              *auth.UserState
	restoreBackends   func()
	currentSnaps      []*store.CurrentSnap
	actions           []*store.SnapAction
	buyOptions        *client.BuyOptions
	buyResult         *client.BuyResult
	storeSigning      *assertstest.StoreStack
	restoreRelease    func()
	trustedRestorer   func()

	systemctlRestorer func()
	sysctlArgses      [][]string
	sysctlBufs        [][]byte
	sysctlErrs        []error

	journalctlRestorer func()
	jctlSvcses         [][]string
	jctlNs             []int
	jctlFollows        []bool
	jctlRCs            []io.ReadCloser
	jctlErrs           []error

	connectivityResult     map[string]bool
	loginUserStoreMacaroon string
	loginUserDischarge     string
	userInfoResult         *store.User
	userInfoExpectedEmail  string

	restoreSanitize func()
}

func (s *apiBaseSuite) pokeStateLock() {
	// the store should be called without the state lock held. Try
	// to acquire it.
	st := s.d.overlord.State()
	st.Lock()
	st.Unlock()
}

func (s *apiBaseSuite) SnapInfo(spec store.SnapSpec, user *auth.UserState) (*snap.Info, error) {
	s.pokeStateLock()

	s.user = user
	if len(s.rsnaps) > 0 {
		return s.rsnaps[0], s.err
	}
	return nil, s.err
}

func (s *apiBaseSuite) Find(search *store.Search, user *auth.UserState) ([]*snap.Info, error) {
	s.pokeStateLock()

	s.storeSearch = *search
	s.user = user

	return s.rsnaps, s.err
}

func (s *apiBaseSuite) SnapAction(ctx context.Context, currentSnaps []*store.CurrentSnap, actions []*store.SnapAction, user *auth.UserState, opts *store.RefreshOptions) ([]*snap.Info, error) {
	s.pokeStateLock()

	if ctx == nil {
		panic("context required")
	}
	s.currentSnaps = currentSnaps
	s.actions = actions
	s.user = user

	return s.rsnaps, s.err
}

func (s *apiBaseSuite) SuggestedCurrency() string {
	s.pokeStateLock()

	return s.suggestedCurrency
}

func (s *apiBaseSuite) Buy(options *client.BuyOptions, user *auth.UserState) (*client.BuyResult, error) {
	s.pokeStateLock()

	s.buyOptions = options
	s.user = user
	return s.buyResult, s.err
}

func (s *apiBaseSuite) ReadyToBuy(user *auth.UserState) error {
	s.pokeStateLock()

	s.user = user
	return s.err
}

func (s *apiBaseSuite) ConnectivityCheck() (map[string]bool, error) {
	s.pokeStateLock()

	return s.connectivityResult, s.err
}

func (s *apiBaseSuite) LoginUser(username, password, otp string) (string, string, error) {
	s.pokeStateLock()

	return s.loginUserStoreMacaroon, s.loginUserDischarge, s.err
}

func (s *apiBaseSuite) UserInfo(email string) (userinfo *store.User, err error) {
	s.pokeStateLock()

	if s.userInfoExpectedEmail != email {
		panic(fmt.Sprintf("%q != %q", s.userInfoExpectedEmail, email))
	}
	return s.userInfoResult, s.err
}

func (s *apiBaseSuite) muxVars(*http.Request) map[string]string {
	return s.vars
}

func (s *apiBaseSuite) SetUpSuite(c *check.C) {
	muxVars = s.muxVars
	s.restoreRelease = release.MockForcedDevmode(false)
	s.systemctlRestorer = systemd.MockSystemctl(s.systemctl)
	s.journalctlRestorer = systemd.MockJournalctl(s.journalctl)
	s.restoreSanitize = snap.MockSanitizePlugsSlots(func(snapInfo *snap.Info) {})
}

func (s *apiBaseSuite) TearDownSuite(c *check.C) {
	muxVars = nil
	s.restoreRelease()
	s.systemctlRestorer()
	s.journalctlRestorer()
	s.restoreSanitize()
}

func (s *apiBaseSuite) systemctl(args ...string) (buf []byte, err error) {
	s.sysctlArgses = append(s.sysctlArgses, args)

	if args[0] != "show" && args[0] != "start" && args[0] != "stop" && args[0] != "restart" {
		panic(fmt.Sprintf("unexpected systemctl call: %v", args))
	}

	if len(s.sysctlErrs) > 0 {
		err, s.sysctlErrs = s.sysctlErrs[0], s.sysctlErrs[1:]
	}
	if len(s.sysctlBufs) > 0 {
		buf, s.sysctlBufs = s.sysctlBufs[0], s.sysctlBufs[1:]
	}

	return buf, err
}

func (s *apiBaseSuite) journalctl(svcs []string, n int, follow bool) (rc io.ReadCloser, err error) {
	s.jctlSvcses = append(s.jctlSvcses, svcs)
	s.jctlNs = append(s.jctlNs, n)
	s.jctlFollows = append(s.jctlFollows, follow)

	if len(s.jctlErrs) > 0 {
		err, s.jctlErrs = s.jctlErrs[0], s.jctlErrs[1:]
	}
	if len(s.jctlRCs) > 0 {
		rc, s.jctlRCs = s.jctlRCs[0], s.jctlRCs[1:]
	}

	return rc, err
}

func (s *apiBaseSuite) SetUpTest(c *check.C) {
	s.sysctlArgses = nil
	s.sysctlBufs = nil
	s.sysctlErrs = nil
	s.jctlSvcses = nil
	s.jctlNs = nil
	s.jctlFollows = nil
	s.jctlRCs = nil
	s.jctlErrs = nil

	dirs.SetRootDir(c.MkDir())
	err := os.MkdirAll(filepath.Dir(dirs.SnapStateFile), 0755)
	c.Assert(err, check.IsNil)
	c.Assert(os.MkdirAll(dirs.SnapMountDir, 0755), check.IsNil)
	c.Assert(os.MkdirAll(dirs.SnapBlobDir, 0755), check.IsNil)

	s.rsnaps = nil
	s.suggestedCurrency = ""
	s.storeSearch = store.Search{}
	s.err = nil
	s.vars = nil
	s.user = nil
	s.d = nil
	s.currentSnaps = nil
	s.actions = nil
	// Disable real security backends for all API tests
	s.restoreBackends = ifacestate.MockSecurityBackends(nil)

	s.buyOptions = nil
	s.buyResult = nil

	s.storeSigning = assertstest.NewStoreStack("can0nical", nil)
	s.trustedRestorer = sysdb.InjectTrusted(s.storeSigning.Trusted)

	assertstateRefreshSnapDeclarations = nil
	snapstateInstall = nil
	snapstateInstallMany = nil
	snapstateInstallPath = nil
	snapstateRefreshCandidates = nil
	snapstateRemoveMany = nil
	snapstateRevert = nil
	snapstateRevertToRevision = nil
	snapstateTryPath = nil
	snapstateUpdate = nil
	snapstateUpdateMany = nil
}

func (s *apiBaseSuite) TearDownTest(c *check.C) {
	s.trustedRestorer()
	s.d = nil
	s.restoreBackends()
	unsafeReadSnapInfo = unsafeReadSnapInfoImpl
	ensureStateSoon = ensureStateSoonImpl
	dirs.SetRootDir("")

	assertstateRefreshSnapDeclarations = assertstate.RefreshSnapDeclarations
	snapstateInstall = snapstate.Install
	snapstateInstallMany = snapstate.InstallMany
	snapstateInstallPath = snapstate.InstallPath
	snapstateRefreshCandidates = snapstate.RefreshCandidates
	snapstateRemoveMany = snapstate.RemoveMany
	snapstateRevert = snapstate.Revert
	snapstateRevertToRevision = snapstate.RevertToRevision
	snapstateTryPath = snapstate.TryPath
	snapstateUpdate = snapstate.Update
	snapstateUpdateMany = snapstate.UpdateMany
}

func (s *apiBaseSuite) daemon(c *check.C) *Daemon {
	if s.d != nil {
		panic("called daemon() twice")
	}
	d, err := New()
	c.Assert(err, check.IsNil)
	d.addRoutes()

	st := d.overlord.State()
	st.Lock()
	defer st.Unlock()
	snapstate.ReplaceStore(st, s)
	// mark as already seeded
	st.Set("seeded", true)
	// registered
	// realistic model setup
	modelHdrs := map[string]interface{}{
		"type":         "model",
		"authority-id": "can0nical",
		"series":       "16",
		"brand-id":     "can0nical",
		"model":        "pc",
		"architecture": "amd64",
		"gadget":       "gadget",
		"kernel":       "kernel",
		"timestamp":    time.Now().Format(time.RFC3339),
	}
	a, err := s.storeSigning.RootSigning.Sign(asserts.ModelType, modelHdrs, nil, "")
	c.Assert(err, check.IsNil)
	model := a.(*asserts.Model)

	snapstate.Model = devicestate.Model

	err = assertstate.Add(st, model)
	c.Assert(err, check.IsNil)

	auth.SetDevice(st, &auth.DeviceState{
		Brand:  "can0nical",
		Model:  "pc",
		Serial: "serialserial",
	})

	// don't actually try to talk to the store on snapstate.Ensure
	// needs doing after the call to devicestate.Manager (which
	// happens in daemon.New via overlord.New)
	snapstate.CanAutoRefresh = nil

	s.d = d
	return d
}

func (s *apiBaseSuite) daemonWithOverlordMock(c *check.C) *Daemon {
	if s.d != nil {
		panic("called daemon() twice")
	}
	d, err := New()
	c.Assert(err, check.IsNil)
	d.addRoutes()

	o := overlord.Mock()
	d.overlord = o

	st := d.overlord.State()
	// adds an assertion db
	assertstate.Manager(st, o.TaskRunner())
	st.Lock()
	defer st.Unlock()
	snapstate.ReplaceStore(st, s)

	s.d = d
	return d
}

type fakeSnapManager struct{}

func newFakeSnapManager(st *state.State, runner *state.TaskRunner) *fakeSnapManager {
	runner.AddHandler("fake-install-snap", func(t *state.Task, _ *tomb.Tomb) error {
		return nil
	}, nil)
	runner.AddHandler("fake-install-snap-error", func(t *state.Task, _ *tomb.Tomb) error {
		return fmt.Errorf("fake-install-snap-error errored")
	}, nil)

	return &fakeSnapManager{}
}

func (m *fakeSnapManager) Ensure() error {
	return nil
}

// sanity
var _ overlord.StateManager = (*fakeSnapManager)(nil)

func (s *apiBaseSuite) daemonWithFakeSnapManager(c *check.C) *Daemon {
	d := s.daemonWithOverlordMock(c)
	st := d.overlord.State()
	runner := d.overlord.TaskRunner()
	d.overlord.AddManager(newFakeSnapManager(st, runner))
	d.overlord.AddManager(runner)
	return d
}

func (s *apiBaseSuite) waitTrivialChange(c *check.C, chg *state.Change) {
	err := s.d.overlord.Settle(5 * time.Second)
	c.Assert(err, check.IsNil)
	c.Assert(chg.IsReady(), check.Equals, true)
}

func (s *apiBaseSuite) mkInstalled(c *check.C, name, developer, version string, revision snap.Revision, active bool, extraYaml string) *snap.Info {
	return s.mkInstalledInState(c, nil, name, developer, version, revision, active, extraYaml)
}

func (s *apiBaseSuite) mkInstalledDesktopFile(c *check.C, name, content string) string {
	df := filepath.Join(dirs.SnapDesktopFilesDir, name)
	err := os.MkdirAll(filepath.Dir(df), 0755)
	c.Assert(err, check.IsNil)
	err = ioutil.WriteFile(df, []byte(content), 0644)
	c.Assert(err, check.IsNil)
	return df
}

func (s *apiBaseSuite) mkInstalledInState(c *check.C, daemon *Daemon, instanceName, developer, version string, revision snap.Revision, active bool, extraYaml string) *snap.Info {
	snapName, instanceKey := snap.SplitInstanceName(instanceName)

	snapID := snapName + "-id"
	// Collect arguments into a snap.SideInfo structure
	sideInfo := &snap.SideInfo{
		SnapID:   snapID,
		RealName: snapName,
		Revision: revision,
		Channel:  "stable",
	}

	// Collect other arguments into a yaml string
	yamlText := fmt.Sprintf(`
name: %s
version: %s
%s`, snapName, version, extraYaml)

	// Mock the snap on disk
	snapInfo := snaptest.MockSnapInstance(c, instanceName, yamlText, sideInfo)
	if active {
		dir, rev := filepath.Split(snapInfo.MountDir())
		c.Assert(os.Symlink(rev, dir+"current"), check.IsNil)
	}
	c.Assert(snapInfo.InstanceName(), check.Equals, instanceName)

	c.Assert(os.MkdirAll(snapInfo.DataDir(), 0755), check.IsNil)
	metadir := filepath.Join(snapInfo.MountDir(), "meta")
	guidir := filepath.Join(metadir, "gui")
	c.Assert(os.MkdirAll(guidir, 0755), check.IsNil)
	c.Check(ioutil.WriteFile(filepath.Join(guidir, "icon.svg"), []byte("yadda icon"), 0644), check.IsNil)

	if daemon != nil {
		st := daemon.overlord.State()
		st.Lock()
		defer st.Unlock()

		err := assertstate.Add(st, s.storeSigning.StoreAccountKey(""))
		if _, ok := err.(*asserts.RevisionError); !ok {
			c.Assert(err, check.IsNil)
		}

		devAcct := assertstest.NewAccount(s.storeSigning, developer, map[string]interface{}{
			"account-id": developer + "-id",
		}, "")
		err = assertstate.Add(st, devAcct)
		if _, ok := err.(*asserts.RevisionError); !ok {
			c.Assert(err, check.IsNil)
		}

		snapDecl, err := s.storeSigning.Sign(asserts.SnapDeclarationType, map[string]interface{}{
			"series":       "16",
			"snap-id":      snapID,
			"snap-name":    snapName,
			"publisher-id": devAcct.AccountID(),
			"timestamp":    time.Now().Format(time.RFC3339),
		}, nil, "")
		c.Assert(err, check.IsNil)
		err = assertstate.Add(st, snapDecl)
		if _, ok := err.(*asserts.RevisionError); !ok {
			c.Assert(err, check.IsNil)
		}

		content, err := ioutil.ReadFile(snapInfo.MountFile())
		c.Assert(err, check.IsNil)
		h := sha3.Sum384(content)
		dgst, err := asserts.EncodeDigest(crypto.SHA3_384, h[:])
		c.Assert(err, check.IsNil)
		snapRev, err := s.storeSigning.Sign(asserts.SnapRevisionType, map[string]interface{}{
			"snap-sha3-384": string(dgst),
			"snap-size":     "999",
			"snap-id":       snapID,
			"snap-revision": fmt.Sprintf("%s", revision),
			"developer-id":  devAcct.AccountID(),
			"timestamp":     time.Now().Format(time.RFC3339),
		}, nil, "")
		c.Assert(err, check.IsNil)
		err = assertstate.Add(st, snapRev)
		c.Assert(err, check.IsNil)

		var snapst snapstate.SnapState
		snapstate.Get(st, instanceName, &snapst)
		snapst.Active = active
		snapst.Sequence = append(snapst.Sequence, &snapInfo.SideInfo)
		snapst.Current = snapInfo.SideInfo.Revision
		snapst.Channel = "stable"
		snapst.InstanceKey = instanceKey

		snapstate.Set(st, instanceName, &snapst)
	}

	return snapInfo
}

func (s *apiBaseSuite) mkGadget(c *check.C, store string) {
	yamlText := fmt.Sprintf(`name: test
version: 1
type: gadget
gadget: {store: {id: %q}}
`, store)
	snaptest.MockSnap(c, yamlText, &snap.SideInfo{Revision: snap.R(1)})
	c.Assert(os.Symlink("1", filepath.Join(dirs.SnapMountDir, "test", "current")), check.IsNil)
}

type apiSuite struct {
	apiBaseSuite
}

var _ = check.Suite(&apiSuite{})

func (s *apiSuite) TestSnapInfoOneIntegration(c *check.C) {
	d := s.daemon(c)
	s.vars = map[string]string{"name": "foo"}

	// we have v0 [r5] installed
	s.mkInstalledInState(c, d, "foo", "bar", "v0", snap.R(5), false, "")
	// and v1 [r10] is current
	s.mkInstalledInState(c, d, "foo", "bar", "v1", snap.R(10), true, `title: title
description: description
summary: summary
license: GPL-3.0
base: base18
apps:
  cmd:
    command: some.cmd
  cmd2:
    command: other.cmd
  cmd3:
    command: other.cmd
    common-id: org.foo.cmd
  svc1:
    command: somed1
    daemon: simple
  svc2:
    command: somed2
    daemon: forking
  svc3:
    command: somed3
    daemon: oneshot
  svc4:
    command: somed4
    daemon: notify
  svc5:
    command: some5
    timer: mon1,12:15
    daemon: simple
  svc6:
    command: some6
    daemon: simple
    sockets:
       sock:
         listen-stream: $SNAP_COMMON/run.sock
  svc7:
    command: some7
    daemon: simple
    sockets:
       other-sock:
         listen-stream: $SNAP_COMMON/other-run.sock
`)
	df := s.mkInstalledDesktopFile(c, "foo_cmd.desktop", "[Desktop]\nExec=foo.cmd %U")
	s.sysctlBufs = [][]byte{
		[]byte(`Type=simple
Id=snap.foo.svc1.service
ActiveState=fumbling
UnitFileState=enabled
`),
		[]byte(`Type=forking
Id=snap.foo.svc2.service
ActiveState=active
UnitFileState=disabled
`),
		[]byte(`Type=oneshot
Id=snap.foo.svc3.service
ActiveState=reloading
UnitFileState=static
`),
		[]byte(`Type=notify
Id=snap.foo.svc4.service
ActiveState=inactive
UnitFileState=potatoes
`),
		[]byte(`Type=simple
Id=snap.foo.svc5.service
ActiveState=inactive
UnitFileState=static

Id=snap.foo.svc5.timer
ActiveState=active
UnitFileState=enabled
`),
		[]byte(`Type=simple
Id=snap.foo.svc6.service
ActiveState=inactive
UnitFileState=static

Id=snap.foo.svc6.sock.socket
ActiveState=active
UnitFileState=enabled
`),
		[]byte(`Type=simple
Id=snap.foo.svc7.service
ActiveState=inactive
UnitFileState=static

Id=snap.foo.svc7.other-sock.socket
ActiveState=inactive
UnitFileState=enabled
`),
	}

	var snapst snapstate.SnapState
	st := s.d.overlord.State()
	st.Lock()
	err := snapstate.Get(st, "foo", &snapst)
	st.Unlock()
	c.Assert(err, check.IsNil)

	// modify state
	snapst.Channel = "beta"
	snapst.IgnoreValidation = true
	st.Lock()
	snapstate.Set(st, "foo", &snapst)
	st.Unlock()

	req, err := http.NewRequest("GET", "/v2/snaps/foo", nil)
	c.Assert(err, check.IsNil)
	rsp, ok := getSnapInfo(snapCmd, req, nil).(*resp)
	c.Assert(ok, check.Equals, true)

	c.Assert(rsp, check.NotNil)
	c.Assert(rsp.Result, check.FitsTypeOf, &client.Snap{})
	m := rsp.Result.(*client.Snap)

	// installed-size depends on vagaries of the filesystem, just check type
	c.Check(m.InstalledSize, check.FitsTypeOf, int64(0))
	m.InstalledSize = 0
	// ditto install-date
	c.Check(m.InstallDate, check.FitsTypeOf, time.Time{})
	m.InstallDate = time.Time{}

	meta := &Meta{}
	expected := &resp{
		Type:   ResponseTypeSync,
		Status: 200,
		Result: &client.Snap{
			ID:               "foo-id",
			Name:             "foo",
			Revision:         snap.R(10),
			Version:          "v1",
			Channel:          "stable",
			TrackingChannel:  "beta",
			IgnoreValidation: true,
			Title:            "title",
			Summary:          "summary",
			Description:      "description",
			Developer:        "bar",
			Publisher: &snap.StoreAccount{
				ID:          "bar-id",
				Username:    "bar",
				DisplayName: "Bar",
				Validation:  "unproven",
			},
			Status:      "active",
			Icon:        "/v2/icons/foo/icon",
			Type:        string(snap.TypeApp),
			Base:        "base18",
			Private:     false,
			DevMode:     false,
			JailMode:    false,
			Confinement: string(snap.StrictConfinement),
			TryMode:     false,
			MountedFrom: filepath.Join(dirs.SnapBlobDir, "foo_10.snap"),
			Apps: []client.AppInfo{
				{
					Snap: "foo", Name: "cmd",
					DesktopFile: df,
				}, {
					// no desktop file
					Snap: "foo", Name: "cmd2",
				}, {
					// has AppStream ID
					Snap: "foo", Name: "cmd3",
					CommonID: "org.foo.cmd",
				}, {
					// services
					Snap: "foo", Name: "svc1",
					Daemon:  "simple",
					Enabled: true,
					Active:  false,
				}, {
					Snap: "foo", Name: "svc2",
					Daemon:  "forking",
					Enabled: false,
					Active:  true,
				}, {
					Snap: "foo", Name: "svc3",
					Daemon:  "oneshot",
					Enabled: true,
					Active:  true,
				}, {
					Snap: "foo", Name: "svc4",
					Daemon:  "notify",
					Enabled: false,
					Active:  false,
				}, {
					Snap: "foo", Name: "svc5",
					Daemon:  "simple",
					Enabled: true,
					Active:  false,
					Activators: []client.AppActivator{
						{Name: "svc5", Type: "timer", Active: true, Enabled: true},
					},
				}, {
					Snap: "foo", Name: "svc6",
					Daemon:  "simple",
					Enabled: true,
					Active:  false,
					Activators: []client.AppActivator{
						{Name: "sock", Type: "socket", Active: true, Enabled: true},
					},
				}, {
					Snap: "foo", Name: "svc7",
					Daemon:  "simple",
					Enabled: true,
					Active:  false,
					Activators: []client.AppActivator{
						{Name: "other-sock", Type: "socket", Active: false, Enabled: true},
					},
				},
			},
			Broken:    "",
			Contact:   "",
			License:   "GPL-3.0",
			CommonIDs: []string{"org.foo.cmd"},
		},
		Meta: meta,
	}

	c.Check(rsp.Result, check.DeepEquals, expected.Result)
}

func (s *apiSuite) TestSnapInfoWithAuth(c *check.C) {
	s.daemon(c)

	state := snapCmd.d.overlord.State()
	state.Lock()
	user, err := auth.NewUser(state, "username", "email@test.com", "macaroon", []string{"discharge"})
	state.Unlock()
	c.Check(err, check.IsNil)

	req, err := http.NewRequest("GET", "/v2/find/?q=name:gfoo", nil)
	c.Assert(err, check.IsNil)

	c.Assert(s.user, check.IsNil)

	_, ok := searchStore(findCmd, req, user).(*resp)
	c.Assert(ok, check.Equals, true)
	// ensure user was set
	c.Assert(s.user, check.DeepEquals, user)
}

func (s *apiSuite) TestSnapInfoNotFound(c *check.C) {
	req, err := http.NewRequest("GET", "/v2/snaps/gfoo", nil)
	c.Assert(err, check.IsNil)
	c.Check(getSnapInfo(snapCmd, req, nil).(*resp).Status, check.Equals, 404)
}

func (s *apiSuite) TestSnapInfoNoneFound(c *check.C) {
	s.vars = map[string]string{"name": "foo"}

	req, err := http.NewRequest("GET", "/v2/snaps/gfoo", nil)
	c.Assert(err, check.IsNil)
	c.Check(getSnapInfo(snapCmd, req, nil).(*resp).Status, check.Equals, 404)
}

func (s *apiSuite) TestSnapInfoIgnoresRemoteErrors(c *check.C) {
	s.vars = map[string]string{"name": "foo"}
	s.err = errors.New("weird")

	req, err := http.NewRequest("GET", "/v2/snaps/gfoo", nil)
	c.Assert(err, check.IsNil)
	rsp := getSnapInfo(snapCmd, req, nil).(*resp)

	c.Check(rsp.Type, check.Equals, ResponseTypeError)
	c.Check(rsp.Status, check.Equals, 404)
	c.Check(rsp.Result, check.NotNil)
}

func (s *apiSuite) TestMapLocalOfTryResolvesSymlink(c *check.C) {
	c.Assert(os.MkdirAll(dirs.SnapBlobDir, 0755), check.IsNil)

	info := snap.Info{SideInfo: snap.SideInfo{RealName: "hello", Revision: snap.R(1)}}
	snapst := snapstate.SnapState{}
	mountFile := info.MountFile()
	about := aboutSnap{info: &info, snapst: &snapst}

	// if not a 'try', then MountedFrom is just MountFile()
	c.Check(mapLocal(about).MountedFrom, check.Equals, mountFile)

	// if it's a try, then MountedFrom resolves the symlink
	// (note it doesn't matter, here, whether the target of the link exists)
	snapst.TryMode = true
	c.Assert(os.Symlink("/xyzzy", mountFile), check.IsNil)
	c.Check(mapLocal(about).MountedFrom, check.Equals, "/xyzzy")

	// if the readlink fails, it's unset
	c.Assert(os.Remove(mountFile), check.IsNil)
	c.Check(mapLocal(about).MountedFrom, check.Equals, "")
}

func (s *apiSuite) TestListIncludesAll(c *check.C) {
	// Very basic check to help stop us from not adding all the
	// commands to the command list.
	found := countCommandDecls(c, check.Commentf("TestListIncludesAll"))

	c.Check(found, check.Equals, len(api),
		check.Commentf(`At a glance it looks like you've not added all the Commands defined in api to the api list.`))
}

func (s *apiSuite) TestRootCmd(c *check.C) {
	// check it only does GET
	c.Check(rootCmd.PUT, check.IsNil)
	c.Check(rootCmd.POST, check.IsNil)
	c.Check(rootCmd.DELETE, check.IsNil)
	c.Assert(rootCmd.GET, check.NotNil)

	rec := httptest.NewRecorder()
	c.Check(rootCmd.Path, check.Equals, "/")

	rootCmd.GET(rootCmd, nil, nil).ServeHTTP(rec, nil)
	c.Check(rec.Code, check.Equals, 200)
	c.Check(rec.HeaderMap.Get("Content-Type"), check.Equals, "application/json")

	expected := []interface{}{"TBD"}
	var rsp resp
	c.Assert(json.Unmarshal(rec.Body.Bytes(), &rsp), check.IsNil)
	c.Check(rsp.Status, check.Equals, 200)
	c.Check(rsp.Result, check.DeepEquals, expected)
}

func (s *apiSuite) TestSysInfo(c *check.C) {
	// check it only does GET
	c.Check(sysInfoCmd.PUT, check.IsNil)
	c.Check(sysInfoCmd.POST, check.IsNil)
	c.Check(sysInfoCmd.DELETE, check.IsNil)
	c.Assert(sysInfoCmd.GET, check.NotNil)

	rec := httptest.NewRecorder()
	c.Check(sysInfoCmd.Path, check.Equals, "/v2/system-info")

	d := s.daemon(c)
	d.Version = "42b1"

	// set both legacy and new refresh schedules. new one takes priority
	st := d.overlord.State()
	st.Lock()
	tr := config.NewTransaction(st)
	tr.Set("core", "refresh.schedule", "00:00-9:00/12:00-13:00")
	tr.Set("core", "refresh.timer", "8:00~9:00/2")
	tr.Commit()
	st.Unlock()

	restore := release.MockReleaseInfo(&release.OS{ID: "distro-id", VersionID: "1.2"})
	defer restore()
	restore = release.MockOnClassic(true)
	defer restore()
	restore = release.MockForcedDevmode(true)
	defer restore()
	// reload dirs for release info to have effect
	dirs.SetRootDir(dirs.GlobalRootDir)

	buildID, err := osutil.MyBuildID()
	c.Assert(err, check.IsNil)

	sysInfoCmd.GET(sysInfoCmd, nil, nil).ServeHTTP(rec, nil)
	c.Check(rec.Code, check.Equals, 200)
	c.Check(rec.HeaderMap.Get("Content-Type"), check.Equals, "application/json")

	expected := map[string]interface{}{
		"series":  "16",
		"version": "42b1",
		"os-release": map[string]interface{}{
			"id":         "distro-id",
			"version-id": "1.2",
		},
		"build-id":   buildID,
		"on-classic": true,
		"managed":    false,
		"locations": map[string]interface{}{
			"snap-mount-dir": dirs.SnapMountDir,
			"snap-bin-dir":   dirs.SnapBinariesDir,
		},
		"refresh": map[string]interface{}{
			// only the "timer" field
			"timer": "8:00~9:00/2",
		},
		"confinement":      "partial",
		"sandbox-features": map[string]interface{}{"confinement-options": []interface{}{"classic", "devmode"}},
	}
	var rsp resp
	c.Assert(json.Unmarshal(rec.Body.Bytes(), &rsp), check.IsNil)
	c.Check(rsp.Status, check.Equals, 200)
	c.Check(rsp.Type, check.Equals, ResponseTypeSync)
	// Ensure that we had a kernel-verrsion but don't check the actual value.
	const kernelVersionKey = "kernel-version"
	c.Check(rsp.Result.(map[string]interface{})[kernelVersionKey], check.Not(check.Equals), "")
	delete(rsp.Result.(map[string]interface{}), kernelVersionKey)
	c.Check(rsp.Result, check.DeepEquals, expected)
}

func (s *apiSuite) TestSysInfoLegacyRefresh(c *check.C) {
	rec := httptest.NewRecorder()

	d := s.daemon(c)
	d.Version = "42b1"

	restore := release.MockReleaseInfo(&release.OS{ID: "distro-id", VersionID: "1.2"})
	defer restore()
	restore = release.MockOnClassic(true)
	defer restore()
	restore = release.MockForcedDevmode(true)
	defer restore()
	// reload dirs for release info to have effect
	dirs.SetRootDir(dirs.GlobalRootDir)

	// set the legacy refresh schedule
	st := d.overlord.State()
	st.Lock()
	tr := config.NewTransaction(st)
	tr.Set("core", "refresh.schedule", "00:00-9:00/12:00-13:00")
	tr.Set("core", "refresh.timer", "")
	tr.Commit()
	st.Unlock()

	// add a test security backend
	err := d.overlord.InterfaceManager().Repository().AddBackend(&ifacetest.TestSecurityBackend{
		BackendName:             "apparmor",
		SandboxFeaturesCallback: func() []string { return []string{"feature-1", "feature-2"} },
	})
	c.Assert(err, check.IsNil)

	buildID, err := osutil.MyBuildID()
	c.Assert(err, check.IsNil)

	sysInfoCmd.GET(sysInfoCmd, nil, nil).ServeHTTP(rec, nil)
	c.Check(rec.Code, check.Equals, 200)
	c.Check(rec.HeaderMap.Get("Content-Type"), check.Equals, "application/json")

	expected := map[string]interface{}{
		"series":  "16",
		"version": "42b1",
		"os-release": map[string]interface{}{
			"id":         "distro-id",
			"version-id": "1.2",
		},
		"build-id":   buildID,
		"on-classic": true,
		"managed":    false,
		"locations": map[string]interface{}{
			"snap-mount-dir": dirs.SnapMountDir,
			"snap-bin-dir":   dirs.SnapBinariesDir,
		},
		"refresh": map[string]interface{}{
			// only the "schedule" field
			"schedule": "00:00-9:00/12:00-13:00",
		},
		"confinement": "partial",
		"sandbox-features": map[string]interface{}{
			"apparmor":            []interface{}{"feature-1", "feature-2"},
			"confinement-options": []interface{}{"classic", "devmode"}, // we know it's this because of the release.Mock... calls above
		},
	}
	var rsp resp
	c.Assert(json.Unmarshal(rec.Body.Bytes(), &rsp), check.IsNil)
	c.Check(rsp.Status, check.Equals, 200)
	c.Check(rsp.Type, check.Equals, ResponseTypeSync)
	const kernelVersionKey = "kernel-version"
	delete(rsp.Result.(map[string]interface{}), kernelVersionKey)
	c.Check(rsp.Result, check.DeepEquals, expected)
}

func (s *apiSuite) TestLoginUser(c *check.C) {
	d := s.daemon(c)
	state := d.overlord.State()

	s.loginUserStoreMacaroon = "user-macaroon"
	s.loginUserDischarge = "the-discharge-macaroon-serialized-data"
	buf := bytes.NewBufferString(`{"username": "email@.com", "password": "password"}`)
	req, err := http.NewRequest("POST", "/v2/login", buf)
	c.Assert(err, check.IsNil)

	rsp := loginUser(loginCmd, req, nil).(*resp)

	state.Lock()
	user, err := auth.User(state, 1)
	state.Unlock()
	c.Check(err, check.IsNil)

	expected := userResponseData{
		ID:    1,
		Email: "email@.com",

		Macaroon:   user.Macaroon,
		Discharges: user.Discharges,
	}

	c.Check(rsp.Status, check.Equals, 200)
	c.Check(rsp.Type, check.Equals, ResponseTypeSync)
	c.Assert(rsp.Result, check.FitsTypeOf, expected)
	c.Check(rsp.Result, check.DeepEquals, expected)

	c.Check(user.ID, check.Equals, 1)
	c.Check(user.Username, check.Equals, "")
	c.Check(user.Email, check.Equals, "email@.com")
	c.Check(user.Discharges, check.IsNil)
	c.Check(user.StoreMacaroon, check.Equals, s.loginUserStoreMacaroon)
	c.Check(user.StoreDischarges, check.DeepEquals, []string{"the-discharge-macaroon-serialized-data"})
	// snapd macaroon was setup too
	snapdMacaroon, err := auth.MacaroonDeserialize(user.Macaroon)
	c.Check(err, check.IsNil)
	c.Check(snapdMacaroon.Id(), check.Equals, "1")
	c.Check(snapdMacaroon.Location(), check.Equals, "snapd")
}

func (s *apiSuite) TestLoginUserWithUsername(c *check.C) {
	d := s.daemon(c)
	state := d.overlord.State()

	s.loginUserStoreMacaroon = "user-macaroon"
	s.loginUserDischarge = "the-discharge-macaroon-serialized-data"
	buf := bytes.NewBufferString(`{"username": "username", "email": "email@.com", "password": "password"}`)
	req, err := http.NewRequest("POST", "/v2/login", buf)
	c.Assert(err, check.IsNil)

	rsp := loginUser(loginCmd, req, nil).(*resp)

	state.Lock()
	user, err := auth.User(state, 1)
	state.Unlock()
	c.Check(err, check.IsNil)

	expected := userResponseData{
		ID:         1,
		Username:   "username",
		Email:      "email@.com",
		Macaroon:   user.Macaroon,
		Discharges: user.Discharges,
	}
	c.Check(rsp.Status, check.Equals, 200)
	c.Check(rsp.Type, check.Equals, ResponseTypeSync)
	c.Assert(rsp.Result, check.FitsTypeOf, expected)
	c.Check(rsp.Result, check.DeepEquals, expected)

	c.Check(user.ID, check.Equals, 1)
	c.Check(user.Username, check.Equals, "username")
	c.Check(user.Email, check.Equals, "email@.com")
	c.Check(user.Discharges, check.IsNil)
	c.Check(user.StoreMacaroon, check.Equals, s.loginUserStoreMacaroon)
	c.Check(user.StoreDischarges, check.DeepEquals, []string{"the-discharge-macaroon-serialized-data"})
	// snapd macaroon was setup too
	snapdMacaroon, err := auth.MacaroonDeserialize(user.Macaroon)
	c.Check(err, check.IsNil)
	c.Check(snapdMacaroon.Id(), check.Equals, "1")
	c.Check(snapdMacaroon.Location(), check.Equals, "snapd")
}

func (s *apiSuite) TestLoginUserNoEmailWithExistentLocalUser(c *check.C) {
	d := s.daemon(c)
	state := d.overlord.State()

	// setup local-only user
	state.Lock()
	localUser, err := auth.NewUser(state, "username", "email@test.com", "", nil)
	state.Unlock()
	c.Assert(err, check.IsNil)

	s.loginUserStoreMacaroon = "user-macaroon"
	s.loginUserDischarge = "the-discharge-macaroon-serialized-data"
	buf := bytes.NewBufferString(`{"username": "username", "email": "", "password": "password"}`)
	req, err := http.NewRequest("POST", "/v2/login", buf)
	c.Assert(err, check.IsNil)
	req.Header.Set("Authorization", fmt.Sprintf(`Macaroon root="%s"`, localUser.Macaroon))

	rsp := loginUser(loginCmd, req, localUser).(*resp)

	expected := userResponseData{
		ID:       1,
		Username: "username",
		Email:    "email@test.com",

		Macaroon:   localUser.Macaroon,
		Discharges: localUser.Discharges,
	}
	c.Check(rsp.Status, check.Equals, 200)
	c.Check(rsp.Type, check.Equals, ResponseTypeSync)
	c.Assert(rsp.Result, check.FitsTypeOf, expected)
	c.Check(rsp.Result, check.DeepEquals, expected)

	state.Lock()
	user, err := auth.User(state, localUser.ID)
	state.Unlock()
	c.Check(err, check.IsNil)
	c.Check(user.Username, check.Equals, "username")
	c.Check(user.Email, check.Equals, localUser.Email)
	c.Check(user.Macaroon, check.Equals, localUser.Macaroon)
	c.Check(user.Discharges, check.IsNil)
	c.Check(user.StoreMacaroon, check.Equals, s.loginUserStoreMacaroon)
	c.Check(user.StoreDischarges, check.DeepEquals, []string{"the-discharge-macaroon-serialized-data"})
}

func (s *apiSuite) TestLoginUserWithExistentLocalUser(c *check.C) {
	d := s.daemon(c)
	state := d.overlord.State()

	// setup local-only user
	state.Lock()
	localUser, err := auth.NewUser(state, "username", "email@test.com", "", nil)
	state.Unlock()
	c.Assert(err, check.IsNil)

	s.loginUserStoreMacaroon = "user-macaroon"
	s.loginUserDischarge = "the-discharge-macaroon-serialized-data"
	buf := bytes.NewBufferString(`{"username": "username", "email": "email@test.com", "password": "password"}`)
	req, err := http.NewRequest("POST", "/v2/login", buf)
	c.Assert(err, check.IsNil)
	req.Header.Set("Authorization", fmt.Sprintf(`Macaroon root="%s"`, localUser.Macaroon))

	rsp := loginUser(loginCmd, req, localUser).(*resp)

	expected := userResponseData{
		ID:       1,
		Username: "username",
		Email:    "email@test.com",

		Macaroon:   localUser.Macaroon,
		Discharges: localUser.Discharges,
	}
	c.Check(rsp.Status, check.Equals, 200)
	c.Check(rsp.Type, check.Equals, ResponseTypeSync)
	c.Assert(rsp.Result, check.FitsTypeOf, expected)
	c.Check(rsp.Result, check.DeepEquals, expected)

	state.Lock()
	user, err := auth.User(state, localUser.ID)
	state.Unlock()
	c.Check(err, check.IsNil)
	c.Check(user.Username, check.Equals, "username")
	c.Check(user.Email, check.Equals, localUser.Email)
	c.Check(user.Macaroon, check.Equals, localUser.Macaroon)
	c.Check(user.Discharges, check.IsNil)
	c.Check(user.StoreMacaroon, check.Equals, s.loginUserStoreMacaroon)
	c.Check(user.StoreDischarges, check.DeepEquals, []string{"the-discharge-macaroon-serialized-data"})
}

func (s *apiSuite) TestLoginUserNewEmailWithExistentLocalUser(c *check.C) {
	d := s.daemon(c)
	state := d.overlord.State()

	// setup local-only user
	state.Lock()
	localUser, err := auth.NewUser(state, "username", "email@test.com", "", nil)
	state.Unlock()
	c.Assert(err, check.IsNil)

	s.loginUserStoreMacaroon = "user-macaroon"
	s.loginUserDischarge = "the-discharge-macaroon-serialized-data"
	// same local user, but using a new SSO account
	buf := bytes.NewBufferString(`{"username": "username", "email": "new.email@test.com", "password": "password"}`)
	req, err := http.NewRequest("POST", "/v2/login", buf)
	c.Assert(err, check.IsNil)
	req.Header.Set("Authorization", fmt.Sprintf(`Macaroon root="%s"`, localUser.Macaroon))

	rsp := loginUser(loginCmd, req, localUser).(*resp)

	expected := userResponseData{
		ID:       1,
		Username: "username",
		Email:    "new.email@test.com",

		Macaroon:   localUser.Macaroon,
		Discharges: localUser.Discharges,
	}
	c.Check(rsp.Status, check.Equals, 200)
	c.Check(rsp.Type, check.Equals, ResponseTypeSync)
	c.Assert(rsp.Result, check.FitsTypeOf, expected)
	c.Check(rsp.Result, check.DeepEquals, expected)

	state.Lock()
	user, err := auth.User(state, localUser.ID)
	state.Unlock()
	c.Check(err, check.IsNil)
	c.Check(user.Username, check.Equals, "username")
	c.Check(user.Email, check.Equals, expected.Email)
	c.Check(user.Macaroon, check.Equals, localUser.Macaroon)
	c.Check(user.Discharges, check.IsNil)
	c.Check(user.StoreMacaroon, check.Equals, s.loginUserStoreMacaroon)
	c.Check(user.StoreDischarges, check.DeepEquals, []string{"the-discharge-macaroon-serialized-data"})
}

func (s *apiSuite) TestLogoutUser(c *check.C) {
	d := s.daemon(c)
	state := d.overlord.State()
	state.Lock()
	user, err := auth.NewUser(state, "username", "email@test.com", "macaroon", []string{"discharge"})
	state.Unlock()
	c.Assert(err, check.IsNil)

	req, err := http.NewRequest("POST", "/v2/logout", nil)
	c.Assert(err, check.IsNil)
	req.Header.Set("Authorization", `Macaroon root="macaroon", discharge="discharge"`)

	rsp := logoutUser(logoutCmd, req, user).(*resp)
	c.Check(rsp.Status, check.Equals, 200)
	c.Check(rsp.Type, check.Equals, ResponseTypeSync)

	state.Lock()
	_, err = auth.User(state, user.ID)
	state.Unlock()
	c.Check(err, check.Equals, auth.ErrInvalidUser)
}

func (s *apiSuite) TestLoginUserBadRequest(c *check.C) {
	buf := bytes.NewBufferString(`hello`)
	req, err := http.NewRequest("POST", "/v2/login", buf)
	c.Assert(err, check.IsNil)

	rsp := loginUser(snapCmd, req, nil).(*resp)

	c.Check(rsp.Type, check.Equals, ResponseTypeError)
	c.Check(rsp.Status, check.Equals, 400)
	c.Check(rsp.Result, check.NotNil)
}

func (s *apiSuite) TestLoginUserDeveloperAPIError(c *check.C) {
	s.daemon(c)

	s.err = fmt.Errorf("error-from-login-user")
	buf := bytes.NewBufferString(`{"username": "email@.com", "password": "password"}`)
	req, err := http.NewRequest("POST", "/v2/login", buf)
	c.Assert(err, check.IsNil)

	rsp := loginUser(snapCmd, req, nil).(*resp)

	c.Check(rsp.Type, check.Equals, ResponseTypeError)
	c.Check(rsp.Status, check.Equals, 401)
	c.Check(rsp.Result.(*errorResult).Message, testutil.Contains, "error-from-login-user")
}

func (s *apiSuite) TestLoginUserTwoFactorRequiredError(c *check.C) {
	s.daemon(c)

	s.err = store.ErrAuthenticationNeeds2fa
	buf := bytes.NewBufferString(`{"username": "email@.com", "password": "password"}`)
	req, err := http.NewRequest("POST", "/v2/login", buf)
	c.Assert(err, check.IsNil)

	rsp := loginUser(snapCmd, req, nil).(*resp)

	c.Check(rsp.Type, check.Equals, ResponseTypeError)
	c.Check(rsp.Status, check.Equals, 401)
	c.Check(rsp.Result.(*errorResult).Kind, check.Equals, errorKindTwoFactorRequired)
}

func (s *apiSuite) TestLoginUserTwoFactorFailedError(c *check.C) {
	s.daemon(c)

	s.err = store.Err2faFailed
	buf := bytes.NewBufferString(`{"username": "email@.com", "password": "password"}`)
	req, err := http.NewRequest("POST", "/v2/login", buf)
	c.Assert(err, check.IsNil)

	rsp := loginUser(snapCmd, req, nil).(*resp)

	c.Check(rsp.Type, check.Equals, ResponseTypeError)
	c.Check(rsp.Status, check.Equals, 401)
	c.Check(rsp.Result.(*errorResult).Kind, check.Equals, errorKindTwoFactorFailed)
}

func (s *apiSuite) TestLoginUserInvalidCredentialsError(c *check.C) {
	s.daemon(c)

	s.err = store.ErrInvalidCredentials
	buf := bytes.NewBufferString(`{"username": "email@.com", "password": "password"}`)
	req, err := http.NewRequest("POST", "/v2/login", buf)
	c.Assert(err, check.IsNil)

	rsp := loginUser(snapCmd, req, nil).(*resp)

	c.Check(rsp.Type, check.Equals, ResponseTypeError)
	c.Check(rsp.Status, check.Equals, 401)
	c.Check(rsp.Result.(*errorResult).Message, check.Equals, "invalid credentials")
}

func (s *apiSuite) TestUserFromRequestNoHeader(c *check.C) {
	req, _ := http.NewRequest("GET", "http://example.com", nil)

	state := snapCmd.d.overlord.State()
	state.Lock()
	user, err := UserFromRequest(state, req)
	state.Unlock()

	c.Check(err, check.Equals, auth.ErrInvalidAuth)
	c.Check(user, check.IsNil)
}

func (s *apiSuite) TestUserFromRequestHeaderNoMacaroons(c *check.C) {
	req, _ := http.NewRequest("GET", "http://example.com", nil)
	req.Header.Set("Authorization", "Invalid")

	state := snapCmd.d.overlord.State()
	state.Lock()
	user, err := UserFromRequest(state, req)
	state.Unlock()

	c.Check(err, check.ErrorMatches, "authorization header misses Macaroon prefix")
	c.Check(user, check.IsNil)
}

func (s *apiSuite) TestUserFromRequestHeaderIncomplete(c *check.C) {
	req, _ := http.NewRequest("GET", "http://example.com", nil)
	req.Header.Set("Authorization", `Macaroon root=""`)

	state := snapCmd.d.overlord.State()
	state.Lock()
	user, err := UserFromRequest(state, req)
	state.Unlock()

	c.Check(err, check.ErrorMatches, "invalid authorization header")
	c.Check(user, check.IsNil)
}

func (s *apiSuite) TestUserFromRequestHeaderCorrectMissingUser(c *check.C) {
	req, _ := http.NewRequest("GET", "http://example.com", nil)
	req.Header.Set("Authorization", `Macaroon root="macaroon", discharge="discharge"`)

	state := snapCmd.d.overlord.State()
	state.Lock()
	user, err := UserFromRequest(state, req)
	state.Unlock()

	c.Check(err, check.Equals, auth.ErrInvalidAuth)
	c.Check(user, check.IsNil)
}

func (s *apiSuite) TestUserFromRequestHeaderValidUser(c *check.C) {
	state := snapCmd.d.overlord.State()
	state.Lock()
	expectedUser, err := auth.NewUser(state, "username", "email@test.com", "macaroon", []string{"discharge"})
	state.Unlock()
	c.Check(err, check.IsNil)

	req, _ := http.NewRequest("GET", "http://example.com", nil)
	req.Header.Set("Authorization", fmt.Sprintf(`Macaroon root="%s"`, expectedUser.Macaroon))

	state.Lock()
	user, err := UserFromRequest(state, req)
	state.Unlock()

	c.Check(err, check.IsNil)
	c.Check(user, check.DeepEquals, expectedUser)
}

func (s *apiSuite) TestSnapsInfoOnePerIntegration(c *check.C) {
	s.checkSnapInfoOnePerIntegration(c, false, nil)
}

func (s *apiSuite) TestSnapsInfoOnePerIntegrationSome(c *check.C) {
	s.checkSnapInfoOnePerIntegration(c, false, []string{"foo", "baz"})
}

func (s *apiSuite) TestSnapsInfoOnePerIntegrationAll(c *check.C) {
	s.checkSnapInfoOnePerIntegration(c, true, nil)
}

func (s *apiSuite) TestSnapsInfoOnePerIntegrationAllSome(c *check.C) {
	s.checkSnapInfoOnePerIntegration(c, true, []string{"foo", "baz"})
}

func (s *apiSuite) checkSnapInfoOnePerIntegration(c *check.C, all bool, names []string) {
	d := s.daemon(c)

	type tsnap struct {
		name   string
		dev    string
		ver    string
		rev    int
		active bool

		wanted bool
	}

	tsnaps := []tsnap{
		{name: "foo", dev: "bar", ver: "v0.9", rev: 1},
		{name: "foo", dev: "bar", ver: "v1", rev: 5, active: true},
		{name: "bar", dev: "baz", ver: "v2", rev: 10, active: true},
		{name: "baz", dev: "qux", ver: "v3", rev: 15, active: true},
		{name: "qux", dev: "mip", ver: "v4", rev: 20, active: true},
	}
	numExpected := 0

	for _, snp := range tsnaps {
		if all || snp.active {
			if len(names) == 0 {
				numExpected++
				snp.wanted = true
			}
			for _, n := range names {
				if snp.name == n {
					numExpected++
					snp.wanted = true
					break
				}
			}
		}
		s.mkInstalledInState(c, d, snp.name, snp.dev, snp.ver, snap.R(snp.rev), snp.active, "")
	}

	q := url.Values{}
	if all {
		q.Set("select", "all")
	}
	if len(names) > 0 {
		q.Set("snaps", strings.Join(names, ","))
	}
	req, err := http.NewRequest("GET", "/v2/snaps?"+q.Encode(), nil)
	c.Assert(err, check.IsNil)

	rsp, ok := getSnapsInfo(snapsCmd, req, nil).(*resp)
	c.Assert(ok, check.Equals, true)

	c.Check(rsp.Type, check.Equals, ResponseTypeSync)
	c.Check(rsp.Status, check.Equals, 200)
	c.Check(rsp.Result, check.NotNil)

	snaps := snapList(rsp.Result)
	c.Check(snaps, check.HasLen, numExpected)

	for _, s := range tsnaps {
		if !((all || s.active) && s.wanted) {
			continue
		}
		var got map[string]interface{}
		for _, got = range snaps {
			if got["name"].(string) == s.name && got["revision"].(string) == snap.R(s.rev).String() {
				break
			}
		}
		c.Check(got["name"], check.Equals, s.name)
		c.Check(got["version"], check.Equals, s.ver)
		c.Check(got["revision"], check.Equals, snap.R(s.rev).String())
		c.Check(got["developer"], check.Equals, s.dev)
		c.Check(got["confinement"], check.Equals, "strict")
	}
}

func (s *apiSuite) TestSnapsInfoOnlyLocal(c *check.C) {
	d := s.daemon(c)

	s.rsnaps = []*snap.Info{{
		SideInfo: snap.SideInfo{
			RealName: "store",
		},
		Publisher: snap.StoreAccount{
			ID:          "foo-id",
			Username:    "foo",
			DisplayName: "Foo",
			Validation:  "unproven",
		},
	}}
	s.mkInstalledInState(c, d, "local", "foo", "v1", snap.R(10), true, "")

	req, err := http.NewRequest("GET", "/v2/snaps?sources=local", nil)
	c.Assert(err, check.IsNil)

	rsp := getSnapsInfo(snapsCmd, req, nil).(*resp)

	c.Assert(rsp.Sources, check.DeepEquals, []string{"local"})

	snaps := snapList(rsp.Result)
	c.Assert(snaps, check.HasLen, 1)
	c.Assert(snaps[0]["name"], check.Equals, "local")
}

func (s *apiSuite) TestSnapsInfoAll(c *check.C) {
	d := s.daemon(c)

	s.mkInstalledInState(c, d, "local", "foo", "v1", snap.R(1), false, "")
	s.mkInstalledInState(c, d, "local", "foo", "v2", snap.R(2), false, "")
	s.mkInstalledInState(c, d, "local", "foo", "v3", snap.R(3), true, "")
	s.mkInstalledInState(c, d, "local_foo", "foo", "v4", snap.R(4), true, "")
	brokenInfo := s.mkInstalledInState(c, d, "local_bar", "foo", "v5", snap.R(5), true, "")
	// make sure local_bar is 'broken'
	err := os.Remove(filepath.Join(brokenInfo.MountDir(), "meta", "snap.yaml"))
	c.Assert(err, check.IsNil)

	expectedHappy := map[string]bool{
		"local":     true,
		"local_foo": true,
		"local_bar": true,
	}
	for _, t := range []struct {
		q        string
		numSnaps int
		typ      ResponseType
	}{
		{"?select=enabled", 3, "sync"},
		{`?select=`, 3, "sync"},
		{"", 3, "sync"},
		{"?select=all", 5, "sync"},
		{"?select=invalid-field", 0, "error"},
	} {
		c.Logf("trying: %v", t)
		req, err := http.NewRequest("GET", fmt.Sprintf("/v2/snaps%s", t.q), nil)
		c.Assert(err, check.IsNil)
		rsp := getSnapsInfo(snapsCmd, req, nil).(*resp)
		c.Assert(rsp.Type, check.Equals, t.typ)

		if rsp.Type != "error" {
			snaps := snapList(rsp.Result)
			c.Assert(snaps, check.HasLen, t.numSnaps)
			seen := map[string]bool{}
			for _, s := range snaps {
				seen[s["name"].(string)] = true
			}
			c.Assert(seen, check.DeepEquals, expectedHappy)
		}
	}
}

func (s *apiSuite) TestFind(c *check.C) {
	s.daemon(c)

	s.suggestedCurrency = "EUR"

	s.rsnaps = []*snap.Info{{
		SideInfo: snap.SideInfo{
			RealName: "store",
		},
		Publisher: snap.StoreAccount{
			ID:          "foo-id",
			Username:    "foo",
			DisplayName: "Foo",
			Validation:  "unproven",
		},
	}}

	req, err := http.NewRequest("GET", "/v2/find?q=hi", nil)
	c.Assert(err, check.IsNil)

	rsp := searchStore(findCmd, req, nil).(*resp)

	snaps := snapList(rsp.Result)
	c.Assert(snaps, check.HasLen, 1)
	c.Assert(snaps[0]["name"], check.Equals, "store")
	c.Check(snaps[0]["prices"], check.IsNil)
	c.Check(snaps[0]["screenshots"], check.IsNil)
	c.Check(snaps[0]["channels"], check.IsNil)

	c.Check(rsp.SuggestedCurrency, check.Equals, "EUR")

	c.Check(s.storeSearch, check.DeepEquals, store.Search{Query: "hi"})
	c.Check(s.currentSnaps, check.HasLen, 0)
	c.Check(s.actions, check.HasLen, 0)
}

func (s *apiSuite) TestFindRefreshes(c *check.C) {
	snapstateRefreshCandidates = snapstate.RefreshCandidates
	s.daemon(c)

	s.rsnaps = []*snap.Info{{
		SideInfo: snap.SideInfo{
			RealName: "store",
		},
		Publisher: snap.StoreAccount{
			ID:          "foo-id",
			Username:    "foo",
			DisplayName: "Foo",
			Validation:  "unproven",
		},
	}}
	s.mockSnap(c, "name: store\nversion: 1.0")

	req, err := http.NewRequest("GET", "/v2/find?select=refresh", nil)
	c.Assert(err, check.IsNil)

	rsp := searchStore(findCmd, req, nil).(*resp)

	snaps := snapList(rsp.Result)
	c.Assert(snaps, check.HasLen, 1)
	c.Assert(snaps[0]["name"], check.Equals, "store")
	c.Check(s.currentSnaps, check.HasLen, 1)
	c.Check(s.actions, check.HasLen, 1)
}

func (s *apiSuite) TestFindRefreshSideloaded(c *check.C) {
	snapstateRefreshCandidates = snapstate.RefreshCandidates
	s.daemon(c)

	s.rsnaps = []*snap.Info{{
		SideInfo: snap.SideInfo{
			RealName: "store",
		},
		Publisher: snap.StoreAccount{
			ID:          "foo-id",
			Username:    "foo",
			DisplayName: "Foo",
			Validation:  "unproven",
		},
	}}

	s.mockSnap(c, "name: store\nversion: 1.0")

	var snapst snapstate.SnapState
	st := s.d.overlord.State()
	st.Lock()
	err := snapstate.Get(st, "store", &snapst)
	st.Unlock()
	c.Assert(err, check.IsNil)
	c.Assert(snapst.Sequence, check.HasLen, 1)

	// clear the snapid
	snapst.Sequence[0].SnapID = ""
	st.Lock()
	snapstate.Set(st, "store", &snapst)
	st.Unlock()

	req, err := http.NewRequest("GET", "/v2/find?select=refresh", nil)
	c.Assert(err, check.IsNil)

	rsp := searchStore(findCmd, req, nil).(*resp)

	snaps := snapList(rsp.Result)
	c.Assert(snaps, check.HasLen, 0)
	c.Check(s.currentSnaps, check.HasLen, 0)
	c.Check(s.actions, check.HasLen, 0)
}

func (s *apiSuite) TestFindPrivate(c *check.C) {
	s.daemon(c)

	s.rsnaps = []*snap.Info{}

	req, err := http.NewRequest("GET", "/v2/find?q=foo&select=private", nil)
	c.Assert(err, check.IsNil)

	_ = searchStore(findCmd, req, nil).(*resp)

	c.Check(s.storeSearch, check.DeepEquals, store.Search{
		Query:   "foo",
		Private: true,
	})
}

func (s *apiSuite) TestFindPrefix(c *check.C) {
	s.daemon(c)

	s.rsnaps = []*snap.Info{}

	req, err := http.NewRequest("GET", "/v2/find?name=foo*", nil)
	c.Assert(err, check.IsNil)

	_ = searchStore(findCmd, req, nil).(*resp)

	c.Check(s.storeSearch, check.DeepEquals, store.Search{Query: "foo", Prefix: true})
}

func (s *apiSuite) TestFindSection(c *check.C) {
	s.daemon(c)

	s.rsnaps = []*snap.Info{}

	req, err := http.NewRequest("GET", "/v2/find?q=foo&section=bar", nil)
	c.Assert(err, check.IsNil)

	_ = searchStore(findCmd, req, nil).(*resp)

	c.Check(s.storeSearch, check.DeepEquals, store.Search{
		Query:   "foo",
		Section: "bar",
	})
}

func (s *apiSuite) TestFindScope(c *check.C) {
	s.daemon(c)

	s.rsnaps = []*snap.Info{}

	req, err := http.NewRequest("GET", "/v2/find?q=foo&scope=creep", nil)
	c.Assert(err, check.IsNil)

	_ = searchStore(findCmd, req, nil).(*resp)

	c.Check(s.storeSearch, check.DeepEquals, store.Search{
		Query: "foo",
		Scope: "creep",
	})
}

func (s *apiSuite) TestFindCommonID(c *check.C) {
	s.daemon(c)

	s.rsnaps = []*snap.Info{{
		SideInfo: snap.SideInfo{
			RealName: "store",
		},
		Publisher: snap.StoreAccount{
			ID:          "foo-id",
			Username:    "foo",
			DisplayName: "Foo",
			Validation:  "unproven",
		},
		CommonIDs: []string{"org.foo"},
	}}
	s.mockSnap(c, "name: store\nversion: 1.0")

	req, err := http.NewRequest("GET", "/v2/find?name=foo", nil)
	c.Assert(err, check.IsNil)

	rsp := searchStore(findCmd, req, nil).(*resp)

	snaps := snapList(rsp.Result)
	c.Assert(snaps, check.HasLen, 1)
	c.Check(snaps[0]["common-ids"], check.DeepEquals, []interface{}{"org.foo"})
}

func (s *apiSuite) TestFindOne(c *check.C) {
	s.daemon(c)

	s.rsnaps = []*snap.Info{{
		SideInfo: snap.SideInfo{
			RealName: "store",
		},
		Base: "base0",
		Publisher: snap.StoreAccount{
			ID:          "foo-id",
			Username:    "foo",
			DisplayName: "Foo",
			Validation:  "verified",
		},
		Channels: map[string]*snap.ChannelSnapInfo{
			"stable": {
				Revision: snap.R(42),
			},
		},
	}}
	s.mockSnap(c, "name: store\nversion: 1.0")

	req, err := http.NewRequest("GET", "/v2/find?name=foo", nil)
	c.Assert(err, check.IsNil)

	rsp := searchStore(findCmd, req, nil).(*resp)

	c.Check(s.storeSearch, check.DeepEquals, store.Search{})

	snaps := snapList(rsp.Result)
	c.Assert(snaps, check.HasLen, 1)
	c.Check(snaps[0]["name"], check.Equals, "store")
	c.Check(snaps[0]["base"], check.Equals, "base0")
	c.Check(snaps[0]["publisher"], check.DeepEquals, map[string]interface{}{
		"id":           "foo-id",
		"username":     "foo",
		"display-name": "Foo",
		"validation":   "verified",
	})
	m := snaps[0]["channels"].(map[string]interface{})["stable"].(map[string]interface{})

	c.Check(m["revision"], check.Equals, "42")
}

func (s *apiSuite) TestFindOneNotFound(c *check.C) {
	s.daemon(c)

	s.err = store.ErrSnapNotFound
	s.mockSnap(c, "name: store\nversion: 1.0")

	req, err := http.NewRequest("GET", "/v2/find?name=foo", nil)
	c.Assert(err, check.IsNil)

	rsp := searchStore(findCmd, req, nil).(*resp)

	c.Check(s.storeSearch, check.DeepEquals, store.Search{})
	c.Check(rsp.Status, check.Equals, 404)
}

func (s *apiSuite) TestFindRefreshNotQ(c *check.C) {
	req, err := http.NewRequest("GET", "/v2/find?select=refresh&q=foo", nil)
	c.Assert(err, check.IsNil)

	rsp := searchStore(findCmd, req, nil).(*resp)
	c.Check(rsp.Type, check.Equals, ResponseTypeError)
	c.Check(rsp.Status, check.Equals, 400)
	c.Check(rsp.Result.(*errorResult).Message, check.Matches, "cannot use 'q' with 'select=refresh'")
}

func (s *apiSuite) TestFindBadQueryReturnsCorrectErrorKind(c *check.C) {
	s.daemon(c)

	s.err = store.ErrBadQuery
	req, err := http.NewRequest("GET", "/v2/find?q=return-bad-query-please", nil)
	c.Assert(err, check.IsNil)

	rsp := searchStore(findCmd, req, nil).(*resp)
	c.Check(rsp.Type, check.Equals, ResponseTypeError)
	c.Check(rsp.Status, check.Equals, 400)
	c.Check(rsp.Result.(*errorResult).Message, check.Matches, "bad query")
	c.Check(rsp.Result.(*errorResult).Kind, check.Equals, errorKindBadQuery)
}

func (s *apiSuite) TestFindPriced(c *check.C) {
	s.daemon(c)

	s.suggestedCurrency = "GBP"

	s.rsnaps = []*snap.Info{{
		Type:    snap.TypeApp,
		Version: "v2",
		Prices: map[string]float64{
			"GBP": 1.23,
			"EUR": 2.34,
		},
		MustBuy: true,
		SideInfo: snap.SideInfo{
			RealName: "banana",
		},
		Publisher: snap.StoreAccount{
			ID:          "foo-id",
			Username:    "foo",
			DisplayName: "Foo",
			Validation:  "unproven",
		},
	}}

	req, err := http.NewRequest("GET", "/v2/find?q=banana&channel=stable", nil)
	c.Assert(err, check.IsNil)
	rsp, ok := searchStore(findCmd, req, nil).(*resp)
	c.Assert(ok, check.Equals, true)

	snaps := snapList(rsp.Result)
	c.Assert(snaps, check.HasLen, 1)

	snap := snaps[0]
	c.Check(snap["name"], check.Equals, "banana")
	c.Check(snap["prices"], check.DeepEquals, map[string]interface{}{
		"EUR": 2.34,
		"GBP": 1.23,
	})
	c.Check(snap["status"], check.Equals, "priced")

	c.Check(rsp.SuggestedCurrency, check.Equals, "GBP")
}

func (s *apiSuite) TestFindScreenshotted(c *check.C) {
	s.daemon(c)

	s.rsnaps = []*snap.Info{{
		Type:    snap.TypeApp,
		Version: "v2",
		Media: []snap.MediaInfo{
			{
				Type:   "screenshot",
				URL:    "http://example.com/screenshot.png",
				Width:  800,
				Height: 1280,
			},
			{
				Type: "screenshot",
				URL:  "http://example.com/screenshot2.png",
			},
		},
		MustBuy: true,
		SideInfo: snap.SideInfo{
			RealName: "test-screenshot",
		},
		Publisher: snap.StoreAccount{
			ID:          "foo-id",
			Username:    "foo",
			DisplayName: "Foo",
			Validation:  "unproven",
		},
	}}

	req, err := http.NewRequest("GET", "/v2/find?q=test-screenshot", nil)
	c.Assert(err, check.IsNil)
	rsp, ok := searchStore(findCmd, req, nil).(*resp)
	c.Assert(ok, check.Equals, true)

	snaps := snapList(rsp.Result)
	c.Assert(snaps, check.HasLen, 1)

	c.Check(snaps[0]["name"], check.Equals, "test-screenshot")
	c.Check(snaps[0]["screenshots"], check.DeepEquals, []interface{}{
		map[string]interface{}{
			"url":    "http://example.com/screenshot.png",
			"width":  float64(800),
			"height": float64(1280),
			"note":   snap.ScreenshotsDeprecationNotice,
		},
		map[string]interface{}{
			"url":  "http://example.com/screenshot2.png",
			"note": snap.ScreenshotsDeprecationNotice,
		},
	})
	c.Check(snaps[0]["media"], check.DeepEquals, []interface{}{
		map[string]interface{}{
			"type":   "screenshot",
			"url":    "http://example.com/screenshot.png",
			"width":  float64(800),
			"height": float64(1280),
		},
		map[string]interface{}{
			"type": "screenshot",
			"url":  "http://example.com/screenshot2.png",
		},
	})
}

func (s *apiSuite) TestSnapsInfoOnlyStore(c *check.C) {
	d := s.daemon(c)

	s.suggestedCurrency = "EUR"

	s.rsnaps = []*snap.Info{{
		SideInfo: snap.SideInfo{
			RealName: "store",
		},
		Publisher: snap.StoreAccount{
			ID:          "foo-id",
			Username:    "foo",
			DisplayName: "Foo",
			Validation:  "unproven",
		},
	}}
	s.mkInstalledInState(c, d, "local", "foo", "v1", snap.R(10), true, "")

	req, err := http.NewRequest("GET", "/v2/snaps?sources=store", nil)
	c.Assert(err, check.IsNil)

	rsp := getSnapsInfo(snapsCmd, req, nil).(*resp)

	c.Assert(rsp.Sources, check.DeepEquals, []string{"store"})

	snaps := snapList(rsp.Result)
	c.Assert(snaps, check.HasLen, 1)
	c.Assert(snaps[0]["name"], check.Equals, "store")
	c.Check(snaps[0]["prices"], check.IsNil)

	c.Check(rsp.SuggestedCurrency, check.Equals, "EUR")
}

func (s *apiSuite) TestSnapsStoreConfinement(c *check.C) {
	s.daemon(c)

	s.rsnaps = []*snap.Info{
		{
			// no explicit confinement in this one
			SideInfo: snap.SideInfo{
				RealName: "foo",
			},
		},
		{
			Confinement: snap.StrictConfinement,
			SideInfo: snap.SideInfo{
				RealName: "bar",
			},
		},
		{
			Confinement: snap.DevModeConfinement,
			SideInfo: snap.SideInfo{
				RealName: "baz",
			},
		},
	}

	req, err := http.NewRequest("GET", "/v2/find", nil)
	c.Assert(err, check.IsNil)

	rsp := searchStore(findCmd, req, nil).(*resp)

	snaps := snapList(rsp.Result)
	c.Assert(snaps, check.HasLen, 3)

	for i, ss := range [][2]string{
		{"foo", string(snap.StrictConfinement)},
		{"bar", string(snap.StrictConfinement)},
		{"baz", string(snap.DevModeConfinement)},
	} {
		name, mode := ss[0], ss[1]
		c.Check(snaps[i]["name"], check.Equals, name, check.Commentf(name))
		c.Check(snaps[i]["confinement"], check.Equals, mode, check.Commentf(name))
	}
}

func (s *apiSuite) TestSnapsInfoStoreWithAuth(c *check.C) {
	s.daemon(c)

	state := snapCmd.d.overlord.State()
	state.Lock()
	user, err := auth.NewUser(state, "username", "email@test.com", "macaroon", []string{"discharge"})
	state.Unlock()
	c.Check(err, check.IsNil)

	req, err := http.NewRequest("GET", "/v2/snaps?sources=store", nil)
	c.Assert(err, check.IsNil)

	c.Assert(s.user, check.IsNil)

	_ = getSnapsInfo(snapsCmd, req, user).(*resp)

	// ensure user was set
	c.Assert(s.user, check.DeepEquals, user)
}

func (s *apiSuite) TestSnapsInfoLocalAndStore(c *check.C) {
	d := s.daemon(c)

	s.rsnaps = []*snap.Info{{
		Version: "v42",
		SideInfo: snap.SideInfo{
			RealName: "remote",
		},
		Publisher: snap.StoreAccount{
			ID:          "foo-id",
			Username:    "foo",
			DisplayName: "Foo",
			Validation:  "unproven",
		},
	}}
	s.mkInstalledInState(c, d, "local", "foo", "v1", snap.R(10), true, "")

	req, err := http.NewRequest("GET", "/v2/snaps?sources=local,store", nil)
	c.Assert(err, check.IsNil)

	rsp := getSnapsInfo(snapsCmd, req, nil).(*resp)

	// presence of 'store' in sources bounces request over to /find
	c.Assert(rsp.Sources, check.DeepEquals, []string{"store"})

	snaps := snapList(rsp.Result)
	c.Assert(snaps, check.HasLen, 1)
	c.Check(snaps[0]["version"], check.Equals, "v42")

	// as does a 'q'
	req, err = http.NewRequest("GET", "/v2/snaps?q=what", nil)
	c.Assert(err, check.IsNil)
	rsp = getSnapsInfo(snapsCmd, req, nil).(*resp)
	snaps = snapList(rsp.Result)
	c.Assert(snaps, check.HasLen, 1)
	c.Check(snaps[0]["version"], check.Equals, "v42")

	// otherwise, local only
	req, err = http.NewRequest("GET", "/v2/snaps", nil)
	c.Assert(err, check.IsNil)
	rsp = getSnapsInfo(snapsCmd, req, nil).(*resp)
	snaps = snapList(rsp.Result)
	c.Assert(snaps, check.HasLen, 1)
	c.Check(snaps[0]["version"], check.Equals, "v1")
}

func (s *apiSuite) TestSnapsInfoDefaultSources(c *check.C) {
	d := s.daemon(c)

	s.rsnaps = []*snap.Info{{
		SideInfo: snap.SideInfo{
			RealName: "remote",
		},
		Publisher: snap.StoreAccount{
			ID:          "foo-id",
			Username:    "foo",
			DisplayName: "Foo",
			Validation:  "unproven",
		},
	}}
	s.mkInstalledInState(c, d, "local", "foo", "v1", snap.R(10), true, "")

	req, err := http.NewRequest("GET", "/v2/snaps", nil)
	c.Assert(err, check.IsNil)

	rsp := getSnapsInfo(snapsCmd, req, nil).(*resp)

	c.Assert(rsp.Sources, check.DeepEquals, []string{"local"})
	snaps := snapList(rsp.Result)
	c.Assert(snaps, check.HasLen, 1)
}

func (s *apiSuite) TestSnapsInfoFilterRemote(c *check.C) {
	s.daemon(c)

	s.rsnaps = nil

	req, err := http.NewRequest("GET", "/v2/snaps?q=foo&sources=store", nil)
	c.Assert(err, check.IsNil)

	rsp := getSnapsInfo(snapsCmd, req, nil).(*resp)

	c.Check(s.storeSearch, check.DeepEquals, store.Search{Query: "foo"})

	c.Assert(rsp.Result, check.NotNil)
}

func (s *apiSuite) TestPostSnapBadRequest(c *check.C) {
	buf := bytes.NewBufferString(`hello`)
	req, err := http.NewRequest("POST", "/v2/snaps/hello-world", buf)
	c.Assert(err, check.IsNil)

	rsp := postSnap(snapCmd, req, nil).(*resp)

	c.Check(rsp.Type, check.Equals, ResponseTypeError)
	c.Check(rsp.Status, check.Equals, 400)
	c.Check(rsp.Result, check.NotNil)
}

func (s *apiSuite) TestPostSnapBadAction(c *check.C) {
	buf := bytes.NewBufferString(`{"action": "potato"}`)
	req, err := http.NewRequest("POST", "/v2/snaps/hello-world", buf)
	c.Assert(err, check.IsNil)

	rsp := postSnap(snapCmd, req, nil).(*resp)

	c.Check(rsp.Type, check.Equals, ResponseTypeError)
	c.Check(rsp.Status, check.Equals, 400)
	c.Check(rsp.Result, check.NotNil)
}

func (s *apiSuite) TestPostSnap(c *check.C) {
	d := s.daemonWithOverlordMock(c)

	soon := 0
	ensureStateSoon = func(st *state.State) {
		soon++
		ensureStateSoonImpl(st)
	}

	s.vars = map[string]string{"name": "foo"}

	snapInstructionDispTable["install"] = func(*snapInstruction, *state.State) (string, []*state.TaskSet, error) {
		return "foooo", nil, nil
	}
	defer func() {
		snapInstructionDispTable["install"] = snapInstall
	}()

	buf := bytes.NewBufferString(`{"action": "install"}`)
	req, err := http.NewRequest("POST", "/v2/snaps/hello-world", buf)
	c.Assert(err, check.IsNil)

	rsp := postSnap(snapCmd, req, nil).(*resp)

	c.Check(rsp.Type, check.Equals, ResponseTypeAsync)

	st := d.overlord.State()
	st.Lock()
	defer st.Unlock()
	chg := st.Change(rsp.Change)
	c.Assert(chg, check.NotNil)
	c.Check(chg.Summary(), check.Equals, "foooo")
	var names []string
	err = chg.Get("snap-names", &names)
	c.Assert(err, check.IsNil)
	c.Check(names, check.DeepEquals, []string{"foo"})

	c.Check(soon, check.Equals, 1)
}

func (s *apiSuite) TestPostSnapVerfySnapInstruction(c *check.C) {
	s.daemonWithOverlordMock(c)

	buf := bytes.NewBufferString(`{"action": "install"}`)
	req, err := http.NewRequest("POST", "/v2/snaps/ubuntu-core", buf)
	c.Assert(err, check.IsNil)
	s.vars = map[string]string{"name": "ubuntu-core"}

	rsp := postSnap(snapCmd, req, nil).(*resp)

	c.Check(rsp.Type, check.Equals, ResponseTypeError)
	c.Check(rsp.Status, check.Equals, 400)
	c.Check(rsp.Result.(*errorResult).Message, testutil.Contains, `cannot install "ubuntu-core", please use "core" instead`)
}

func (s *apiSuite) TestPostSnapSetsUser(c *check.C) {
	d := s.daemon(c)
	ensureStateSoon = func(st *state.State) {}

	snapInstructionDispTable["install"] = func(inst *snapInstruction, st *state.State) (string, []*state.TaskSet, error) {
		return fmt.Sprintf("<install by user %d>", inst.userID), nil, nil
	}
	defer func() {
		snapInstructionDispTable["install"] = snapInstall
	}()

	state := snapCmd.d.overlord.State()
	state.Lock()
	user, err := auth.NewUser(state, "username", "email@test.com", "macaroon", []string{"discharge"})
	state.Unlock()
	c.Check(err, check.IsNil)

	buf := bytes.NewBufferString(`{"action": "install"}`)
	req, err := http.NewRequest("POST", "/v2/snaps/hello-world", buf)
	c.Assert(err, check.IsNil)
	req.Header.Set("Authorization", `Macaroon root="macaroon", discharge="discharge"`)

	rsp := postSnap(snapCmd, req, user).(*resp)

	c.Check(rsp.Type, check.Equals, ResponseTypeAsync)

	st := d.overlord.State()
	st.Lock()
	defer st.Unlock()
	chg := st.Change(rsp.Change)
	c.Assert(chg, check.NotNil)
	c.Check(chg.Summary(), check.Equals, "<install by user 1>")
}

func (s *apiSuite) TestPostSnapDispatch(c *check.C) {
	inst := &snapInstruction{Snaps: []string{"foo"}}

	type T struct {
		s    string
		impl snapActionFunc
	}

	actions := []T{
		{"install", snapInstall},
		{"refresh", snapUpdate},
		{"remove", snapRemove},
		{"revert", snapRevert},
		{"enable", snapEnable},
		{"disable", snapDisable},
		{"switch", snapSwitch},
		{"xyzzy", nil},
	}

	for _, action := range actions {
		inst.Action = action.s
		// do you feel dirty yet?
		c.Check(fmt.Sprintf("%p", action.impl), check.Equals, fmt.Sprintf("%p", inst.dispatch()))
	}
}

func (s *apiSuite) TestPostSnapEnableDisableSwitchRevision(c *check.C) {
	for _, action := range []string{"enable", "disable", "switch"} {
		buf := bytes.NewBufferString(`{"action": "` + action + `", "revision": "42"}`)
		req, err := http.NewRequest("POST", "/v2/snaps/hello-world", buf)
		c.Assert(err, check.IsNil)

		rsp := postSnap(snapCmd, req, nil).(*resp)

		c.Check(rsp.Type, check.Equals, ResponseTypeError)
		c.Check(rsp.Status, check.Equals, 400)
		c.Check(rsp.Result.(*errorResult).Message, testutil.Contains, "takes no revision")
	}
}

var sideLoadBodyWithoutDevMode = "" +
	"----hello--\r\n" +
	"Content-Disposition: form-data; name=\"snap\"; filename=\"x\"\r\n" +
	"\r\n" +
	"xyzzy\r\n" +
	"----hello--\r\n" +
	"Content-Disposition: form-data; name=\"dangerous\"\r\n" +
	"\r\n" +
	"true\r\n" +
	"----hello--\r\n" +
	"Content-Disposition: form-data; name=\"snap-path\"\r\n" +
	"\r\n" +
	"a/b/local.snap\r\n" +
	"----hello--\r\n"

func (s *apiSuite) TestSideloadSnapOnNonDevModeDistro(c *check.C) {
	// try a multipart/form-data upload
	body := sideLoadBodyWithoutDevMode
	head := map[string]string{"Content-Type": "multipart/thing; boundary=--hello--"}
	chgSummary := s.sideloadCheck(c, body, head, "local", snapstate.Flags{RemoveSnapPath: true})
	c.Check(chgSummary, check.Equals, `Install "local" snap from file "a/b/local.snap"`)
}

func (s *apiSuite) TestSideloadSnapOnDevModeDistro(c *check.C) {
	// try a multipart/form-data upload
	body := sideLoadBodyWithoutDevMode
	head := map[string]string{"Content-Type": "multipart/thing; boundary=--hello--"}
	restore := release.MockForcedDevmode(true)
	defer restore()
	flags := snapstate.Flags{RemoveSnapPath: true}
	chgSummary := s.sideloadCheck(c, body, head, "local", flags)
	c.Check(chgSummary, check.Equals, `Install "local" snap from file "a/b/local.snap"`)
}

func (s *apiSuite) TestSideloadSnapDevMode(c *check.C) {
	body := "" +
		"----hello--\r\n" +
		"Content-Disposition: form-data; name=\"snap\"; filename=\"x\"\r\n" +
		"\r\n" +
		"xyzzy\r\n" +
		"----hello--\r\n" +
		"Content-Disposition: form-data; name=\"devmode\"\r\n" +
		"\r\n" +
		"true\r\n" +
		"----hello--\r\n"
	head := map[string]string{"Content-Type": "multipart/thing; boundary=--hello--"}
	// try a multipart/form-data upload
	flags := snapstate.Flags{RemoveSnapPath: true}
	flags.DevMode = true
	chgSummary := s.sideloadCheck(c, body, head, "local", flags)
	c.Check(chgSummary, check.Equals, `Install "local" snap from file "x"`)
}

func (s *apiSuite) TestSideloadSnapJailMode(c *check.C) {
	body := "" +
		"----hello--\r\n" +
		"Content-Disposition: form-data; name=\"snap\"; filename=\"x\"\r\n" +
		"\r\n" +
		"xyzzy\r\n" +
		"----hello--\r\n" +
		"Content-Disposition: form-data; name=\"jailmode\"\r\n" +
		"\r\n" +
		"true\r\n" +
		"----hello--\r\n" +
		"Content-Disposition: form-data; name=\"dangerous\"\r\n" +
		"\r\n" +
		"true\r\n" +
		"----hello--\r\n"
	head := map[string]string{"Content-Type": "multipart/thing; boundary=--hello--"}
	// try a multipart/form-data upload
	flags := snapstate.Flags{JailMode: true, RemoveSnapPath: true}
	chgSummary := s.sideloadCheck(c, body, head, "local", flags)
	c.Check(chgSummary, check.Equals, `Install "local" snap from file "x"`)
}

func (s *apiSuite) sideloadCheck(c *check.C, content string, head map[string]string, expectedInstanceName string, expectedFlags snapstate.Flags) string {
	d := s.daemonWithFakeSnapManager(c)

	soon := 0
	ensureStateSoon = func(st *state.State) {
		soon++
		ensureStateSoonImpl(st)
	}

	c.Assert(expectedInstanceName != "", check.Equals, true, check.Commentf("expected instance name must be set"))
	mockedName, _ := snap.SplitInstanceName(expectedInstanceName)

	// setup done
	installQueue := []string{}
	unsafeReadSnapInfo = func(path string) (*snap.Info, error) {
		return &snap.Info{SuggestedName: mockedName}, nil
	}

	snapstateInstall = func(s *state.State, name, channel string, revision snap.Revision, userID int, flags snapstate.Flags) (*state.TaskSet, error) {
		// NOTE: ubuntu-core is not installed in developer mode
		c.Check(flags, check.Equals, snapstate.Flags{})
		installQueue = append(installQueue, name)

		t := s.NewTask("fake-install-snap", "Doing a fake install")
		return state.NewTaskSet(t), nil
	}

	snapstateInstallPath = func(s *state.State, si *snap.SideInfo, path, name, channel string, flags snapstate.Flags) (*state.TaskSet, *snap.Info, error) {
		c.Check(flags, check.DeepEquals, expectedFlags)

		c.Check(path, testutil.FileEquals, "xyzzy")

		c.Check(name, check.Equals, expectedInstanceName)

		installQueue = append(installQueue, si.RealName+"::"+path)
		t := s.NewTask("fake-install-snap", "Doing a fake install")
		return state.NewTaskSet(t), &snap.Info{SuggestedName: name}, nil
	}

	buf := bytes.NewBufferString(content)
	req, err := http.NewRequest("POST", "/v2/snaps", buf)
	c.Assert(err, check.IsNil)
	for k, v := range head {
		req.Header.Set(k, v)
	}

	rsp := postSnaps(snapsCmd, req, nil).(*resp)
	c.Assert(rsp.Type, check.Equals, ResponseTypeAsync)
	n := 1
	c.Assert(installQueue, check.HasLen, n)
	c.Check(installQueue[n-1], check.Matches, "local::.*/"+regexp.QuoteMeta(dirs.LocalInstallBlobTempPrefix)+".*")

	st := d.overlord.State()
	st.Lock()
	defer st.Unlock()
	chg := st.Change(rsp.Change)
	c.Assert(chg, check.NotNil)

	c.Check(soon, check.Equals, 1)

	c.Assert(chg.Tasks(), check.HasLen, n)

	st.Unlock()
	s.waitTrivialChange(c, chg)
	st.Lock()

	c.Check(chg.Kind(), check.Equals, "install-snap")
	var names []string
	err = chg.Get("snap-names", &names)
	c.Assert(err, check.IsNil)
	c.Check(names, check.DeepEquals, []string{expectedInstanceName})
	var apiData map[string]interface{}
	err = chg.Get("api-data", &apiData)
	c.Assert(err, check.IsNil)
	c.Check(apiData, check.DeepEquals, map[string]interface{}{
		"snap-name": expectedInstanceName,
	})

	return chg.Summary()
}

func (s *apiSuite) TestSideloadSnapJailModeAndDevmode(c *check.C) {
	body := "" +
		"----hello--\r\n" +
		"Content-Disposition: form-data; name=\"snap\"; filename=\"x\"\r\n" +
		"\r\n" +
		"xyzzy\r\n" +
		"----hello--\r\n" +
		"Content-Disposition: form-data; name=\"jailmode\"\r\n" +
		"\r\n" +
		"true\r\n" +
		"----hello--\r\n" +
		"Content-Disposition: form-data; name=\"devmode\"\r\n" +
		"\r\n" +
		"true\r\n" +
		"----hello--\r\n"
	s.daemonWithOverlordMock(c)

	req, err := http.NewRequest("POST", "/v2/snaps", bytes.NewBufferString(body))
	c.Assert(err, check.IsNil)
	req.Header.Set("Content-Type", "multipart/thing; boundary=--hello--")

	rsp := postSnaps(snapsCmd, req, nil).(*resp)
	c.Assert(rsp.Type, check.Equals, ResponseTypeError)
	c.Check(rsp.Result.(*errorResult).Message, check.Equals, "cannot use devmode and jailmode flags together")
}

func (s *apiSuite) TestSideloadSnapJailModeInDevModeOS(c *check.C) {
	body := "" +
		"----hello--\r\n" +
		"Content-Disposition: form-data; name=\"snap\"; filename=\"x\"\r\n" +
		"\r\n" +
		"xyzzy\r\n" +
		"----hello--\r\n" +
		"Content-Disposition: form-data; name=\"jailmode\"\r\n" +
		"\r\n" +
		"true\r\n" +
		"----hello--\r\n"
	s.daemonWithOverlordMock(c)

	req, err := http.NewRequest("POST", "/v2/snaps", bytes.NewBufferString(body))
	c.Assert(err, check.IsNil)
	req.Header.Set("Content-Type", "multipart/thing; boundary=--hello--")

	restore := release.MockForcedDevmode(true)
	defer restore()

	rsp := postSnaps(snapsCmd, req, nil).(*resp)
	c.Assert(rsp.Type, check.Equals, ResponseTypeError)
	c.Check(rsp.Result.(*errorResult).Message, check.Equals, "this system cannot honour the jailmode flag")
}

func (s *apiSuite) TestLocalInstallSnapDeriveSideInfo(c *check.C) {
	d := s.daemonWithOverlordMock(c)
	// add the assertions first
	st := d.overlord.State()
	assertAdd(st, s.storeSigning.StoreAccountKey(""))

	dev1Acct := assertstest.NewAccount(s.storeSigning, "devel1", nil, "")
	assertAdd(st, dev1Acct)

	snapDecl, err := s.storeSigning.Sign(asserts.SnapDeclarationType, map[string]interface{}{
		"series":       "16",
		"snap-id":      "x-id",
		"snap-name":    "x",
		"publisher-id": dev1Acct.AccountID(),
		"timestamp":    time.Now().Format(time.RFC3339),
	}, nil, "")
	c.Assert(err, check.IsNil)
	assertAdd(st, snapDecl)

	snapRev, err := s.storeSigning.Sign(asserts.SnapRevisionType, map[string]interface{}{
		"snap-sha3-384": "YK0GWATaZf09g_fvspYPqm_qtaiqf-KjaNj5uMEQCjQpuXWPjqQbeBINL5H_A0Lo",
		"snap-size":     "5",
		"snap-id":       "x-id",
		"snap-revision": "41",
		"developer-id":  dev1Acct.AccountID(),
		"timestamp":     time.Now().Format(time.RFC3339),
	}, nil, "")
	c.Assert(err, check.IsNil)
	assertAdd(st, snapRev)

	body := "" +
		"----hello--\r\n" +
		"Content-Disposition: form-data; name=\"snap\"; filename=\"x.snap\"\r\n" +
		"\r\n" +
		"xyzzy\r\n" +
		"----hello--\r\n"
	req, err := http.NewRequest("POST", "/v2/snaps", bytes.NewBufferString(body))
	c.Assert(err, check.IsNil)
	req.Header.Set("Content-Type", "multipart/thing; boundary=--hello--")

	snapstateInstallPath = func(s *state.State, si *snap.SideInfo, path, name, channel string, flags snapstate.Flags) (*state.TaskSet, *snap.Info, error) {
		c.Check(flags, check.Equals, snapstate.Flags{RemoveSnapPath: true})
		c.Check(si, check.DeepEquals, &snap.SideInfo{
			RealName: "x",
			SnapID:   "x-id",
			Revision: snap.R(41),
		})

		return state.NewTaskSet(), &snap.Info{SuggestedName: "x"}, nil
	}

	rsp := postSnaps(snapsCmd, req, nil).(*resp)
	c.Assert(rsp.Type, check.Equals, ResponseTypeAsync)

	st.Lock()
	defer st.Unlock()
	chg := st.Change(rsp.Change)
	c.Assert(chg, check.NotNil)
	c.Check(chg.Summary(), check.Equals, `Install "x" snap from file "x.snap"`)
	var names []string
	err = chg.Get("snap-names", &names)
	c.Assert(err, check.IsNil)
	c.Check(names, check.DeepEquals, []string{"x"})
	var apiData map[string]interface{}
	err = chg.Get("api-data", &apiData)
	c.Assert(err, check.IsNil)
	c.Check(apiData, check.DeepEquals, map[string]interface{}{
		"snap-name": "x",
	})
}

func (s *apiSuite) TestSideloadSnapNoSignaturesDangerOff(c *check.C) {
	body := "" +
		"----hello--\r\n" +
		"Content-Disposition: form-data; name=\"snap\"; filename=\"x\"\r\n" +
		"\r\n" +
		"xyzzy\r\n" +
		"----hello--\r\n"
	s.daemonWithOverlordMock(c)

	req, err := http.NewRequest("POST", "/v2/snaps", bytes.NewBufferString(body))
	c.Assert(err, check.IsNil)
	req.Header.Set("Content-Type", "multipart/thing; boundary=--hello--")

	// this is the prefix used for tempfiles for sideloading
	glob := filepath.Join(os.TempDir(), "snapd-sideload-pkg-*")
	glbBefore, _ := filepath.Glob(glob)
	rsp := postSnaps(snapsCmd, req, nil).(*resp)
	c.Assert(rsp.Type, check.Equals, ResponseTypeError)
	c.Check(rsp.Result.(*errorResult).Message, check.Equals, `cannot find signatures with metadata for snap "x"`)
	glbAfter, _ := filepath.Glob(glob)
	c.Check(len(glbBefore), check.Equals, len(glbAfter))
}

func (s *apiSuite) TestSideloadSnapNotValidFormFile(c *check.C) {
	newTestDaemon(c)

	// try a multipart/form-data upload with missing "name"
	content := "" +
		"----hello--\r\n" +
		"Content-Disposition: form-data; filename=\"x\"\r\n" +
		"\r\n" +
		"xyzzy\r\n" +
		"----hello--\r\n"
	head := map[string]string{"Content-Type": "multipart/thing; boundary=--hello--"}

	buf := bytes.NewBufferString(content)
	req, err := http.NewRequest("POST", "/v2/snaps", buf)
	c.Assert(err, check.IsNil)
	for k, v := range head {
		req.Header.Set(k, v)
	}

	rsp := postSnaps(snapsCmd, req, nil).(*resp)
	c.Assert(rsp.Type, check.Equals, ResponseTypeError)
	c.Assert(rsp.Result.(*errorResult).Message, check.Matches, `cannot find "snap" file field in provided multipart/form-data payload`)
}

func (s *apiSuite) TestSideloadSnapChangeConflict(c *check.C) {
	body := "" +
		"----hello--\r\n" +
		"Content-Disposition: form-data; name=\"snap\"; filename=\"x\"\r\n" +
		"\r\n" +
		"xyzzy\r\n" +
		"----hello--\r\n" +
		"Content-Disposition: form-data; name=\"dangerous\"\r\n" +
		"\r\n" +
		"true\r\n" +
		"----hello--\r\n"
	s.daemonWithOverlordMock(c)

	unsafeReadSnapInfo = func(path string) (*snap.Info, error) {
		return &snap.Info{SuggestedName: "foo"}, nil
	}

	snapstateInstallPath = func(s *state.State, si *snap.SideInfo, path, name, channel string, flags snapstate.Flags) (*state.TaskSet, *snap.Info, error) {
		return nil, nil, &snapstate.ChangeConflictError{Snap: "foo"}
	}

	req, err := http.NewRequest("POST", "/v2/snaps", bytes.NewBufferString(body))
	c.Assert(err, check.IsNil)
	req.Header.Set("Content-Type", "multipart/thing; boundary=--hello--")

	rsp := postSnaps(snapsCmd, req, nil).(*resp)
	c.Assert(rsp.Type, check.Equals, ResponseTypeError)
	c.Check(rsp.Result.(*errorResult).Kind, check.Equals, errorKindSnapChangeConflict)
}

func (s *apiSuite) TestSideloadSnapInstanceName(c *check.C) {
	// try a multipart/form-data upload
	body := sideLoadBodyWithoutDevMode +
		"Content-Disposition: form-data; name=\"name\"\r\n" +
		"\r\n" +
		"local_instance\r\n" +
		"----hello--\r\n"
	head := map[string]string{"Content-Type": "multipart/thing; boundary=--hello--"}
	chgSummary := s.sideloadCheck(c, body, head, "local_instance", snapstate.Flags{RemoveSnapPath: true})
	c.Check(chgSummary, check.Equals, `Install "local_instance" snap from file "a/b/local.snap"`)
}

func (s *apiSuite) TestSideloadSnapInstanceNameNoKey(c *check.C) {
	// try a multipart/form-data upload
	body := sideLoadBodyWithoutDevMode +
		"Content-Disposition: form-data; name=\"name\"\r\n" +
		"\r\n" +
		"local\r\n" +
		"----hello--\r\n"
	head := map[string]string{"Content-Type": "multipart/thing; boundary=--hello--"}
	chgSummary := s.sideloadCheck(c, body, head, "local", snapstate.Flags{RemoveSnapPath: true})
	c.Check(chgSummary, check.Equals, `Install "local" snap from file "a/b/local.snap"`)
}

func (s *apiSuite) TestSideloadSnapInstanceNameMismatch(c *check.C) {
	s.daemonWithFakeSnapManager(c)

	unsafeReadSnapInfo = func(path string) (*snap.Info, error) {
		return &snap.Info{SuggestedName: "bar"}, nil
	}

	body := sideLoadBodyWithoutDevMode +
		"Content-Disposition: form-data; name=\"name\"\r\n" +
		"\r\n" +
		"foo_instance\r\n" +
		"----hello--\r\n"

	req, err := http.NewRequest("POST", "/v2/snaps", bytes.NewBufferString(body))
	c.Assert(err, check.IsNil)
	req.Header.Set("Content-Type", "multipart/thing; boundary=--hello--")

	rsp := postSnaps(snapsCmd, req, nil).(*resp)
	c.Assert(rsp.Type, check.Equals, ResponseTypeError)
	c.Check(rsp.Result.(*errorResult).Message, check.Equals, `instance name "foo_instance" does not match snap name "bar"`)
}

func (s *apiSuite) TestTrySnap(c *check.C) {
	d := s.daemonWithFakeSnapManager(c)

	var err error

	// mock a try dir
	tryDir := c.MkDir()
	snapYaml := filepath.Join(tryDir, "meta", "snap.yaml")
	err = os.MkdirAll(filepath.Dir(snapYaml), 0755)
	c.Assert(err, check.IsNil)
	err = ioutil.WriteFile(snapYaml, []byte("name: foo\nversion: 1.0\n"), 0644)
	c.Assert(err, check.IsNil)

	reqForFlags := func(f snapstate.Flags) *http.Request {
		b := "" +
			"--hello\r\n" +
			"Content-Disposition: form-data; name=\"action\"\r\n" +
			"\r\n" +
			"try\r\n" +
			"--hello\r\n" +
			"Content-Disposition: form-data; name=\"snap-path\"\r\n" +
			"\r\n" +
			tryDir + "\r\n" +
			"--hello"

		snip := "\r\n" +
			"Content-Disposition: form-data; name=%q\r\n" +
			"\r\n" +
			"true\r\n" +
			"--hello"

		if f.DevMode {
			b += fmt.Sprintf(snip, "devmode")
		}
		if f.JailMode {
			b += fmt.Sprintf(snip, "jailmode")
		}
		if f.Classic {
			b += fmt.Sprintf(snip, "classic")
		}
		b += "--\r\n"

		req, err := http.NewRequest("POST", "/v2/snaps", bytes.NewBufferString(b))
		c.Assert(err, check.IsNil)
		req.Header.Set("Content-Type", "multipart/thing; boundary=hello")

		return req
	}

	st := d.overlord.State()
	st.Lock()
	defer st.Unlock()

	for _, t := range []struct {
		flags snapstate.Flags
		desc  string
	}{
		{snapstate.Flags{}, "core; -"},
		{snapstate.Flags{DevMode: true}, "core; devmode"},
		{snapstate.Flags{JailMode: true}, "core; jailmode"},
		{snapstate.Flags{Classic: true}, "core; classic"},
	} {
		soon := 0
		ensureStateSoon = func(st *state.State) {
			soon++
			ensureStateSoonImpl(st)
		}

		tryWasCalled := true
		snapstateTryPath = func(s *state.State, name, path string, flags snapstate.Flags) (*state.TaskSet, error) {
			c.Check(flags, check.DeepEquals, t.flags, check.Commentf(t.desc))
			tryWasCalled = true
			t := s.NewTask("fake-install-snap", "Doing a fake try")
			return state.NewTaskSet(t), nil
		}

		snapstateInstall = func(s *state.State, name, channel string, revision snap.Revision, userID int, flags snapstate.Flags) (*state.TaskSet, error) {
			if name != "core" {
				c.Check(flags, check.DeepEquals, t.flags, check.Commentf(t.desc))
			}
			t := s.NewTask("fake-install-snap", "Doing a fake install")
			return state.NewTaskSet(t), nil
		}

		// try the snap (without an installed core)
		st.Unlock()
		rsp := postSnaps(snapsCmd, reqForFlags(t.flags), nil).(*resp)
		st.Lock()
		c.Assert(rsp.Type, check.Equals, ResponseTypeAsync, check.Commentf(t.desc))
		c.Assert(tryWasCalled, check.Equals, true, check.Commentf(t.desc))

		chg := st.Change(rsp.Change)
		c.Assert(chg, check.NotNil, check.Commentf(t.desc))

		c.Assert(chg.Tasks(), check.HasLen, 1, check.Commentf(t.desc))

		st.Unlock()
		s.waitTrivialChange(c, chg)
		st.Lock()

		c.Check(chg.Kind(), check.Equals, "try-snap", check.Commentf(t.desc))
		c.Check(chg.Summary(), check.Equals, fmt.Sprintf(`Try "%s" snap from %s`, "foo", tryDir), check.Commentf(t.desc))
		var names []string
		err = chg.Get("snap-names", &names)
		c.Assert(err, check.IsNil, check.Commentf(t.desc))
		c.Check(names, check.DeepEquals, []string{"foo"}, check.Commentf(t.desc))
		var apiData map[string]interface{}
		err = chg.Get("api-data", &apiData)
		c.Assert(err, check.IsNil, check.Commentf(t.desc))
		c.Check(apiData, check.DeepEquals, map[string]interface{}{
			"snap-name": "foo",
		}, check.Commentf(t.desc))

		c.Check(soon, check.Equals, 1, check.Commentf(t.desc))
	}
}

func (s *apiSuite) TestTrySnapRelative(c *check.C) {
	req, err := http.NewRequest("POST", "/v2/snaps", nil)
	c.Assert(err, check.IsNil)

	rsp := trySnap(snapsCmd, req, nil, "relative-path", snapstate.Flags{}).(*resp)
	c.Assert(rsp.Type, check.Equals, ResponseTypeError)
	c.Check(rsp.Result.(*errorResult).Message, testutil.Contains, "need an absolute path")
}

func (s *apiSuite) TestTrySnapNotDir(c *check.C) {
	req, err := http.NewRequest("POST", "/v2/snaps", nil)
	c.Assert(err, check.IsNil)

	rsp := trySnap(snapsCmd, req, nil, "/does/not/exist", snapstate.Flags{}).(*resp)
	c.Assert(rsp.Type, check.Equals, ResponseTypeError)
	c.Check(rsp.Result.(*errorResult).Message, testutil.Contains, "not a snap directory")
}

func (s *apiSuite) TestTryChangeConflict(c *check.C) {
	s.daemonWithOverlordMock(c)

	// mock a try dir
	tryDir := c.MkDir()

	unsafeReadSnapInfo = func(path string) (*snap.Info, error) {
		return &snap.Info{SuggestedName: "foo"}, nil
	}

	snapstateTryPath = func(s *state.State, name, path string, flags snapstate.Flags) (*state.TaskSet, error) {
		return nil, &snapstate.ChangeConflictError{Snap: "foo"}
	}

	req, err := http.NewRequest("POST", "/v2/snaps", nil)
	c.Assert(err, check.IsNil)

	rsp := trySnap(snapsCmd, req, nil, tryDir, snapstate.Flags{}).(*resp)
	c.Assert(rsp.Type, check.Equals, ResponseTypeError)
	c.Check(rsp.Result.(*errorResult).Kind, check.Equals, errorKindSnapChangeConflict)
}

func (s *apiSuite) runGetConf(c *check.C, snapName string, keys []string, statusCode int) map[string]interface{} {
	s.vars = map[string]string{"name": snapName}
	req, err := http.NewRequest("GET", "/v2/snaps/"+snapName+"/conf?keys="+strings.Join(keys, ","), nil)
	c.Check(err, check.IsNil)
	rec := httptest.NewRecorder()
	snapConfCmd.GET(snapConfCmd, req, nil).ServeHTTP(rec, req)
	c.Check(rec.Code, check.Equals, statusCode)

	var body map[string]interface{}
	err = json.Unmarshal(rec.Body.Bytes(), &body)
	c.Check(err, check.IsNil)
	return body["result"].(map[string]interface{})
}

func (s *apiSuite) TestGetConfSingleKey(c *check.C) {
	d := s.daemon(c)

	// Set a config that we'll get in a moment
	d.overlord.State().Lock()
	tr := config.NewTransaction(d.overlord.State())
	tr.Set("test-snap", "test-key1", "test-value1")
	tr.Set("test-snap", "test-key2", "test-value2")
	tr.Commit()
	d.overlord.State().Unlock()

	result := s.runGetConf(c, "test-snap", []string{"test-key1"}, 200)
	c.Check(result, check.DeepEquals, map[string]interface{}{"test-key1": "test-value1"})

	result = s.runGetConf(c, "test-snap", []string{"test-key1", "test-key2"}, 200)
	c.Check(result, check.DeepEquals, map[string]interface{}{"test-key1": "test-value1", "test-key2": "test-value2"})
}

func (s *apiSuite) TestGetConfCoreSystemAlias(c *check.C) {
	d := s.daemon(c)

	// Set a config that we'll get in a moment
	d.overlord.State().Lock()
	tr := config.NewTransaction(d.overlord.State())
	tr.Set("core", "test-key1", "test-value1")
	tr.Commit()
	d.overlord.State().Unlock()

	result := s.runGetConf(c, "core", []string{"test-key1"}, 200)
	c.Check(result, check.DeepEquals, map[string]interface{}{"test-key1": "test-value1"})

	result = s.runGetConf(c, "system", []string{"test-key1"}, 200)
	c.Check(result, check.DeepEquals, map[string]interface{}{"test-key1": "test-value1"})
}

func (s *apiSuite) TestGetConfMissingKey(c *check.C) {
	result := s.runGetConf(c, "test-snap", []string{"test-key2"}, 400)
	c.Check(result, check.DeepEquals, map[string]interface{}{
		"value": map[string]interface{}{
			"SnapName": "test-snap",
			"Key":      "test-key2",
		},
		"message": `snap "test-snap" has no "test-key2" configuration option`,
		"kind":    "option-not-found",
	})
}

func (s *apiSuite) TestGetRootDocument(c *check.C) {
	d := s.daemon(c)
	d.overlord.State().Lock()
	tr := config.NewTransaction(d.overlord.State())
	tr.Set("test-snap", "test-key1", "test-value1")
	tr.Set("test-snap", "test-key2", "test-value2")
	tr.Commit()
	d.overlord.State().Unlock()

	result := s.runGetConf(c, "test-snap", nil, 200)
	c.Check(result, check.DeepEquals, map[string]interface{}{"test-key1": "test-value1", "test-key2": "test-value2"})
}

func (s *apiSuite) TestGetConfBadKey(c *check.C) {
	s.daemon(c)
	// TODO: this one in particular should really be a 400 also
	result := s.runGetConf(c, "test-snap", []string{"."}, 500)
	c.Check(result, check.DeepEquals, map[string]interface{}{"message": `invalid option name: ""`})
}

func (s *apiSuite) TestSetConf(c *check.C) {
	d := s.daemon(c)
	s.mockSnap(c, configYaml)

	// Mock the hook runner
	hookRunner := testutil.MockCommand(c, "snap", "")
	defer hookRunner.Restore()

	d.overlord.Loop()
	defer d.overlord.Stop()

	text, err := json.Marshal(map[string]interface{}{"key": "value"})
	c.Assert(err, check.IsNil)

	buffer := bytes.NewBuffer(text)
	req, err := http.NewRequest("PUT", "/v2/snaps/config-snap/conf", buffer)
	c.Assert(err, check.IsNil)

	s.vars = map[string]string{"name": "config-snap"}

	rec := httptest.NewRecorder()
	snapConfCmd.PUT(snapConfCmd, req, nil).ServeHTTP(rec, req)
	c.Check(rec.Code, check.Equals, 202)

	var body map[string]interface{}
	err = json.Unmarshal(rec.Body.Bytes(), &body)
	c.Assert(err, check.IsNil)
	id := body["change"].(string)

	st := d.overlord.State()
	st.Lock()
	chg := st.Change(id)
	st.Unlock()
	c.Assert(chg, check.NotNil)

	<-chg.Ready()

	st.Lock()
	err = chg.Err()
	st.Unlock()
	c.Assert(err, check.IsNil)

	// Check that the configure hook was run correctly
	c.Check(hookRunner.Calls(), check.DeepEquals, [][]string{{
		"snap", "run", "--hook", "configure", "-r", "unset", "config-snap",
	}})
}

func (s *apiSuite) TestSetConfCoreSystemAlias(c *check.C) {
	d := s.daemon(c)
	s.mockSnap(c, `
name: core
version: 1
`)
	// Mock the hook runner
	hookRunner := testutil.MockCommand(c, "snap", "")
	defer hookRunner.Restore()

	d.overlord.Loop()
	defer d.overlord.Stop()

	text, err := json.Marshal(map[string]interface{}{"proxy.ftp": "value"})
	c.Assert(err, check.IsNil)

	buffer := bytes.NewBuffer(text)
	req, err := http.NewRequest("PUT", "/v2/snaps/system/conf", buffer)
	c.Assert(err, check.IsNil)

	s.vars = map[string]string{"name": "system"}

	rec := httptest.NewRecorder()
	snapConfCmd.PUT(snapConfCmd, req, nil).ServeHTTP(rec, req)
	c.Check(rec.Code, check.Equals, 202)

	var body map[string]interface{}
	err = json.Unmarshal(rec.Body.Bytes(), &body)
	c.Assert(err, check.IsNil)
	id := body["change"].(string)

	st := d.overlord.State()
	st.Lock()
	chg := st.Change(id)
	st.Unlock()
	c.Assert(chg, check.NotNil)

	<-chg.Ready()

	st.Lock()
	err = chg.Err()
	c.Assert(err, check.IsNil)

	tr := config.NewTransaction(st)
	st.Unlock()
	c.Assert(err, check.IsNil)

	var value string
	tr.Get("core", "proxy.ftp", &value)
	c.Assert(value, check.Equals, "value")

}

func (s *apiSuite) TestSetConfNumber(c *check.C) {
	d := s.daemon(c)
	s.mockSnap(c, configYaml)

	// Mock the hook runner
	hookRunner := testutil.MockCommand(c, "snap", "")
	defer hookRunner.Restore()

	d.overlord.Loop()
	defer d.overlord.Stop()

	text, err := json.Marshal(map[string]interface{}{"key": 1234567890})
	c.Assert(err, check.IsNil)

	buffer := bytes.NewBuffer(text)
	req, err := http.NewRequest("PUT", "/v2/snaps/config-snap/conf", buffer)
	c.Assert(err, check.IsNil)

	s.vars = map[string]string{"name": "config-snap"}

	rec := httptest.NewRecorder()
	snapConfCmd.PUT(snapConfCmd, req, nil).ServeHTTP(rec, req)
	c.Check(rec.Code, check.Equals, 202)

	var body map[string]interface{}
	err = json.Unmarshal(rec.Body.Bytes(), &body)
	c.Assert(err, check.IsNil)
	id := body["change"].(string)

	st := d.overlord.State()
	st.Lock()
	chg := st.Change(id)
	st.Unlock()
	c.Assert(chg, check.NotNil)

	<-chg.Ready()

	st.Lock()
	defer st.Unlock()
	tr := config.NewTransaction(d.overlord.State())
	var result interface{}
	c.Assert(tr.Get("config-snap", "key", &result), check.IsNil)
	c.Assert(result, check.DeepEquals, json.Number("1234567890"))
}

func (s *apiSuite) TestSetConfBadSnap(c *check.C) {
	s.daemonWithOverlordMock(c)

	text, err := json.Marshal(map[string]interface{}{"key": "value"})
	c.Assert(err, check.IsNil)

	buffer := bytes.NewBuffer(text)
	req, err := http.NewRequest("PUT", "/v2/snaps/config-snap/conf", buffer)
	c.Assert(err, check.IsNil)

	s.vars = map[string]string{"name": "config-snap"}

	rec := httptest.NewRecorder()
	snapConfCmd.PUT(snapConfCmd, req, nil).ServeHTTP(rec, req)
	c.Check(rec.Code, check.Equals, 404)

	var body map[string]interface{}
	err = json.Unmarshal(rec.Body.Bytes(), &body)
	c.Assert(err, check.IsNil)
	c.Check(body, check.DeepEquals, map[string]interface{}{
		"status-code": 404.,
		"status":      "Not Found",
		"result": map[string]interface{}{
			"message": `snap "config-snap" is not installed`,
			"kind":    "snap-not-found",
			"value":   "config-snap",
		},
		"type": "error"})
}

func simulateConflict(o *overlord.Overlord, name string) {
	st := o.State()
	st.Lock()
	defer st.Unlock()
	t := st.NewTask("link-snap", "...")
	snapsup := &snapstate.SnapSetup{SideInfo: &snap.SideInfo{
		RealName: name,
	}}
	t.Set("snap-setup", snapsup)
	chg := st.NewChange("manip", "...")
	chg.AddTask(t)
}

func (s *apiSuite) TestSetConfChangeConflict(c *check.C) {
	d := s.daemon(c)
	s.mockSnap(c, configYaml)

	simulateConflict(d.overlord, "config-snap")

	text, err := json.Marshal(map[string]interface{}{"key": "value"})
	c.Assert(err, check.IsNil)

	buffer := bytes.NewBuffer(text)
	req, err := http.NewRequest("PUT", "/v2/snaps/config-snap/conf", buffer)
	c.Assert(err, check.IsNil)

	s.vars = map[string]string{"name": "config-snap"}

	rec := httptest.NewRecorder()
	snapConfCmd.PUT(snapConfCmd, req, nil).ServeHTTP(rec, req)
	c.Check(rec.Code, check.Equals, 409)

	var body map[string]interface{}
	err = json.Unmarshal(rec.Body.Bytes(), &body)
	c.Assert(err, check.IsNil)
	c.Check(body, check.DeepEquals, map[string]interface{}{
		"status-code": 409.,
		"status":      "Conflict",
		"result": map[string]interface{}{
			"message": `snap "config-snap" has "manip" change in progress`,
			"kind":    "snap-change-conflict",
			"value": map[string]interface{}{
				"change-kind": "manip",
				"snap-name":   "config-snap",
			},
		},
		"type": "error"})
}

func (s *apiSuite) TestAppIconGet(c *check.C) {
	d := s.daemon(c)

	// have an active foo in the system
	info := s.mkInstalledInState(c, d, "foo", "bar", "v1", snap.R(10), true, "")

	// have an icon for it in the package itself
	iconfile := filepath.Join(info.MountDir(), "meta", "gui", "icon.ick")
	c.Assert(os.MkdirAll(filepath.Dir(iconfile), 0755), check.IsNil)
	c.Check(ioutil.WriteFile(iconfile, []byte("ick"), 0644), check.IsNil)

	s.vars = map[string]string{"name": "foo"}
	req, err := http.NewRequest("GET", "/v2/icons/foo/icon", nil)
	c.Assert(err, check.IsNil)

	rec := httptest.NewRecorder()

	appIconCmd.GET(appIconCmd, req, nil).ServeHTTP(rec, req)
	c.Check(rec.Code, check.Equals, 200)
	c.Check(rec.Body.String(), check.Equals, "ick")
}

func (s *apiSuite) TestAppIconGetInactive(c *check.C) {
	d := s.daemon(c)

	// have an *in*active foo in the system
	info := s.mkInstalledInState(c, d, "foo", "bar", "v1", snap.R(10), false, "")

	// have an icon for it in the package itself
	iconfile := filepath.Join(info.MountDir(), "meta", "gui", "icon.ick")
	c.Assert(os.MkdirAll(filepath.Dir(iconfile), 0755), check.IsNil)
	c.Check(ioutil.WriteFile(iconfile, []byte("ick"), 0644), check.IsNil)

	s.vars = map[string]string{"name": "foo"}
	req, err := http.NewRequest("GET", "/v2/icons/foo/icon", nil)
	c.Assert(err, check.IsNil)

	rec := httptest.NewRecorder()

	appIconCmd.GET(appIconCmd, req, nil).ServeHTTP(rec, req)
	c.Check(rec.Code, check.Equals, 200)
	c.Check(rec.Body.String(), check.Equals, "ick")
}

func (s *apiSuite) TestAppIconGetNoIcon(c *check.C) {
	d := s.daemon(c)

	// have an *in*active foo in the system
	info := s.mkInstalledInState(c, d, "foo", "bar", "v1", snap.R(10), true, "")

	// NO ICON!
	err := os.RemoveAll(filepath.Join(info.MountDir(), "meta", "gui", "icon.svg"))
	c.Assert(err, check.IsNil)

	s.vars = map[string]string{"name": "foo"}
	req, err := http.NewRequest("GET", "/v2/icons/foo/icon", nil)
	c.Assert(err, check.IsNil)

	rec := httptest.NewRecorder()

	appIconCmd.GET(appIconCmd, req, nil).ServeHTTP(rec, req)
	c.Check(rec.Code/100, check.Equals, 4)
}

func (s *apiSuite) TestAppIconGetNoApp(c *check.C) {
	s.daemon(c)

	s.vars = map[string]string{"name": "foo"}
	req, err := http.NewRequest("GET", "/v2/icons/foo/icon", nil)
	c.Assert(err, check.IsNil)

	rec := httptest.NewRecorder()

	appIconCmd.GET(appIconCmd, req, nil).ServeHTTP(rec, req)
	c.Check(rec.Code, check.Equals, 404)
}

func (s *apiSuite) TestNotInstalledSnapIcon(c *check.C) {
	info := &snap.Info{SuggestedName: "notInstalledSnap", Media: []snap.MediaInfo{{Type: "icon", URL: "icon.svg"}}}
	iconfile := snapIcon(info)
	c.Check(iconfile, check.Equals, "")
}

func (s *apiSuite) TestInstallOnNonDevModeDistro(c *check.C) {
	s.testInstall(c, false, snapstate.Flags{}, snap.R(0))
}
func (s *apiSuite) TestInstallOnDevModeDistro(c *check.C) {
	s.testInstall(c, true, snapstate.Flags{}, snap.R(0))
}
func (s *apiSuite) TestInstallRevision(c *check.C) {
	s.testInstall(c, false, snapstate.Flags{}, snap.R(42))
}

func (s *apiSuite) testInstall(c *check.C, forcedDevmode bool, flags snapstate.Flags, revision snap.Revision) {
	calledFlags := snapstate.Flags{}
	installQueue := []string{}
	restore := release.MockForcedDevmode(forcedDevmode)
	defer restore()

	snapstateInstall = func(s *state.State, name, channel string, revno snap.Revision, userID int, flags snapstate.Flags) (*state.TaskSet, error) {
		calledFlags = flags
		installQueue = append(installQueue, name)
		c.Check(revision, check.Equals, revno)

		t := s.NewTask("fake-install-snap", "Doing a fake install")
		return state.NewTaskSet(t), nil
	}

	defer func() {
		snapstateInstall = nil
	}()

	d := s.daemonWithFakeSnapManager(c)

	var buf bytes.Buffer
	if revision.Unset() {
		buf.WriteString(`{"action": "install"}`)
	} else {
		fmt.Fprintf(&buf, `{"action": "install", "revision": %s}`, revision.String())
	}
	req, err := http.NewRequest("POST", "/v2/snaps/some-snap", &buf)
	c.Assert(err, check.IsNil)

	s.vars = map[string]string{"name": "some-snap"}
	rsp := postSnap(snapCmd, req, nil).(*resp)

	c.Assert(rsp.Type, check.Equals, ResponseTypeAsync)

	st := d.overlord.State()
	st.Lock()
	defer st.Unlock()
	chg := st.Change(rsp.Change)
	c.Assert(chg, check.NotNil)

	c.Check(chg.Tasks(), check.HasLen, 1)

	st.Unlock()
	s.waitTrivialChange(c, chg)
	st.Lock()

	c.Check(chg.Status(), check.Equals, state.DoneStatus)
	c.Check(calledFlags, check.Equals, flags)
	c.Check(err, check.IsNil)
	c.Check(installQueue, check.DeepEquals, []string{"some-snap"})
	c.Check(chg.Kind(), check.Equals, "install-snap")
	c.Check(chg.Summary(), check.Equals, `Install "some-snap" snap`)
}

func (s *apiSuite) TestRefresh(c *check.C) {
	var calledFlags snapstate.Flags
	calledUserID := 0
	installQueue := []string{}
	assertstateCalledUserID := 0

	snapstateUpdate = func(s *state.State, name, channel string, revision snap.Revision, userID int, flags snapstate.Flags) (*state.TaskSet, error) {
		calledFlags = flags
		calledUserID = userID
		installQueue = append(installQueue, name)

		t := s.NewTask("fake-refresh-snap", "Doing a fake install")
		return state.NewTaskSet(t), nil
	}
	assertstateRefreshSnapDeclarations = func(s *state.State, userID int) error {
		assertstateCalledUserID = userID
		return nil
	}

	d := s.daemon(c)
	inst := &snapInstruction{
		Action: "refresh",
		Snaps:  []string{"some-snap"},
		userID: 17,
	}

	st := d.overlord.State()
	st.Lock()
	defer st.Unlock()
	summary, _, err := inst.dispatch()(inst, st)
	c.Check(err, check.IsNil)

	c.Check(assertstateCalledUserID, check.Equals, 17)
	c.Check(calledFlags, check.DeepEquals, snapstate.Flags{})
	c.Check(calledUserID, check.Equals, 17)
	c.Check(err, check.IsNil)
	c.Check(installQueue, check.DeepEquals, []string{"some-snap"})
	c.Check(summary, check.Equals, `Refresh "some-snap" snap`)
}

func (s *apiSuite) TestRefreshDevMode(c *check.C) {
	var calledFlags snapstate.Flags
	calledUserID := 0
	installQueue := []string{}

	snapstateUpdate = func(s *state.State, name, channel string, revision snap.Revision, userID int, flags snapstate.Flags) (*state.TaskSet, error) {
		calledFlags = flags
		calledUserID = userID
		installQueue = append(installQueue, name)

		t := s.NewTask("fake-refresh-snap", "Doing a fake install")
		return state.NewTaskSet(t), nil
	}
	assertstateRefreshSnapDeclarations = func(s *state.State, userID int) error {
		return nil
	}

	d := s.daemon(c)
	inst := &snapInstruction{
		Action:  "refresh",
		DevMode: true,
		Snaps:   []string{"some-snap"},
		userID:  17,
	}

	st := d.overlord.State()
	st.Lock()
	defer st.Unlock()
	summary, _, err := inst.dispatch()(inst, st)
	c.Check(err, check.IsNil)

	flags := snapstate.Flags{}
	flags.DevMode = true
	c.Check(calledFlags, check.DeepEquals, flags)
	c.Check(calledUserID, check.Equals, 17)
	c.Check(err, check.IsNil)
	c.Check(installQueue, check.DeepEquals, []string{"some-snap"})
	c.Check(summary, check.Equals, `Refresh "some-snap" snap`)
}

func (s *apiSuite) TestRefreshClassic(c *check.C) {
	var calledFlags snapstate.Flags

	snapstateUpdate = func(s *state.State, name, channel string, revision snap.Revision, userID int, flags snapstate.Flags) (*state.TaskSet, error) {
		calledFlags = flags
		return nil, nil
	}
	assertstateRefreshSnapDeclarations = func(s *state.State, userID int) error {
		return nil
	}

	d := s.daemon(c)
	inst := &snapInstruction{
		Action:  "refresh",
		Classic: true,
		Snaps:   []string{"some-snap"},
		userID:  17,
	}

	st := d.overlord.State()
	st.Lock()
	defer st.Unlock()
	_, _, err := inst.dispatch()(inst, st)
	c.Check(err, check.IsNil)

	c.Check(calledFlags, check.DeepEquals, snapstate.Flags{Classic: true})
}

func (s *apiSuite) TestRefreshIgnoreValidation(c *check.C) {
	var calledFlags snapstate.Flags
	calledUserID := 0
	installQueue := []string{}

	snapstateUpdate = func(s *state.State, name, channel string, revision snap.Revision, userID int, flags snapstate.Flags) (*state.TaskSet, error) {
		calledFlags = flags
		calledUserID = userID
		installQueue = append(installQueue, name)

		t := s.NewTask("fake-refresh-snap", "Doing a fake install")
		return state.NewTaskSet(t), nil
	}
	assertstateRefreshSnapDeclarations = func(s *state.State, userID int) error {
		return nil
	}

	d := s.daemon(c)
	inst := &snapInstruction{
		Action:           "refresh",
		IgnoreValidation: true,
		Snaps:            []string{"some-snap"},
		userID:           17,
	}

	st := d.overlord.State()
	st.Lock()
	defer st.Unlock()
	summary, _, err := inst.dispatch()(inst, st)
	c.Check(err, check.IsNil)

	flags := snapstate.Flags{}
	flags.IgnoreValidation = true

	c.Check(calledFlags, check.DeepEquals, flags)
	c.Check(calledUserID, check.Equals, 17)
	c.Check(err, check.IsNil)
	c.Check(installQueue, check.DeepEquals, []string{"some-snap"})
	c.Check(summary, check.Equals, `Refresh "some-snap" snap`)
}

func (s *apiSuite) TestPostSnapsOp(c *check.C) {
	assertstateRefreshSnapDeclarations = func(*state.State, int) error { return nil }
	snapstateUpdateMany = func(_ context.Context, s *state.State, names []string, userID int, flags *snapstate.Flags) ([]string, []*state.TaskSet, error) {
		c.Check(names, check.HasLen, 0)
		t := s.NewTask("fake-refresh-all", "Refreshing everything")
		return []string{"fake1", "fake2"}, []*state.TaskSet{state.NewTaskSet(t)}, nil
	}

	d := s.daemonWithOverlordMock(c)

	buf := bytes.NewBufferString(`{"action": "refresh"}`)
	req, err := http.NewRequest("POST", "/v2/login", buf)
	c.Assert(err, check.IsNil)
	req.Header.Set("Content-Type", "application/json")

	rsp, ok := postSnaps(snapsCmd, req, nil).(*resp)
	c.Assert(ok, check.Equals, true)
	c.Check(rsp.Type, check.Equals, ResponseTypeAsync)

	st := d.overlord.State()
	st.Lock()
	defer st.Unlock()
	chg := st.Change(rsp.Change)
	c.Check(chg.Summary(), check.Equals, `Refresh snaps "fake1", "fake2"`)
	var apiData map[string]interface{}
	c.Check(chg.Get("api-data", &apiData), check.IsNil)
	c.Check(apiData["snap-names"], check.DeepEquals, []interface{}{"fake1", "fake2"})
}

func (s *apiSuite) TestRefreshAll(c *check.C) {
	refreshSnapDecls := false
	assertstateRefreshSnapDeclarations = func(s *state.State, userID int) error {
		refreshSnapDecls = true
		return assertstate.RefreshSnapDeclarations(s, userID)
	}
	d := s.daemon(c)

	for _, tst := range []struct {
		snaps []string
		msg   string
	}{
		{nil, "Refresh all snaps: no updates"},
		{[]string{"fake"}, `Refresh snap "fake"`},
		{[]string{"fake1", "fake2"}, `Refresh snaps "fake1", "fake2"`},
	} {
		refreshSnapDecls = false

		snapstateUpdateMany = func(_ context.Context, s *state.State, names []string, userID int, flags *snapstate.Flags) ([]string, []*state.TaskSet, error) {
			c.Check(names, check.HasLen, 0)
			t := s.NewTask("fake-refresh-all", "Refreshing everything")
			return tst.snaps, []*state.TaskSet{state.NewTaskSet(t)}, nil
		}

		inst := &snapInstruction{Action: "refresh"}
		st := d.overlord.State()
		st.Lock()
		res, err := snapUpdateMany(inst, st)
		st.Unlock()
		c.Assert(err, check.IsNil)
		c.Check(res.Summary, check.Equals, tst.msg)
		c.Check(refreshSnapDecls, check.Equals, true)
	}
}

func (s *apiSuite) TestRefreshAllNoChanges(c *check.C) {
	refreshSnapDecls := false
	assertstateRefreshSnapDeclarations = func(s *state.State, userID int) error {
		refreshSnapDecls = true
		return assertstate.RefreshSnapDeclarations(s, userID)
	}

	snapstateUpdateMany = func(_ context.Context, s *state.State, names []string, userID int, flags *snapstate.Flags) ([]string, []*state.TaskSet, error) {
		c.Check(names, check.HasLen, 0)
		return nil, nil, nil
	}

	d := s.daemon(c)
	inst := &snapInstruction{Action: "refresh"}
	st := d.overlord.State()
	st.Lock()
	res, err := snapUpdateMany(inst, st)
	st.Unlock()
	c.Assert(err, check.IsNil)
	c.Check(res.Summary, check.Equals, `Refresh all snaps: no updates`)
	c.Check(refreshSnapDecls, check.Equals, true)
}

func (s *apiSuite) TestRefreshMany(c *check.C) {
	refreshSnapDecls := false
	assertstateRefreshSnapDeclarations = func(s *state.State, userID int) error {
		refreshSnapDecls = true
		return nil
	}

	snapstateUpdateMany = func(_ context.Context, s *state.State, names []string, userID int, flags *snapstate.Flags) ([]string, []*state.TaskSet, error) {
		c.Check(names, check.HasLen, 2)
		t := s.NewTask("fake-refresh-2", "Refreshing two")
		return names, []*state.TaskSet{state.NewTaskSet(t)}, nil
	}

	d := s.daemon(c)
	inst := &snapInstruction{Action: "refresh", Snaps: []string{"foo", "bar"}}
	st := d.overlord.State()
	st.Lock()
	res, err := snapUpdateMany(inst, st)
	st.Unlock()
	c.Assert(err, check.IsNil)
	c.Check(res.Summary, check.Equals, `Refresh snaps "foo", "bar"`)
	c.Check(res.Affected, check.DeepEquals, inst.Snaps)
	c.Check(refreshSnapDecls, check.Equals, true)
}

func (s *apiSuite) TestRefreshMany1(c *check.C) {
	refreshSnapDecls := false
	assertstateRefreshSnapDeclarations = func(s *state.State, userID int) error {
		refreshSnapDecls = true
		return nil
	}

	snapstateUpdateMany = func(_ context.Context, s *state.State, names []string, userID int, flags *snapstate.Flags) ([]string, []*state.TaskSet, error) {
		c.Check(names, check.HasLen, 1)
		t := s.NewTask("fake-refresh-1", "Refreshing one")
		return names, []*state.TaskSet{state.NewTaskSet(t)}, nil
	}

	d := s.daemon(c)
	inst := &snapInstruction{Action: "refresh", Snaps: []string{"foo"}}
	st := d.overlord.State()
	st.Lock()
	res, err := snapUpdateMany(inst, st)
	st.Unlock()
	c.Assert(err, check.IsNil)
	c.Check(res.Summary, check.Equals, `Refresh snap "foo"`)
	c.Check(res.Affected, check.DeepEquals, inst.Snaps)
	c.Check(refreshSnapDecls, check.Equals, true)
}

func (s *apiSuite) TestInstallMany(c *check.C) {
	snapstateInstallMany = func(s *state.State, names []string, userID int) ([]string, []*state.TaskSet, error) {
		c.Check(names, check.HasLen, 2)
		t := s.NewTask("fake-install-2", "Install two")
		return names, []*state.TaskSet{state.NewTaskSet(t)}, nil
	}

	d := s.daemon(c)
	inst := &snapInstruction{Action: "install", Snaps: []string{"foo", "bar"}}
	st := d.overlord.State()
	st.Lock()
	res, err := snapInstallMany(inst, st)
	st.Unlock()
	c.Assert(err, check.IsNil)
	c.Check(res.Summary, check.Equals, `Install snaps "foo", "bar"`)
	c.Check(res.Affected, check.DeepEquals, inst.Snaps)
}

func (s *apiSuite) TestInstallManyEmptyName(c *check.C) {
	snapstateInstallMany = func(_ *state.State, _ []string, _ int) ([]string, []*state.TaskSet, error) {
		return nil, nil, errors.New("should not be called")
	}
	d := s.daemon(c)
	inst := &snapInstruction{Action: "install", Snaps: []string{"", "bar"}}
	st := d.overlord.State()
	st.Lock()
	res, err := snapInstallMany(inst, st)
	st.Unlock()
	c.Assert(res, check.IsNil)
	c.Assert(err, check.ErrorMatches, "cannot install snap with empty name")
}

func (s *apiSuite) TestRemoveMany(c *check.C) {
	snapstateRemoveMany = func(s *state.State, names []string) ([]string, []*state.TaskSet, error) {
		c.Check(names, check.HasLen, 2)
		t := s.NewTask("fake-remove-2", "Remove two")
		return names, []*state.TaskSet{state.NewTaskSet(t)}, nil
	}

	d := s.daemon(c)
	inst := &snapInstruction{Action: "remove", Snaps: []string{"foo", "bar"}}
	st := d.overlord.State()
	st.Lock()
	res, err := snapRemoveMany(inst, st)
	st.Unlock()
	c.Assert(err, check.IsNil)
	c.Check(res.Summary, check.Equals, `Remove snaps "foo", "bar"`)
	c.Check(res.Affected, check.DeepEquals, inst.Snaps)
}

func (s *apiSuite) TestInstallFails(c *check.C) {
	snapstateInstall = func(s *state.State, name, channel string, revision snap.Revision, userID int, flags snapstate.Flags) (*state.TaskSet, error) {
		t := s.NewTask("fake-install-snap-error", "Install task")
		return state.NewTaskSet(t), nil
	}

	d := s.daemonWithFakeSnapManager(c)
	s.vars = map[string]string{"name": "hello-world"}
	buf := bytes.NewBufferString(`{"action": "install"}`)
	req, err := http.NewRequest("POST", "/v2/snaps/hello-world", buf)
	c.Assert(err, check.IsNil)

	rsp := postSnap(snapCmd, req, nil).(*resp)

	c.Assert(rsp.Type, check.Equals, ResponseTypeAsync)

	st := d.overlord.State()
	st.Lock()
	defer st.Unlock()
	chg := st.Change(rsp.Change)
	c.Assert(chg, check.NotNil)

	c.Check(chg.Tasks(), check.HasLen, 1)

	st.Unlock()
	s.waitTrivialChange(c, chg)
	st.Lock()

	c.Check(chg.Err(), check.ErrorMatches, `(?sm).*Install task \(fake-install-snap-error errored\)`)
}

func (s *apiSuite) TestInstallLeaveOld(c *check.C) {
	c.Skip("temporarily dropped half-baked support while sorting out flag mess")
	var calledFlags snapstate.Flags

	snapstateInstall = func(s *state.State, name, channel string, revision snap.Revision, userID int, flags snapstate.Flags) (*state.TaskSet, error) {
		calledFlags = flags

		t := s.NewTask("fake-install-snap", "Doing a fake install")
		return state.NewTaskSet(t), nil
	}

	d := s.daemon(c)
	inst := &snapInstruction{
		Action:   "install",
		LeaveOld: true,
	}

	st := d.overlord.State()
	st.Lock()
	defer st.Unlock()
	_, _, err := inst.dispatch()(inst, st)
	c.Assert(err, check.IsNil)

	c.Check(calledFlags, check.DeepEquals, snapstate.Flags{})
	c.Check(err, check.IsNil)
}

func (s *apiSuite) TestInstall(c *check.C) {
	var calledName string

	snapstateInstall = func(s *state.State, name, channel string, revision snap.Revision, userID int, flags snapstate.Flags) (*state.TaskSet, error) {
		calledName = name

		t := s.NewTask("fake-install-snap", "Doing a fake install")
		return state.NewTaskSet(t), nil
	}

	d := s.daemon(c)
	inst := &snapInstruction{
		Action: "install",
		// Install the snap in developer mode
		DevMode: true,
		Snaps:   []string{"fake"},
	}

	st := d.overlord.State()
	st.Lock()
	defer st.Unlock()
	_, _, err := inst.dispatch()(inst, st)
	c.Check(err, check.IsNil)
	c.Check(calledName, check.Equals, "fake")
}

func (s *apiSuite) TestInstallDevMode(c *check.C) {
	var calledFlags snapstate.Flags

	snapstateInstall = func(s *state.State, name, channel string, revision snap.Revision, userID int, flags snapstate.Flags) (*state.TaskSet, error) {
		calledFlags = flags

		t := s.NewTask("fake-install-snap", "Doing a fake install")
		return state.NewTaskSet(t), nil
	}

	d := s.daemon(c)
	inst := &snapInstruction{
		Action: "install",
		// Install the snap in developer mode
		DevMode: true,
		Snaps:   []string{"fake"},
	}

	st := d.overlord.State()
	st.Lock()
	defer st.Unlock()
	_, _, err := inst.dispatch()(inst, st)
	c.Check(err, check.IsNil)

	c.Check(calledFlags.DevMode, check.Equals, true)
}

func (s *apiSuite) TestInstallJailMode(c *check.C) {
	var calledFlags snapstate.Flags

	snapstateInstall = func(s *state.State, name, channel string, revision snap.Revision, userID int, flags snapstate.Flags) (*state.TaskSet, error) {
		calledFlags = flags

		t := s.NewTask("fake-install-snap", "Doing a fake install")
		return state.NewTaskSet(t), nil
	}

	d := s.daemon(c)
	inst := &snapInstruction{
		Action:   "install",
		JailMode: true,
		Snaps:    []string{"fake"},
	}

	st := d.overlord.State()
	st.Lock()
	defer st.Unlock()
	_, _, err := inst.dispatch()(inst, st)
	c.Check(err, check.IsNil)

	c.Check(calledFlags.JailMode, check.Equals, true)
}

func (s *apiSuite) TestInstallJailModeDevModeOS(c *check.C) {
	restore := release.MockForcedDevmode(true)
	defer restore()

	d := s.daemon(c)
	inst := &snapInstruction{
		Action:   "install",
		JailMode: true,
		Snaps:    []string{"foo"},
	}

	st := d.overlord.State()
	st.Lock()
	defer st.Unlock()
	_, _, err := inst.dispatch()(inst, st)
	c.Check(err, check.ErrorMatches, "this system cannot honour the jailmode flag")
}

func (s *apiSuite) TestInstallEmptyName(c *check.C) {
	snapstateInstall = func(_ *state.State, _, _ string, _ snap.Revision, _ int, _ snapstate.Flags) (*state.TaskSet, error) {
		return nil, errors.New("should not be called")
	}
	d := s.daemon(c)
	inst := &snapInstruction{
		Action: "install",
		Snaps:  []string{""},
	}

	st := d.overlord.State()
	st.Lock()
	defer st.Unlock()
	_, _, err := inst.dispatch()(inst, st)
	c.Check(err, check.ErrorMatches, "cannot install snap with empty name")
}

func (s *apiSuite) TestInstallJailModeDevMode(c *check.C) {
	d := s.daemon(c)
	inst := &snapInstruction{
		Action:   "install",
		DevMode:  true,
		JailMode: true,
		Snaps:    []string{"foo"},
	}

	st := d.overlord.State()
	st.Lock()
	defer st.Unlock()
	_, _, err := inst.dispatch()(inst, st)
	c.Check(err, check.ErrorMatches, "cannot use devmode and jailmode flags together")
}

func (s *apiSuite) testRevertSnap(inst *snapInstruction, c *check.C) {
	queue := []string{}

	instFlags, err := inst.modeFlags()
	c.Assert(err, check.IsNil)

	snapstateRevert = func(s *state.State, name string, flags snapstate.Flags) (*state.TaskSet, error) {
		c.Check(flags, check.Equals, instFlags)
		queue = append(queue, name)
		return nil, nil
	}
	snapstateRevertToRevision = func(s *state.State, name string, rev snap.Revision, flags snapstate.Flags) (*state.TaskSet, error) {
		c.Check(flags, check.Equals, instFlags)
		queue = append(queue, fmt.Sprintf("%s (%s)", name, rev))
		return nil, nil
	}

	d := s.daemon(c)
	inst.Action = "revert"
	inst.Snaps = []string{"some-snap"}

	st := d.overlord.State()
	st.Lock()
	defer st.Unlock()
	summary, _, err := inst.dispatch()(inst, st)
	c.Check(err, check.IsNil)
	if inst.Revision.Unset() {
		c.Check(queue, check.DeepEquals, []string{inst.Snaps[0]})
	} else {
		c.Check(queue, check.DeepEquals, []string{fmt.Sprintf("%s (%s)", inst.Snaps[0], inst.Revision)})
	}
	c.Check(summary, check.Equals, `Revert "some-snap" snap`)
}

func (s *apiSuite) TestRevertSnap(c *check.C) {
	s.testRevertSnap(&snapInstruction{}, c)
}

func (s *apiSuite) TestRevertSnapDevMode(c *check.C) {
	s.testRevertSnap(&snapInstruction{DevMode: true}, c)
}

func (s *apiSuite) TestRevertSnapJailMode(c *check.C) {
	s.testRevertSnap(&snapInstruction{JailMode: true}, c)
}

func (s *apiSuite) TestRevertSnapClassic(c *check.C) {
	s.testRevertSnap(&snapInstruction{Classic: true}, c)
}

func (s *apiSuite) TestRevertSnapToRevision(c *check.C) {
	s.testRevertSnap(&snapInstruction{Revision: snap.R(1)}, c)
}

func (s *apiSuite) TestRevertSnapToRevisionDevMode(c *check.C) {
	s.testRevertSnap(&snapInstruction{Revision: snap.R(1), DevMode: true}, c)
}

func (s *apiSuite) TestRevertSnapToRevisionJailMode(c *check.C) {
	s.testRevertSnap(&snapInstruction{Revision: snap.R(1), JailMode: true}, c)
}

func (s *apiSuite) TestRevertSnapToRevisionClassic(c *check.C) {
	s.testRevertSnap(&snapInstruction{Revision: snap.R(1), Classic: true}, c)
}

func snapList(rawSnaps interface{}) []map[string]interface{} {
	snaps := make([]map[string]interface{}, len(rawSnaps.([]*json.RawMessage)))
	for i, raw := range rawSnaps.([]*json.RawMessage) {
		err := json.Unmarshal([]byte(*raw), &snaps[i])
		if err != nil {
			panic(err)
		}
	}
	return snaps
}

// inverseCaseMapper implements SnapMapper to use lower case internally and upper case externally.
type inverseCaseMapper struct {
	ifacestate.IdentityMapper // Embed the identity mapper to reuse empty state mapping functions.
}

func (m *inverseCaseMapper) RemapSnapFromRequest(snapName string) string {
	return strings.ToLower(snapName)
}

func (m *inverseCaseMapper) RemapSnapToResponse(snapName string) string {
	return strings.ToUpper(snapName)
}

func (m *inverseCaseMapper) SystemSnapName() string {
	return "core"
}

// Tests for GET /v2/interfaces

func (s *apiSuite) TestInterfacesLegacy(c *check.C) {
	restore := builtin.MockInterface(&ifacetest.TestInterface{InterfaceName: "test"})
	defer restore()
	// Install an inverse case mapper to exercise the interface mapping at the same time.
	restore = ifacestate.MockSnapMapper(&inverseCaseMapper{})
	defer restore()

	d := s.daemon(c)

	var anotherConsumerYaml = `
name: another-consumer-%s
version: 1
apps:
 app:
plugs:
 plug:
  interface: test
  key: value
  label: label
`
	s.mockSnap(c, consumerYaml)
	s.mockSnap(c, fmt.Sprintf(anotherConsumerYaml, "def"))
	s.mockSnap(c, fmt.Sprintf(anotherConsumerYaml, "abc"))
	s.mockSnap(c, producerYaml)

	repo := d.overlord.InterfaceManager().Repository()
	connRef := &interfaces.ConnRef{
		PlugRef: interfaces.PlugRef{Snap: "consumer", Name: "plug"},
		SlotRef: interfaces.SlotRef{Snap: "producer", Name: "slot"},
	}
	_, err := repo.Connect(connRef, nil, nil, nil, nil, nil)
	c.Assert(err, check.IsNil)

	st := s.d.overlord.State()
	st.Lock()
	st.Set("conns", map[string]interface{}{
		"consumer:plug producer:slot": map[string]interface{}{
			"interface": "test",
			"auto":      true,
		},
<<<<<<< HEAD
=======
		"another-consumer-def:plug producer:slot": map[string]interface{}{
			"interface": "test",
			"by-gadget": true,
			"auto":      true,
		},
		"another-consumer-abc:plug producer:slot": map[string]interface{}{
			"interface": "test",
			"by-gadget": true,
			"auto":      true,
		},
>>>>>>> 1a35b515
	})
	st.Unlock()

	req, err := http.NewRequest("GET", "/v2/interfaces", nil)
	c.Assert(err, check.IsNil)
	rec := httptest.NewRecorder()
	interfacesCmd.GET(interfacesCmd, req, nil).ServeHTTP(rec, req)
	c.Check(rec.Code, check.Equals, 200)
	var body map[string]interface{}
	err = json.Unmarshal(rec.Body.Bytes(), &body)
	c.Check(err, check.IsNil)
	c.Check(body, check.DeepEquals, map[string]interface{}{
		"result": map[string]interface{}{
			"plugs": []interface{}{
				map[string]interface{}{
					"snap":      "another-consumer-abc",
					"plug":      "plug",
					"interface": "test",
					"attrs":     map[string]interface{}{"key": "value"},
					"apps":      []interface{}{"app"},
					"label":     "label",
					"connections": []interface{}{
						map[string]interface{}{"snap": "producer", "slot": "slot"},
					},
				},
				map[string]interface{}{
					"snap":      "another-consumer-def",
					"plug":      "plug",
					"interface": "test",
					"attrs":     map[string]interface{}{"key": "value"},
					"apps":      []interface{}{"app"},
					"label":     "label",
					"connections": []interface{}{
						map[string]interface{}{"snap": "producer", "slot": "slot"},
					},
				},
				map[string]interface{}{
					"snap":      "consumer",
					"plug":      "plug",
					"interface": "test",
					"attrs":     map[string]interface{}{"key": "value"},
					"apps":      []interface{}{"app"},
					"label":     "label",
					"connections": []interface{}{
						map[string]interface{}{"snap": "producer", "slot": "slot"},
					},
				},
			},
			"slots": []interface{}{
				map[string]interface{}{
					"snap":      "producer",
					"slot":      "slot",
					"interface": "test",
					"attrs":     map[string]interface{}{"key": "value"},
					"apps":      []interface{}{"app"},
					"label":     "label",
					"connections": []interface{}{
						map[string]interface{}{"snap": "another-consumer-abc", "plug": "plug"},
						map[string]interface{}{"snap": "another-consumer-def", "plug": "plug"},
						map[string]interface{}{"snap": "consumer", "plug": "plug"},
					},
				},
			},
		},
		"status":      "OK",
		"status-code": 200.0,
		"type":        "sync",
	})
}

func (s *apiSuite) TestInterfacesModern(c *check.C) {
	restore := builtin.MockInterface(&ifacetest.TestInterface{InterfaceName: "test"})
	defer restore()
	// Install an inverse case mapper to exercise the interface mapping at the same time.
	restore = ifacestate.MockSnapMapper(&inverseCaseMapper{})
	defer restore()

	d := s.daemon(c)

	s.mockSnap(c, consumerYaml)
	s.mockSnap(c, producerYaml)

	repo := d.overlord.InterfaceManager().Repository()
	connRef := &interfaces.ConnRef{
		PlugRef: interfaces.PlugRef{Snap: "consumer", Name: "plug"},
		SlotRef: interfaces.SlotRef{Snap: "producer", Name: "slot"},
	}
	_, err := repo.Connect(connRef, nil, nil, nil, nil, nil)
	c.Assert(err, check.IsNil)

	req, err := http.NewRequest("GET", "/v2/interfaces?select=connected&doc=true&plugs=true&slots=true", nil)
	c.Assert(err, check.IsNil)
	rec := httptest.NewRecorder()
	interfacesCmd.GET(interfacesCmd, req, nil).ServeHTTP(rec, req)
	c.Check(rec.Code, check.Equals, 200)
	var body map[string]interface{}
	err = json.Unmarshal(rec.Body.Bytes(), &body)
	c.Check(err, check.IsNil)
	c.Check(body, check.DeepEquals, map[string]interface{}{
		"result": []interface{}{
			map[string]interface{}{
				"name": "test",
				"plugs": []interface{}{
					map[string]interface{}{
						"snap":  "consumer",
						"plug":  "plug",
						"label": "label",
						"attrs": map[string]interface{}{
							"key": "value",
						},
					}},
				"slots": []interface{}{
					map[string]interface{}{
						"snap":  "producer",
						"slot":  "slot",
						"label": "label",
						"attrs": map[string]interface{}{
							"key": "value",
						},
					},
				},
			},
		},
		"status":      "OK",
		"status-code": 200.0,
		"type":        "sync",
	})
}

// Test for POST /v2/interfaces

func (s *apiSuite) TestConnectPlugSuccess(c *check.C) {
	restore := builtin.MockInterface(&ifacetest.TestInterface{InterfaceName: "test"})
	defer restore()
	// Install an inverse case mapper to exercise the interface mapping at the same time.
	restore = ifacestate.MockSnapMapper(&inverseCaseMapper{})
	defer restore()

	d := s.daemon(c)

	s.mockSnap(c, consumerYaml)
	s.mockSnap(c, producerYaml)

	d.overlord.Loop()
	defer d.overlord.Stop()

	action := &interfaceAction{
		Action: "connect",
		Plugs:  []plugJSON{{Snap: "CONSUMER", Name: "plug"}},
		Slots:  []slotJSON{{Snap: "PRODUCER", Name: "slot"}},
	}
	text, err := json.Marshal(action)
	c.Assert(err, check.IsNil)
	buf := bytes.NewBuffer(text)
	req, err := http.NewRequest("POST", "/v2/interfaces", buf)
	c.Assert(err, check.IsNil)
	rec := httptest.NewRecorder()
	interfacesCmd.POST(interfacesCmd, req, nil).ServeHTTP(rec, req)
	c.Check(rec.Code, check.Equals, 202)
	var body map[string]interface{}
	err = json.Unmarshal(rec.Body.Bytes(), &body)
	c.Check(err, check.IsNil)
	id := body["change"].(string)

	st := d.overlord.State()
	st.Lock()
	chg := st.Change(id)
	st.Unlock()
	c.Assert(chg, check.NotNil)

	<-chg.Ready()

	st.Lock()
	err = chg.Err()
	st.Unlock()
	c.Assert(err, check.IsNil)

	repo := d.overlord.InterfaceManager().Repository()
	ifaces := repo.Interfaces()
	c.Assert(ifaces.Connections, check.HasLen, 1)
	c.Check(ifaces.Connections, check.DeepEquals, []*interfaces.ConnRef{{
		PlugRef: interfaces.PlugRef{Snap: "consumer", Name: "plug"},
		SlotRef: interfaces.SlotRef{Snap: "producer", Name: "slot"},
	}})
}

func (s *apiSuite) TestConnectPlugFailureInterfaceMismatch(c *check.C) {
	d := s.daemon(c)

	s.mockIface(c, &ifacetest.TestInterface{InterfaceName: "test"})
	s.mockIface(c, &ifacetest.TestInterface{InterfaceName: "different"})
	s.mockSnap(c, consumerYaml)
	s.mockSnap(c, differentProducerYaml)

	action := &interfaceAction{
		Action: "connect",
		Plugs:  []plugJSON{{Snap: "consumer", Name: "plug"}},
		Slots:  []slotJSON{{Snap: "producer", Name: "slot"}},
	}
	text, err := json.Marshal(action)
	c.Assert(err, check.IsNil)
	buf := bytes.NewBuffer(text)
	req, err := http.NewRequest("POST", "/v2/interfaces", buf)
	c.Assert(err, check.IsNil)
	rec := httptest.NewRecorder()
	interfacesCmd.POST(interfacesCmd, req, nil).ServeHTTP(rec, req)
	c.Check(rec.Code, check.Equals, 400)
	var body map[string]interface{}
	err = json.Unmarshal(rec.Body.Bytes(), &body)
	c.Check(err, check.IsNil)
	c.Check(body, check.DeepEquals, map[string]interface{}{
		"result": map[string]interface{}{
			"message": "cannot connect consumer:plug (\"test\" interface) to producer:slot (\"different\" interface)",
		},
		"status":      "Bad Request",
		"status-code": 400.0,
		"type":        "error",
	})
	repo := d.overlord.InterfaceManager().Repository()
	ifaces := repo.Interfaces()
	c.Assert(ifaces.Connections, check.HasLen, 0)
}

func (s *apiSuite) TestConnectPlugFailureNoSuchPlug(c *check.C) {
	d := s.daemon(c)

	s.mockIface(c, &ifacetest.TestInterface{InterfaceName: "test"})
	// there is no consumer, no plug defined
	s.mockSnap(c, producerYaml)
	s.mockSnap(c, consumerYaml)

	action := &interfaceAction{
		Action: "connect",
		Plugs:  []plugJSON{{Snap: "consumer", Name: "missingplug"}},
		Slots:  []slotJSON{{Snap: "producer", Name: "slot"}},
	}
	text, err := json.Marshal(action)
	c.Assert(err, check.IsNil)
	buf := bytes.NewBuffer(text)
	req, err := http.NewRequest("POST", "/v2/interfaces", buf)
	c.Assert(err, check.IsNil)
	rec := httptest.NewRecorder()
	interfacesCmd.POST(interfacesCmd, req, nil).ServeHTTP(rec, req)
	c.Check(rec.Code, check.Equals, 400)

	var body map[string]interface{}
	err = json.Unmarshal(rec.Body.Bytes(), &body)
	c.Check(err, check.IsNil)
	c.Check(body, check.DeepEquals, map[string]interface{}{
		"result": map[string]interface{}{
			"message": "snap \"consumer\" has no plug named \"missingplug\"",
		},
		"status":      "Bad Request",
		"status-code": 400.0,
		"type":        "error",
	})

	repo := d.overlord.InterfaceManager().Repository()
	ifaces := repo.Interfaces()
	c.Assert(ifaces.Connections, check.HasLen, 0)
}

func (s *apiSuite) TestConnectAlreadyConnected(c *check.C) {
	d := s.daemon(c)

	s.mockIface(c, &ifacetest.TestInterface{InterfaceName: "test"})
	// there is no consumer, no plug defined
	s.mockSnap(c, producerYaml)
	s.mockSnap(c, consumerYaml)

	repo := d.overlord.InterfaceManager().Repository()
	connRef := &interfaces.ConnRef{
		PlugRef: interfaces.PlugRef{Snap: "consumer", Name: "plug"},
		SlotRef: interfaces.SlotRef{Snap: "producer", Name: "slot"},
	}

	d.overlord.Loop()
	defer d.overlord.Stop()

	_, err := repo.Connect(connRef, nil, nil, nil, nil, nil)
	c.Assert(err, check.IsNil)
	conns := map[string]interface{}{
		"consumer:plug producer:slot": map[string]interface{}{
			"auto": false,
		},
	}
	st := d.overlord.State()
	st.Lock()
	st.Set("conns", conns)
	st.Unlock()

	action := &interfaceAction{
		Action: "connect",
		Plugs:  []plugJSON{{Snap: "consumer", Name: "plug"}},
		Slots:  []slotJSON{{Snap: "producer", Name: "slot"}},
	}
	text, err := json.Marshal(action)
	c.Assert(err, check.IsNil)
	buf := bytes.NewBuffer(text)
	req, err := http.NewRequest("POST", "/v2/interfaces", buf)
	c.Assert(err, check.IsNil)
	rec := httptest.NewRecorder()
	interfacesCmd.POST(interfacesCmd, req, nil).ServeHTTP(rec, req)
	c.Check(rec.Code, check.Equals, 202)
	var body map[string]interface{}
	err = json.Unmarshal(rec.Body.Bytes(), &body)
	c.Check(err, check.IsNil)
	id := body["change"].(string)

	st.Lock()
	chg := st.Change(id)
	c.Assert(chg.Tasks(), check.HasLen, 0)
	c.Assert(chg.Status(), check.Equals, state.DoneStatus)
	st.Unlock()
}

func (s *apiSuite) TestConnectPlugFailureNoSuchSlot(c *check.C) {
	d := s.daemon(c)

	s.mockIface(c, &ifacetest.TestInterface{InterfaceName: "test"})
	s.mockSnap(c, consumerYaml)
	s.mockSnap(c, producerYaml)
	// there is no producer, no slot defined

	action := &interfaceAction{
		Action: "connect",
		Plugs:  []plugJSON{{Snap: "consumer", Name: "plug"}},
		Slots:  []slotJSON{{Snap: "producer", Name: "missingslot"}},
	}
	text, err := json.Marshal(action)
	c.Assert(err, check.IsNil)
	buf := bytes.NewBuffer(text)
	req, err := http.NewRequest("POST", "/v2/interfaces", buf)
	c.Assert(err, check.IsNil)
	rec := httptest.NewRecorder()
	interfacesCmd.POST(interfacesCmd, req, nil).ServeHTTP(rec, req)
	c.Check(rec.Code, check.Equals, 400)

	var body map[string]interface{}
	err = json.Unmarshal(rec.Body.Bytes(), &body)
	c.Check(err, check.IsNil)
	c.Check(body, check.DeepEquals, map[string]interface{}{
		"result": map[string]interface{}{
			"message": "snap \"producer\" has no slot named \"missingslot\"",
		},
		"status":      "Bad Request",
		"status-code": 400.0,
		"type":        "error",
	})

	repo := d.overlord.InterfaceManager().Repository()
	ifaces := repo.Interfaces()
	c.Assert(ifaces.Connections, check.HasLen, 0)
}

func (s *apiSuite) TestConnectPlugChangeConflict(c *check.C) {
	d := s.daemon(c)

	s.mockIface(c, &ifacetest.TestInterface{InterfaceName: "test"})
	s.mockSnap(c, consumerYaml)
	s.mockSnap(c, producerYaml)
	// there is no producer, no slot defined

	simulateConflict(d.overlord, "consumer")

	action := &interfaceAction{
		Action: "connect",
		Plugs:  []plugJSON{{Snap: "consumer", Name: "plug"}},
		Slots:  []slotJSON{{Snap: "producer", Name: "slot"}},
	}
	text, err := json.Marshal(action)
	c.Assert(err, check.IsNil)
	buf := bytes.NewBuffer(text)
	req, err := http.NewRequest("POST", "/v2/interfaces", buf)
	c.Assert(err, check.IsNil)
	rec := httptest.NewRecorder()
	interfacesCmd.POST(interfacesCmd, req, nil).ServeHTTP(rec, req)
	c.Check(rec.Code, check.Equals, 409)

	var body map[string]interface{}
	err = json.Unmarshal(rec.Body.Bytes(), &body)
	c.Check(err, check.IsNil)
	c.Check(body, check.DeepEquals, map[string]interface{}{
		"status-code": 409.,
		"status":      "Conflict",
		"result": map[string]interface{}{
			"message": `snap "consumer" has "manip" change in progress`,
			"kind":    "snap-change-conflict",
			"value": map[string]interface{}{
				"change-kind": "manip",
				"snap-name":   "consumer",
			},
		},
		"type": "error"})
}

func (s *apiSuite) TestConnectCoreSystemAlias(c *check.C) {
	revert := builtin.MockInterface(&ifacetest.TestInterface{InterfaceName: "test"})
	defer revert()
	d := s.daemon(c)

	s.mockSnap(c, consumerYaml)
	s.mockSnap(c, coreProducerYaml)

	d.overlord.Loop()
	defer d.overlord.Stop()

	action := &interfaceAction{
		Action: "connect",
		Plugs:  []plugJSON{{Snap: "consumer", Name: "plug"}},
		Slots:  []slotJSON{{Snap: "system", Name: "slot"}},
	}
	text, err := json.Marshal(action)
	c.Assert(err, check.IsNil)
	buf := bytes.NewBuffer(text)
	req, err := http.NewRequest("POST", "/v2/interfaces", buf)
	c.Assert(err, check.IsNil)
	rec := httptest.NewRecorder()
	interfacesCmd.POST(interfacesCmd, req, nil).ServeHTTP(rec, req)
	c.Check(rec.Code, check.Equals, 202)
	var body map[string]interface{}
	err = json.Unmarshal(rec.Body.Bytes(), &body)
	c.Check(err, check.IsNil)
	id := body["change"].(string)

	st := d.overlord.State()
	st.Lock()
	chg := st.Change(id)
	st.Unlock()
	c.Assert(chg, check.NotNil)

	<-chg.Ready()

	st.Lock()
	err = chg.Err()
	st.Unlock()
	c.Assert(err, check.IsNil)

	repo := d.overlord.InterfaceManager().Repository()
	ifaces := repo.Interfaces()
	c.Assert(ifaces.Connections, check.HasLen, 1)
	c.Check(ifaces.Connections, check.DeepEquals, []*interfaces.ConnRef{{
		PlugRef: interfaces.PlugRef{Snap: "consumer", Name: "plug"},
		SlotRef: interfaces.SlotRef{Snap: "core", Name: "slot"}}})
}

func (s *apiSuite) testDisconnect(c *check.C, plugSnap, plugName, slotSnap, slotName string) {
	restore := builtin.MockInterface(&ifacetest.TestInterface{InterfaceName: "test"})
	defer restore()
	// Install an inverse case mapper to exercise the interface mapping at the same time.
	restore = ifacestate.MockSnapMapper(&inverseCaseMapper{})
	defer restore()
	d := s.daemon(c)

	s.mockSnap(c, consumerYaml)
	s.mockSnap(c, producerYaml)

	repo := d.overlord.InterfaceManager().Repository()
	connRef := &interfaces.ConnRef{
		PlugRef: interfaces.PlugRef{Snap: "consumer", Name: "plug"},
		SlotRef: interfaces.SlotRef{Snap: "producer", Name: "slot"},
	}
	_, err := repo.Connect(connRef, nil, nil, nil, nil, nil)
	c.Assert(err, check.IsNil)

	st := d.overlord.State()
	st.Lock()
	st.Set("conns", map[string]interface{}{
		"consumer:plug producer:slot": map[string]interface{}{
			"interface": "test",
		},
	})
	st.Unlock()

	d.overlord.Loop()
	defer d.overlord.Stop()

	action := &interfaceAction{
		Action: "disconnect",
		Plugs:  []plugJSON{{Snap: plugSnap, Name: plugName}},
		Slots:  []slotJSON{{Snap: slotSnap, Name: slotName}},
	}
	text, err := json.Marshal(action)
	c.Assert(err, check.IsNil)
	buf := bytes.NewBuffer(text)
	req, err := http.NewRequest("POST", "/v2/interfaces", buf)
	c.Assert(err, check.IsNil)
	rec := httptest.NewRecorder()
	interfacesCmd.POST(interfacesCmd, req, nil).ServeHTTP(rec, req)
	c.Check(rec.Code, check.Equals, 202)
	var body map[string]interface{}
	err = json.Unmarshal(rec.Body.Bytes(), &body)
	c.Check(err, check.IsNil)
	id := body["change"].(string)

	st.Lock()
	chg := st.Change(id)
	st.Unlock()
	c.Assert(chg, check.NotNil)

	<-chg.Ready()

	st.Lock()
	err = chg.Err()
	st.Unlock()
	c.Assert(err, check.IsNil)

	ifaces := repo.Interfaces()
	c.Assert(ifaces.Connections, check.HasLen, 0)
}

func (s *apiSuite) TestDisconnectPlugSuccess(c *check.C) {
	s.testDisconnect(c, "CONSUMER", "plug", "PRODUCER", "slot")
}

func (s *apiSuite) TestDisconnectPlugSuccessWithEmptyPlug(c *check.C) {
	s.testDisconnect(c, "", "", "PRODUCER", "slot")
}

func (s *apiSuite) TestDisconnectPlugSuccessWithEmptySlot(c *check.C) {
	s.testDisconnect(c, "CONSUMER", "plug", "", "")
}

func (s *apiSuite) TestDisconnectPlugFailureNoSuchPlug(c *check.C) {
	revert := builtin.MockInterface(&ifacetest.TestInterface{InterfaceName: "test"})
	defer revert()
	s.daemon(c)

	// there is no consumer, no plug defined
	s.mockSnap(c, producerYaml)

	action := &interfaceAction{
		Action: "disconnect",
		Plugs:  []plugJSON{{Snap: "consumer", Name: "plug"}},
		Slots:  []slotJSON{{Snap: "producer", Name: "slot"}},
	}
	text, err := json.Marshal(action)
	c.Assert(err, check.IsNil)
	buf := bytes.NewBuffer(text)
	req, err := http.NewRequest("POST", "/v2/interfaces", buf)
	c.Assert(err, check.IsNil)
	rec := httptest.NewRecorder()
	interfacesCmd.POST(interfacesCmd, req, nil).ServeHTTP(rec, req)
	c.Check(rec.Code, check.Equals, 400)
	var body map[string]interface{}
	err = json.Unmarshal(rec.Body.Bytes(), &body)
	c.Check(err, check.IsNil)
	c.Check(body, check.DeepEquals, map[string]interface{}{
		"result": map[string]interface{}{
			"message": "snap \"consumer\" has no plug named \"plug\"",
		},
		"status":      "Bad Request",
		"status-code": 400.0,
		"type":        "error",
	})
}

func (s *apiSuite) TestDisconnectPlugNothingToDo(c *check.C) {
	revert := builtin.MockInterface(&ifacetest.TestInterface{InterfaceName: "test"})
	defer revert()
	s.daemon(c)

	s.mockSnap(c, consumerYaml)
	s.mockSnap(c, producerYaml)

	action := &interfaceAction{
		Action: "disconnect",
		Plugs:  []plugJSON{{Snap: "consumer", Name: "plug"}},
		Slots:  []slotJSON{{Snap: "", Name: ""}},
	}
	text, err := json.Marshal(action)
	c.Assert(err, check.IsNil)
	buf := bytes.NewBuffer(text)
	req, err := http.NewRequest("POST", "/v2/interfaces", buf)
	c.Assert(err, check.IsNil)
	rec := httptest.NewRecorder()
	interfacesCmd.POST(interfacesCmd, req, nil).ServeHTTP(rec, req)
	c.Check(rec.Code, check.Equals, 400)
	var body map[string]interface{}
	err = json.Unmarshal(rec.Body.Bytes(), &body)
	c.Check(err, check.IsNil)
	c.Check(body, check.DeepEquals, map[string]interface{}{
		"result": map[string]interface{}{
			"message": "nothing to do",
			"kind":    "interfaces-unchanged",
		},
		"status":      "Bad Request",
		"status-code": 400.0,
		"type":        "error",
	})
}

func (s *apiSuite) TestDisconnectPlugFailureNoSuchSlot(c *check.C) {
	revert := builtin.MockInterface(&ifacetest.TestInterface{InterfaceName: "test"})
	defer revert()
	s.daemon(c)

	s.mockSnap(c, consumerYaml)
	// there is no producer, no slot defined

	action := &interfaceAction{
		Action: "disconnect",
		Plugs:  []plugJSON{{Snap: "consumer", Name: "plug"}},
		Slots:  []slotJSON{{Snap: "producer", Name: "slot"}},
	}
	text, err := json.Marshal(action)
	c.Assert(err, check.IsNil)
	buf := bytes.NewBuffer(text)
	req, err := http.NewRequest("POST", "/v2/interfaces", buf)
	c.Assert(err, check.IsNil)
	rec := httptest.NewRecorder()
	interfacesCmd.POST(interfacesCmd, req, nil).ServeHTTP(rec, req)

	c.Check(rec.Code, check.Equals, 400)
	var body map[string]interface{}
	err = json.Unmarshal(rec.Body.Bytes(), &body)
	c.Check(err, check.IsNil)
	c.Check(body, check.DeepEquals, map[string]interface{}{
		"result": map[string]interface{}{
			"message": "snap \"producer\" has no slot named \"slot\"",
		},
		"status":      "Bad Request",
		"status-code": 400.0,
		"type":        "error",
	})
}

func (s *apiSuite) TestDisconnectPlugFailureNotConnected(c *check.C) {
	revert := builtin.MockInterface(&ifacetest.TestInterface{InterfaceName: "test"})
	defer revert()
	s.daemon(c)

	s.mockSnap(c, consumerYaml)
	s.mockSnap(c, producerYaml)

	action := &interfaceAction{
		Action: "disconnect",
		Plugs:  []plugJSON{{Snap: "consumer", Name: "plug"}},
		Slots:  []slotJSON{{Snap: "producer", Name: "slot"}},
	}
	text, err := json.Marshal(action)
	c.Assert(err, check.IsNil)
	buf := bytes.NewBuffer(text)
	req, err := http.NewRequest("POST", "/v2/interfaces", buf)
	c.Assert(err, check.IsNil)
	rec := httptest.NewRecorder()
	interfacesCmd.POST(interfacesCmd, req, nil).ServeHTTP(rec, req)

	c.Check(rec.Code, check.Equals, 400)
	var body map[string]interface{}
	err = json.Unmarshal(rec.Body.Bytes(), &body)
	c.Check(err, check.IsNil)
	c.Check(body, check.DeepEquals, map[string]interface{}{
		"result": map[string]interface{}{
			"message": "cannot disconnect consumer:plug from producer:slot, it is not connected",
		},
		"status":      "Bad Request",
		"status-code": 400.0,
		"type":        "error",
	})
}

func (s *apiSuite) TestDisconnectCoreSystemAlias(c *check.C) {
	revert := builtin.MockInterface(&ifacetest.TestInterface{InterfaceName: "test"})
	defer revert()
	d := s.daemon(c)

	s.mockSnap(c, consumerYaml)
	s.mockSnap(c, coreProducerYaml)

	repo := d.overlord.InterfaceManager().Repository()
	connRef := &interfaces.ConnRef{
		PlugRef: interfaces.PlugRef{Snap: "consumer", Name: "plug"},
		SlotRef: interfaces.SlotRef{Snap: "core", Name: "slot"},
	}
	_, err := repo.Connect(connRef, nil, nil, nil, nil, nil)
	c.Assert(err, check.IsNil)

	st := d.overlord.State()
	st.Lock()
	st.Set("conns", map[string]interface{}{
		"consumer:plug core:slot": map[string]interface{}{
			"interface": "test",
		},
	})
	st.Unlock()

	d.overlord.Loop()
	defer d.overlord.Stop()

	action := &interfaceAction{
		Action: "disconnect",
		Plugs:  []plugJSON{{Snap: "consumer", Name: "plug"}},
		Slots:  []slotJSON{{Snap: "system", Name: "slot"}},
	}
	text, err := json.Marshal(action)
	c.Assert(err, check.IsNil)
	buf := bytes.NewBuffer(text)
	req, err := http.NewRequest("POST", "/v2/interfaces", buf)
	c.Assert(err, check.IsNil)
	rec := httptest.NewRecorder()
	interfacesCmd.POST(interfacesCmd, req, nil).ServeHTTP(rec, req)
	c.Check(rec.Code, check.Equals, 202)
	var body map[string]interface{}
	err = json.Unmarshal(rec.Body.Bytes(), &body)
	c.Check(err, check.IsNil)
	id := body["change"].(string)

	st.Lock()
	chg := st.Change(id)
	st.Unlock()
	c.Assert(chg, check.NotNil)

	<-chg.Ready()

	st.Lock()
	err = chg.Err()
	st.Unlock()
	c.Assert(err, check.IsNil)

	ifaces := repo.Interfaces()
	c.Assert(ifaces.Connections, check.HasLen, 0)
}

func (s *apiSuite) TestUnsupportedInterfaceRequest(c *check.C) {
	buf := bytes.NewBuffer([]byte(`garbage`))
	req, err := http.NewRequest("POST", "/v2/interfaces", buf)
	c.Assert(err, check.IsNil)
	rec := httptest.NewRecorder()
	interfacesCmd.POST(interfacesCmd, req, nil).ServeHTTP(rec, req)
	c.Check(rec.Code, check.Equals, 400)
	var body map[string]interface{}
	err = json.Unmarshal(rec.Body.Bytes(), &body)
	c.Check(err, check.IsNil)
	c.Check(body, check.DeepEquals, map[string]interface{}{
		"result": map[string]interface{}{
			"message": "cannot decode request body into an interface action: invalid character 'g' looking for beginning of value",
		},
		"status":      "Bad Request",
		"status-code": 400.0,
		"type":        "error",
	})
}

func (s *apiSuite) TestMissingInterfaceAction(c *check.C) {
	action := &interfaceAction{}
	text, err := json.Marshal(action)
	c.Assert(err, check.IsNil)
	buf := bytes.NewBuffer(text)
	req, err := http.NewRequest("POST", "/v2/interfaces", buf)
	c.Assert(err, check.IsNil)
	rec := httptest.NewRecorder()
	interfacesCmd.POST(interfacesCmd, req, nil).ServeHTTP(rec, req)
	c.Check(rec.Code, check.Equals, 400)
	var body map[string]interface{}
	err = json.Unmarshal(rec.Body.Bytes(), &body)
	c.Check(err, check.IsNil)
	c.Check(body, check.DeepEquals, map[string]interface{}{
		"result": map[string]interface{}{
			"message": "interface action not specified",
		},
		"status":      "Bad Request",
		"status-code": 400.0,
		"type":        "error",
	})
}

func (s *apiSuite) TestUnsupportedInterfaceAction(c *check.C) {
	s.daemon(c)
	action := &interfaceAction{Action: "foo"}
	text, err := json.Marshal(action)
	c.Assert(err, check.IsNil)
	buf := bytes.NewBuffer(text)
	req, err := http.NewRequest("POST", "/v2/interfaces", buf)
	c.Assert(err, check.IsNil)
	rec := httptest.NewRecorder()
	interfacesCmd.POST(interfacesCmd, req, nil).ServeHTTP(rec, req)
	c.Check(rec.Code, check.Equals, 400)
	var body map[string]interface{}
	err = json.Unmarshal(rec.Body.Bytes(), &body)
	c.Check(err, check.IsNil)
	c.Check(body, check.DeepEquals, map[string]interface{}{
		"result": map[string]interface{}{
			"message": "unsupported interface action: \"foo\"",
		},
		"status":      "Bad Request",
		"status-code": 400.0,
		"type":        "error",
	})
}

func (s *apiSuite) TestGetAsserts(c *check.C) {
	s.daemon(c)
	resp := assertsCmd.GET(assertsCmd, nil, nil).(*resp)
	c.Check(resp.Status, check.Equals, 200)
	c.Check(resp.Type, check.Equals, ResponseTypeSync)
	c.Check(resp.Result, check.DeepEquals, map[string][]string{"types": asserts.TypeNames()})
}

func assertAdd(st *state.State, a asserts.Assertion) {
	st.Lock()
	defer st.Unlock()
	err := assertstate.Add(st, a)
	if err != nil {
		panic(err)
	}
}

func (s *apiSuite) TestAssertOK(c *check.C) {
	// Setup
	d := s.daemon(c)
	st := d.overlord.State()
	// add store key
	assertAdd(st, s.storeSigning.StoreAccountKey(""))

	acct := assertstest.NewAccount(s.storeSigning, "developer1", nil, "")
	buf := bytes.NewBuffer(asserts.Encode(acct))
	// Execute
	req, err := http.NewRequest("POST", "/v2/assertions", buf)
	c.Assert(err, check.IsNil)
	rsp := doAssert(assertsCmd, req, nil).(*resp)
	// Verify (external)
	c.Check(rsp.Type, check.Equals, ResponseTypeSync)
	c.Check(rsp.Status, check.Equals, 200)
	// Verify (internal)
	st.Lock()
	defer st.Unlock()
	_, err = assertstate.DB(st).Find(asserts.AccountType, map[string]string{
		"account-id": acct.AccountID(),
	})
	c.Check(err, check.IsNil)
}

func (s *apiSuite) TestAssertStreamOK(c *check.C) {
	// Setup
	d := s.daemon(c)
	st := d.overlord.State()

	acct := assertstest.NewAccount(s.storeSigning, "developer1", nil, "")
	buf := &bytes.Buffer{}
	enc := asserts.NewEncoder(buf)
	err := enc.Encode(acct)
	c.Assert(err, check.IsNil)
	err = enc.Encode(s.storeSigning.StoreAccountKey(""))
	c.Assert(err, check.IsNil)

	// Execute
	req, err := http.NewRequest("POST", "/v2/assertions", buf)
	c.Assert(err, check.IsNil)
	rsp := doAssert(assertsCmd, req, nil).(*resp)
	// Verify (external)
	c.Check(rsp.Type, check.Equals, ResponseTypeSync)
	c.Check(rsp.Status, check.Equals, 200)
	// Verify (internal)
	st.Lock()
	defer st.Unlock()
	_, err = assertstate.DB(st).Find(asserts.AccountType, map[string]string{
		"account-id": acct.AccountID(),
	})
	c.Check(err, check.IsNil)
}

func (s *apiSuite) TestAssertInvalid(c *check.C) {
	// Setup
	buf := bytes.NewBufferString("blargh")
	req, err := http.NewRequest("POST", "/v2/assertions", buf)
	c.Assert(err, check.IsNil)
	rec := httptest.NewRecorder()
	// Execute
	assertsCmd.POST(assertsCmd, req, nil).ServeHTTP(rec, req)
	// Verify (external)
	c.Check(rec.Code, check.Equals, 400)
	c.Check(rec.Body.String(), testutil.Contains,
		"cannot decode request body into assertions")
}

func (s *apiSuite) TestAssertError(c *check.C) {
	s.daemon(c)
	// Setup
	acct := assertstest.NewAccount(s.storeSigning, "developer1", nil, "")
	buf := bytes.NewBuffer(asserts.Encode(acct))
	req, err := http.NewRequest("POST", "/v2/assertions", buf)
	c.Assert(err, check.IsNil)
	rec := httptest.NewRecorder()
	// Execute
	assertsCmd.POST(assertsCmd, req, nil).ServeHTTP(rec, req)
	// Verify (external)
	c.Check(rec.Code, check.Equals, 400)
	c.Check(rec.Body.String(), testutil.Contains, "assert failed")
}

func (s *apiSuite) TestAssertsFindManyAll(c *check.C) {
	// Setup
	d := s.daemon(c)
	// add store key
	st := d.overlord.State()
	assertAdd(st, s.storeSigning.StoreAccountKey(""))
	acct := assertstest.NewAccount(s.storeSigning, "developer1", map[string]interface{}{
		"account-id": "developer1-id",
	}, "")
	assertAdd(st, acct)

	// Execute
	req, err := http.NewRequest("POST", "/v2/assertions/account", nil)
	c.Assert(err, check.IsNil)
	s.vars = map[string]string{"assertType": "account"}
	rec := httptest.NewRecorder()
	assertsFindManyCmd.GET(assertsFindManyCmd, req, nil).ServeHTTP(rec, req)
	// Verify
	c.Check(rec.Code, check.Equals, 200, check.Commentf("body %q", rec.Body))
	c.Check(rec.HeaderMap.Get("Content-Type"), check.Equals, "application/x.ubuntu.assertion; bundle=y")
	c.Check(rec.HeaderMap.Get("X-Ubuntu-Assertions-Count"), check.Equals, "4")
	dec := asserts.NewDecoder(rec.Body)
	a1, err := dec.Decode()
	c.Assert(err, check.IsNil)
	c.Check(a1.Type(), check.Equals, asserts.AccountType)

	a2, err := dec.Decode()
	c.Assert(err, check.IsNil)

	a3, err := dec.Decode()
	c.Assert(err, check.IsNil)

	a4, err := dec.Decode()
	c.Assert(err, check.IsNil)

	_, err = dec.Decode()
	c.Assert(err, check.Equals, io.EOF)

	ids := []string{a1.(*asserts.Account).AccountID(), a2.(*asserts.Account).AccountID(), a3.(*asserts.Account).AccountID(), a4.(*asserts.Account).AccountID()}
	sort.Strings(ids)
	c.Check(ids, check.DeepEquals, []string{"can0nical", "canonical", "developer1-id", "generic"})
}

func (s *apiSuite) TestAssertsFindManyFilter(c *check.C) {
	// Setup
	d := s.daemon(c)
	// add store key
	st := d.overlord.State()
	assertAdd(st, s.storeSigning.StoreAccountKey(""))
	acct := assertstest.NewAccount(s.storeSigning, "developer1", nil, "")
	assertAdd(st, acct)

	// Execute
	req, err := http.NewRequest("POST", "/v2/assertions/account?username=developer1", nil)
	c.Assert(err, check.IsNil)
	s.vars = map[string]string{"assertType": "account"}
	rec := httptest.NewRecorder()
	assertsFindManyCmd.GET(assertsFindManyCmd, req, nil).ServeHTTP(rec, req)
	// Verify
	c.Check(rec.Code, check.Equals, 200, check.Commentf("body %q", rec.Body))
	c.Check(rec.HeaderMap.Get("X-Ubuntu-Assertions-Count"), check.Equals, "1")
	dec := asserts.NewDecoder(rec.Body)
	a1, err := dec.Decode()
	c.Assert(err, check.IsNil)
	c.Check(a1.Type(), check.Equals, asserts.AccountType)
	c.Check(a1.(*asserts.Account).Username(), check.Equals, "developer1")
	c.Check(a1.(*asserts.Account).AccountID(), check.Equals, acct.AccountID())
	_, err = dec.Decode()
	c.Check(err, check.Equals, io.EOF)
}

func (s *apiSuite) TestAssertsFindManyNoResults(c *check.C) {
	// Setup
	d := s.daemon(c)
	// add store key
	st := d.overlord.State()
	assertAdd(st, s.storeSigning.StoreAccountKey(""))
	acct := assertstest.NewAccount(s.storeSigning, "developer1", nil, "")
	assertAdd(st, acct)

	// Execute
	req, err := http.NewRequest("POST", "/v2/assertions/account?username=xyzzyx", nil)
	c.Assert(err, check.IsNil)
	s.vars = map[string]string{"assertType": "account"}
	rec := httptest.NewRecorder()
	assertsFindManyCmd.GET(assertsFindManyCmd, req, nil).ServeHTTP(rec, req)
	// Verify
	c.Check(rec.Code, check.Equals, 200, check.Commentf("body %q", rec.Body))
	c.Check(rec.HeaderMap.Get("X-Ubuntu-Assertions-Count"), check.Equals, "0")
	dec := asserts.NewDecoder(rec.Body)
	_, err = dec.Decode()
	c.Check(err, check.Equals, io.EOF)
}

func (s *apiSuite) TestAssertsInvalidType(c *check.C) {
	// Execute
	req, err := http.NewRequest("POST", "/v2/assertions/foo", nil)
	c.Assert(err, check.IsNil)
	s.vars = map[string]string{"assertType": "foo"}
	rec := httptest.NewRecorder()
	assertsFindManyCmd.GET(assertsFindManyCmd, req, nil).ServeHTTP(rec, req)
	// Verify
	c.Check(rec.Code, check.Equals, 400)
	c.Check(rec.Body.String(), testutil.Contains, "invalid assert type")
}

func setupChanges(st *state.State) []string {
	chg1 := st.NewChange("install", "install...")
	chg1.Set("snap-names", []string{"funky-snap-name"})
	t1 := st.NewTask("download", "1...")
	t2 := st.NewTask("activate", "2...")
	chg1.AddAll(state.NewTaskSet(t1, t2))
	t1.Logf("l11")
	t1.Logf("l12")
	chg2 := st.NewChange("remove", "remove..")
	t3 := st.NewTask("unlink", "1...")
	chg2.AddTask(t3)
	t3.SetStatus(state.ErrorStatus)
	t3.Errorf("rm failed")

	return []string{chg1.ID(), chg2.ID(), t1.ID(), t2.ID(), t3.ID()}
}

func (s *apiSuite) TestStateChangesDefaultToInProgress(c *check.C) {
	restore := state.MockTime(time.Date(2016, 04, 21, 1, 2, 3, 0, time.UTC))
	defer restore()

	// Setup
	d := newTestDaemon(c)
	st := d.overlord.State()
	st.Lock()
	setupChanges(st)
	st.Unlock()

	// Execute
	req, err := http.NewRequest("GET", "/v2/changes", nil)
	c.Assert(err, check.IsNil)
	rsp := getChanges(stateChangesCmd, req, nil).(*resp)

	// Verify
	c.Check(rsp.Type, check.Equals, ResponseTypeSync)
	c.Check(rsp.Status, check.Equals, 200)
	c.Assert(rsp.Result, check.HasLen, 1)

	res, err := rsp.MarshalJSON()
	c.Assert(err, check.IsNil)

	c.Check(string(res), check.Matches, `.*{"id":"\w+","kind":"install","summary":"install...","status":"Do","tasks":\[{"id":"\w+","kind":"download","summary":"1...","status":"Do","log":\["2016-04-21T01:02:03Z INFO l11","2016-04-21T01:02:03Z INFO l12"],"progress":{"label":"","done":0,"total":1},"spawn-time":"2016-04-21T01:02:03Z"}.*`)
}

func (s *apiSuite) TestStateChangesInProgress(c *check.C) {
	restore := state.MockTime(time.Date(2016, 04, 21, 1, 2, 3, 0, time.UTC))
	defer restore()

	// Setup
	d := newTestDaemon(c)
	st := d.overlord.State()
	st.Lock()
	setupChanges(st)
	st.Unlock()

	// Execute
	req, err := http.NewRequest("GET", "/v2/changes?select=in-progress", nil)
	c.Assert(err, check.IsNil)
	rsp := getChanges(stateChangesCmd, req, nil).(*resp)

	// Verify
	c.Check(rsp.Type, check.Equals, ResponseTypeSync)
	c.Check(rsp.Status, check.Equals, 200)
	c.Assert(rsp.Result, check.HasLen, 1)

	res, err := rsp.MarshalJSON()
	c.Assert(err, check.IsNil)

	c.Check(string(res), check.Matches, `.*{"id":"\w+","kind":"install","summary":"install...","status":"Do","tasks":\[{"id":"\w+","kind":"download","summary":"1...","status":"Do","log":\["2016-04-21T01:02:03Z INFO l11","2016-04-21T01:02:03Z INFO l12"],"progress":{"label":"","done":0,"total":1},"spawn-time":"2016-04-21T01:02:03Z"}.*],"ready":false,"spawn-time":"2016-04-21T01:02:03Z"}.*`)
}

func (s *apiSuite) TestStateChangesAll(c *check.C) {
	restore := state.MockTime(time.Date(2016, 04, 21, 1, 2, 3, 0, time.UTC))
	defer restore()

	// Setup
	d := newTestDaemon(c)
	st := d.overlord.State()
	st.Lock()
	setupChanges(st)
	st.Unlock()

	// Execute
	req, err := http.NewRequest("GET", "/v2/changes?select=all", nil)
	c.Assert(err, check.IsNil)
	rsp := getChanges(stateChangesCmd, req, nil).(*resp)

	// Verify
	c.Check(rsp.Status, check.Equals, 200)
	c.Assert(rsp.Result, check.HasLen, 2)

	res, err := rsp.MarshalJSON()
	c.Assert(err, check.IsNil)

	c.Check(string(res), check.Matches, `.*{"id":"\w+","kind":"install","summary":"install...","status":"Do","tasks":\[{"id":"\w+","kind":"download","summary":"1...","status":"Do","log":\["2016-04-21T01:02:03Z INFO l11","2016-04-21T01:02:03Z INFO l12"],"progress":{"label":"","done":0,"total":1},"spawn-time":"2016-04-21T01:02:03Z"}.*],"ready":false,"spawn-time":"2016-04-21T01:02:03Z"}.*`)
	c.Check(string(res), check.Matches, `.*{"id":"\w+","kind":"remove","summary":"remove..","status":"Error","tasks":\[{"id":"\w+","kind":"unlink","summary":"1...","status":"Error","log":\["2016-04-21T01:02:03Z ERROR rm failed"],"progress":{"label":"","done":1,"total":1},"spawn-time":"2016-04-21T01:02:03Z","ready-time":"2016-04-21T01:02:03Z"}.*],"ready":true,"err":"[^"]+".*`)
}

func (s *apiSuite) TestStateChangesReady(c *check.C) {
	restore := state.MockTime(time.Date(2016, 04, 21, 1, 2, 3, 0, time.UTC))
	defer restore()

	// Setup
	d := newTestDaemon(c)
	st := d.overlord.State()
	st.Lock()
	setupChanges(st)
	st.Unlock()

	// Execute
	req, err := http.NewRequest("GET", "/v2/changes?select=ready", nil)
	c.Assert(err, check.IsNil)
	rsp := getChanges(stateChangesCmd, req, nil).(*resp)

	// Verify
	c.Check(rsp.Status, check.Equals, 200)
	c.Assert(rsp.Result, check.HasLen, 1)

	res, err := rsp.MarshalJSON()
	c.Assert(err, check.IsNil)

	c.Check(string(res), check.Matches, `.*{"id":"\w+","kind":"remove","summary":"remove..","status":"Error","tasks":\[{"id":"\w+","kind":"unlink","summary":"1...","status":"Error","log":\["2016-04-21T01:02:03Z ERROR rm failed"],"progress":{"label":"","done":1,"total":1},"spawn-time":"2016-04-21T01:02:03Z","ready-time":"2016-04-21T01:02:03Z"}.*],"ready":true,"err":"[^"]+".*`)
}

func (s *apiSuite) TestStateChangesForSnapName(c *check.C) {
	restore := state.MockTime(time.Date(2016, 04, 21, 1, 2, 3, 0, time.UTC))
	defer restore()

	// Setup
	d := newTestDaemon(c)
	st := d.overlord.State()
	st.Lock()
	setupChanges(st)
	st.Unlock()

	// Execute
	req, err := http.NewRequest("GET", "/v2/changes?for=funky-snap-name&select=all", nil)
	c.Assert(err, check.IsNil)
	rsp := getChanges(stateChangesCmd, req, nil).(*resp)

	// Verify
	c.Check(rsp.Type, check.Equals, ResponseTypeSync)
	c.Check(rsp.Status, check.Equals, 200)
	c.Assert(rsp.Result, check.FitsTypeOf, []*changeInfo(nil))

	res := rsp.Result.([]*changeInfo)
	c.Assert(res, check.HasLen, 1)
	c.Check(res[0].Kind, check.Equals, `install`)

	_, err = rsp.MarshalJSON()
	c.Assert(err, check.IsNil)
}

func (s *apiSuite) TestStateChange(c *check.C) {
	restore := state.MockTime(time.Date(2016, 04, 21, 1, 2, 3, 0, time.UTC))
	defer restore()

	// Setup
	d := newTestDaemon(c)
	st := d.overlord.State()
	st.Lock()
	ids := setupChanges(st)
	chg := st.Change(ids[0])
	chg.Set("api-data", map[string]int{"n": 42})
	st.Unlock()
	s.vars = map[string]string{"id": ids[0]}

	// Execute
	req, err := http.NewRequest("POST", "/v2/change/"+ids[0], nil)
	c.Assert(err, check.IsNil)
	rsp := getChange(stateChangeCmd, req, nil).(*resp)
	rec := httptest.NewRecorder()
	rsp.ServeHTTP(rec, req)

	// Verify
	c.Check(rec.Code, check.Equals, 200)
	c.Check(rsp.Status, check.Equals, 200)
	c.Check(rsp.Type, check.Equals, ResponseTypeSync)
	c.Check(rsp.Result, check.NotNil)

	var body map[string]interface{}
	err = json.Unmarshal(rec.Body.Bytes(), &body)
	c.Check(err, check.IsNil)
	c.Check(body["result"], check.DeepEquals, map[string]interface{}{
		"id":         ids[0],
		"kind":       "install",
		"summary":    "install...",
		"status":     "Do",
		"ready":      false,
		"spawn-time": "2016-04-21T01:02:03Z",
		"tasks": []interface{}{
			map[string]interface{}{
				"id":         ids[2],
				"kind":       "download",
				"summary":    "1...",
				"status":     "Do",
				"log":        []interface{}{"2016-04-21T01:02:03Z INFO l11", "2016-04-21T01:02:03Z INFO l12"},
				"progress":   map[string]interface{}{"label": "", "done": 0., "total": 1.},
				"spawn-time": "2016-04-21T01:02:03Z",
			},
			map[string]interface{}{
				"id":         ids[3],
				"kind":       "activate",
				"summary":    "2...",
				"status":     "Do",
				"progress":   map[string]interface{}{"label": "", "done": 0., "total": 1.},
				"spawn-time": "2016-04-21T01:02:03Z",
			},
		},
		"data": map[string]interface{}{
			"n": float64(42),
		},
	})
}

func (s *apiSuite) TestStateChangeAbort(c *check.C) {
	restore := state.MockTime(time.Date(2016, 04, 21, 1, 2, 3, 0, time.UTC))
	defer restore()

	soon := 0
	ensureStateSoon = func(st *state.State) {
		soon++
	}

	// Setup
	d := newTestDaemon(c)
	st := d.overlord.State()
	st.Lock()
	ids := setupChanges(st)
	st.Unlock()
	s.vars = map[string]string{"id": ids[0]}

	buf := bytes.NewBufferString(`{"action": "abort"}`)

	// Execute
	req, err := http.NewRequest("POST", "/v2/changes/"+ids[0], buf)
	c.Assert(err, check.IsNil)
	rsp := abortChange(stateChangeCmd, req, nil).(*resp)
	rec := httptest.NewRecorder()
	rsp.ServeHTTP(rec, req)

	// Ensure scheduled
	c.Check(soon, check.Equals, 1)

	// Verify
	c.Check(rec.Code, check.Equals, 200)
	c.Check(rsp.Status, check.Equals, 200)
	c.Check(rsp.Type, check.Equals, ResponseTypeSync)
	c.Check(rsp.Result, check.NotNil)

	var body map[string]interface{}
	err = json.Unmarshal(rec.Body.Bytes(), &body)
	c.Check(err, check.IsNil)
	c.Check(body["result"], check.DeepEquals, map[string]interface{}{
		"id":         ids[0],
		"kind":       "install",
		"summary":    "install...",
		"status":     "Hold",
		"ready":      true,
		"spawn-time": "2016-04-21T01:02:03Z",
		"ready-time": "2016-04-21T01:02:03Z",
		"tasks": []interface{}{
			map[string]interface{}{
				"id":         ids[2],
				"kind":       "download",
				"summary":    "1...",
				"status":     "Hold",
				"log":        []interface{}{"2016-04-21T01:02:03Z INFO l11", "2016-04-21T01:02:03Z INFO l12"},
				"progress":   map[string]interface{}{"label": "", "done": 1., "total": 1.},
				"spawn-time": "2016-04-21T01:02:03Z",
				"ready-time": "2016-04-21T01:02:03Z",
			},
			map[string]interface{}{
				"id":         ids[3],
				"kind":       "activate",
				"summary":    "2...",
				"status":     "Hold",
				"progress":   map[string]interface{}{"label": "", "done": 1., "total": 1.},
				"spawn-time": "2016-04-21T01:02:03Z",
				"ready-time": "2016-04-21T01:02:03Z",
			},
		},
	})
}

func (s *apiSuite) TestStateChangeAbortIsReady(c *check.C) {
	restore := state.MockTime(time.Date(2016, 04, 21, 1, 2, 3, 0, time.UTC))
	defer restore()

	// Setup
	d := newTestDaemon(c)
	st := d.overlord.State()
	st.Lock()
	ids := setupChanges(st)
	st.Change(ids[0]).SetStatus(state.DoneStatus)
	st.Unlock()
	s.vars = map[string]string{"id": ids[0]}

	buf := bytes.NewBufferString(`{"action": "abort"}`)

	// Execute
	req, err := http.NewRequest("POST", "/v2/changes/"+ids[0], buf)
	c.Assert(err, check.IsNil)
	rsp := abortChange(stateChangeCmd, req, nil).(*resp)
	rec := httptest.NewRecorder()
	rsp.ServeHTTP(rec, req)

	// Verify
	c.Check(rec.Code, check.Equals, 400)
	c.Check(rsp.Status, check.Equals, 400)
	c.Check(rsp.Type, check.Equals, ResponseTypeError)
	c.Check(rsp.Result, check.NotNil)

	var body map[string]interface{}
	err = json.Unmarshal(rec.Body.Bytes(), &body)
	c.Check(err, check.IsNil)
	c.Check(body["result"], check.DeepEquals, map[string]interface{}{
		"message": fmt.Sprintf("cannot abort change %s with nothing pending", ids[0]),
	})
}

const validBuyInput = `{
		  "snap-id": "the-snap-id-1234abcd",
		  "snap-name": "the snap name",
		  "price": 1.23,
		  "currency": "EUR"
		}`

var validBuyOptions = &client.BuyOptions{
	SnapID:   "the-snap-id-1234abcd",
	Price:    1.23,
	Currency: "EUR",
}

var buyTests = []struct {
	input                string
	result               *client.BuyResult
	err                  error
	expectedStatus       int
	expectedResult       interface{}
	expectedResponseType ResponseType
	expectedBuyOptions   *client.BuyOptions
}{
	{
		// Success
		input: validBuyInput,
		result: &client.BuyResult{
			State: "Complete",
		},
		expectedStatus: 200,
		expectedResult: &client.BuyResult{
			State: "Complete",
		},
		expectedResponseType: ResponseTypeSync,
		expectedBuyOptions:   validBuyOptions,
	},
	{
		// Fail with internal error
		input: `{
		  "snap-id": "the-snap-id-1234abcd",
		  "price": 1.23,
		  "currency": "EUR"
		}`,
		err:                  fmt.Errorf("internal error banana"),
		expectedStatus:       500,
		expectedResponseType: ResponseTypeError,
		expectedResult: &errorResult{
			Message: "internal error banana",
		},
		expectedBuyOptions: &client.BuyOptions{
			SnapID:   "the-snap-id-1234abcd",
			Price:    1.23,
			Currency: "EUR",
		},
	},
	{
		// Fail with unauthenticated error
		input:                validBuyInput,
		err:                  store.ErrUnauthenticated,
		expectedStatus:       400,
		expectedResponseType: ResponseTypeError,
		expectedResult: &errorResult{
			Message: "you need to log in first",
			Kind:    "login-required",
		},
		expectedBuyOptions: validBuyOptions,
	},
	{
		// Fail with TOS not accepted
		input:                validBuyInput,
		err:                  store.ErrTOSNotAccepted,
		expectedStatus:       400,
		expectedResponseType: ResponseTypeError,
		expectedResult: &errorResult{
			Message: "terms of service not accepted",
			Kind:    "terms-not-accepted",
		},
		expectedBuyOptions: validBuyOptions,
	},
	{
		// Fail with no payment methods
		input:                validBuyInput,
		err:                  store.ErrNoPaymentMethods,
		expectedStatus:       400,
		expectedResponseType: ResponseTypeError,
		expectedResult: &errorResult{
			Message: "no payment methods",
			Kind:    "no-payment-methods",
		},
		expectedBuyOptions: validBuyOptions,
	},
	{
		// Fail with payment declined
		input:                validBuyInput,
		err:                  store.ErrPaymentDeclined,
		expectedStatus:       400,
		expectedResponseType: ResponseTypeError,
		expectedResult: &errorResult{
			Message: "payment declined",
			Kind:    "payment-declined",
		},
		expectedBuyOptions: validBuyOptions,
	},
}

func (s *apiSuite) TestBuySnap(c *check.C) {
	s.daemon(c)

	for _, test := range buyTests {
		s.buyResult = test.result
		s.err = test.err

		buf := bytes.NewBufferString(test.input)
		req, err := http.NewRequest("POST", "/v2/buy", buf)
		c.Assert(err, check.IsNil)

		state := snapCmd.d.overlord.State()
		state.Lock()
		user, err := auth.NewUser(state, "username", "email@test.com", "macaroon", []string{"discharge"})
		state.Unlock()
		c.Check(err, check.IsNil)

		rsp := postBuy(buyCmd, req, user).(*resp)

		c.Check(rsp.Status, check.Equals, test.expectedStatus)
		c.Check(rsp.Type, check.Equals, test.expectedResponseType)
		c.Assert(rsp.Result, check.FitsTypeOf, test.expectedResult)
		c.Check(rsp.Result, check.DeepEquals, test.expectedResult)

		c.Check(s.buyOptions, check.DeepEquals, test.expectedBuyOptions)
		c.Check(s.user, check.Equals, user)
	}
}

func (s *apiSuite) TestIsTrue(c *check.C) {
	form := &multipart.Form{}
	c.Check(isTrue(form, "foo"), check.Equals, false)
	for _, f := range []string{"", "false", "0", "False", "f", "try"} {
		form.Value = map[string][]string{"foo": {f}}
		c.Check(isTrue(form, "foo"), check.Equals, false, check.Commentf("expected %q to be false", f))
	}
	for _, t := range []string{"true", "1", "True", "t"} {
		form.Value = map[string][]string{"foo": {t}}
		c.Check(isTrue(form, "foo"), check.Equals, true, check.Commentf("expected %q to be true", t))
	}
}

var readyToBuyTests = []struct {
	input    error
	status   int
	respType interface{}
	response interface{}
}{
	{
		// Success
		input:    nil,
		status:   200,
		respType: ResponseTypeSync,
		response: true,
	},
	{
		// Not accepted TOS
		input:    store.ErrTOSNotAccepted,
		status:   400,
		respType: ResponseTypeError,
		response: &errorResult{
			Message: "terms of service not accepted",
			Kind:    errorKindTermsNotAccepted,
		},
	},
	{
		// No payment methods
		input:    store.ErrNoPaymentMethods,
		status:   400,
		respType: ResponseTypeError,
		response: &errorResult{
			Message: "no payment methods",
			Kind:    errorKindNoPaymentMethods,
		},
	},
}

func (s *apiSuite) TestReadyToBuy(c *check.C) {
	s.daemon(c)

	for _, test := range readyToBuyTests {
		s.err = test.input

		req, err := http.NewRequest("GET", "/v2/buy/ready", nil)
		c.Assert(err, check.IsNil)

		state := snapCmd.d.overlord.State()
		state.Lock()
		user, err := auth.NewUser(state, "username", "email@test.com", "macaroon", []string{"discharge"})
		state.Unlock()
		c.Check(err, check.IsNil)

		rsp := readyToBuy(readyToBuyCmd, req, user).(*resp)
		c.Check(rsp.Status, check.Equals, test.status)
		c.Check(rsp.Type, check.Equals, test.respType)
		c.Assert(rsp.Result, check.FitsTypeOf, test.response)
		c.Check(rsp.Result, check.DeepEquals, test.response)
	}
}

var _ = check.Suite(&postCreateUserSuite{})

type postCreateUserSuite struct {
	apiBaseSuite

	mockUserHome string
}

func (s *postCreateUserSuite) SetUpTest(c *check.C) {
	s.apiBaseSuite.SetUpTest(c)

	s.daemon(c)
	postCreateUserUcrednetGet = func(string) (uint32, uint32, string, error) {
		return 100, 0, dirs.SnapdSocket, nil
	}
	s.mockUserHome = c.MkDir()
	userLookup = mkUserLookup(s.mockUserHome)
}

func (s *postCreateUserSuite) TearDownTest(c *check.C) {
	s.apiBaseSuite.TearDownTest(c)

	postCreateUserUcrednetGet = ucrednetGet
	userLookup = user.Lookup
	osutilAddUser = osutil.AddUser
}

func mkUserLookup(userHomeDir string) func(string) (*user.User, error) {
	return func(username string) (*user.User, error) {
		cur, err := user.Current()
		cur.Username = username
		cur.HomeDir = userHomeDir
		return cur, err
	}
}

func (s *postCreateUserSuite) TestPostCreateUserNoSSHKeys(c *check.C) {
	restore := release.MockOnClassic(false)
	defer restore()

	s.userInfoExpectedEmail = "popper@lse.ac.uk"
	s.userInfoResult = &store.User{
		Username:         "karl",
		OpenIDIdentifier: "xxyyzz",
	}
	buf := bytes.NewBufferString(fmt.Sprintf(`{"email": "%s"}`, s.userInfoExpectedEmail))
	req, err := http.NewRequest("POST", "/v2/create-user", buf)
	c.Assert(err, check.IsNil)

	rsp := postCreateUser(createUserCmd, req, nil).(*resp)

	c.Check(rsp.Type, check.Equals, ResponseTypeError)
	c.Check(rsp.Result.(*errorResult).Message, check.Matches, `cannot create user for "popper@lse.ac.uk": no ssh keys found`)
}

func (s *postCreateUserSuite) TestPostCreateUser(c *check.C) {
	restore := release.MockOnClassic(false)
	defer restore()

	expectedUsername := "karl"
	s.userInfoExpectedEmail = "popper@lse.ac.uk"
	s.userInfoResult = &store.User{
		Username:         expectedUsername,
		SSHKeys:          []string{"ssh1", "ssh2"},
		OpenIDIdentifier: "xxyyzz",
	}
	osutilAddUser = func(username string, opts *osutil.AddUserOptions) error {
		c.Check(username, check.Equals, expectedUsername)
		c.Check(opts.SSHKeys, check.DeepEquals, []string{"ssh1", "ssh2"})
		c.Check(opts.Gecos, check.Equals, "popper@lse.ac.uk,xxyyzz")
		c.Check(opts.Sudoer, check.Equals, false)
		return nil
	}

	buf := bytes.NewBufferString(fmt.Sprintf(`{"email": "%s"}`, s.userInfoExpectedEmail))
	req, err := http.NewRequest("POST", "/v2/create-user", buf)
	c.Assert(err, check.IsNil)

	rsp := postCreateUser(createUserCmd, req, nil).(*resp)

	expected := &userResponseData{
		Username: expectedUsername,
		SSHKeys:  []string{"ssh1", "ssh2"},
	}

	c.Check(rsp.Type, check.Equals, ResponseTypeSync)
	c.Check(rsp.Result, check.FitsTypeOf, expected)
	c.Check(rsp.Result, check.DeepEquals, expected)

	// user was setup in state
	state := s.d.overlord.State()
	state.Lock()
	user, err := auth.User(state, 1)
	state.Unlock()
	c.Check(err, check.IsNil)
	c.Check(user.Username, check.Equals, expectedUsername)
	c.Check(user.Email, check.Equals, s.userInfoExpectedEmail)
	c.Check(user.Macaroon, check.NotNil)
	// auth saved to user home dir
	outfile := filepath.Join(s.mockUserHome, ".snap", "auth.json")
	c.Check(osutil.FileExists(outfile), check.Equals, true)
	c.Check(outfile, testutil.FileEquals,
		fmt.Sprintf(`{"id":%d,"username":"%s","email":"%s","macaroon":"%s"}`,
			1, expectedUsername, s.userInfoExpectedEmail, user.Macaroon))
}

func (s *postCreateUserSuite) TestGetUserDetailsFromAssertionModelNotFound(c *check.C) {
	st := s.d.overlord.State()
	st.Lock()
	auth.SetDevice(st, nil)
	st.Unlock()

	email := "foo@example.com"

	username, opts, err := getUserDetailsFromAssertion(st, email)
	c.Check(username, check.Equals, "")
	c.Check(opts, check.IsNil)
	c.Check(err, check.ErrorMatches, `cannot add system-user "foo@example.com": cannot get model assertion: no state entry for key`)
}

func (s *postCreateUserSuite) setupSigner(accountID string, signerPrivKey asserts.PrivateKey) *assertstest.SigningDB {
	st := s.d.overlord.State()

	// create fake brand signature
	signerSigning := assertstest.NewSigningDB(accountID, signerPrivKey)

	signerAcct := assertstest.NewAccount(s.storeSigning, accountID, map[string]interface{}{
		"account-id":   accountID,
		"verification": "verified",
	}, "")
	s.storeSigning.Add(signerAcct)
	assertAdd(st, signerAcct)

	signerAccKey := assertstest.NewAccountKey(s.storeSigning, signerAcct, nil, signerPrivKey.PublicKey(), "")
	s.storeSigning.Add(signerAccKey)
	assertAdd(st, signerAccKey)

	return signerSigning
}

var (
	brandPrivKey, _   = assertstest.GenerateKey(752)
	partnerPrivKey, _ = assertstest.GenerateKey(752)
	unknownPrivKey, _ = assertstest.GenerateKey(752)
)

func (s *postCreateUserSuite) makeSystemUsers(c *check.C, systemUsers []map[string]interface{}) {
	st := s.d.overlord.State()

	assertAdd(st, s.storeSigning.StoreAccountKey(""))

	brandSigning := s.setupSigner("my-brand", brandPrivKey)
	partnerSigning := s.setupSigner("partner", partnerPrivKey)
	unknownSigning := s.setupSigner("unknown", unknownPrivKey)

	signers := map[string]*assertstest.SigningDB{
		"my-brand": brandSigning,
		"partner":  partnerSigning,
		"unknown":  unknownSigning,
	}

	model, err := brandSigning.Sign(asserts.ModelType, map[string]interface{}{
		"series":                "16",
		"authority-id":          "my-brand",
		"brand-id":              "my-brand",
		"model":                 "my-model",
		"architecture":          "amd64",
		"gadget":                "pc",
		"kernel":                "pc-kernel",
		"required-snaps":        []interface{}{"required-snap1"},
		"system-user-authority": []interface{}{"my-brand", "partner"},
		"timestamp":             time.Now().Format(time.RFC3339),
	}, nil, "")
	c.Assert(err, check.IsNil)
	model = model.(*asserts.Model)

	// now add model related stuff to the system
	assertAdd(st, model)

	for _, suMap := range systemUsers {
		su, err := signers[suMap["authority-id"].(string)].Sign(asserts.SystemUserType, suMap, nil, "")
		c.Assert(err, check.IsNil)
		su = su.(*asserts.SystemUser)
		// now add system-user assertion to the system
		assertAdd(st, su)
	}
	// create fake device
	st.Lock()
	err = auth.SetDevice(st, &auth.DeviceState{
		Brand:  "my-brand",
		Model:  "my-model",
		Serial: "serialserial",
	})
	st.Unlock()
	c.Assert(err, check.IsNil)
}

var goodUser = map[string]interface{}{
	"authority-id": "my-brand",
	"brand-id":     "my-brand",
	"email":        "foo@bar.com",
	"series":       []interface{}{"16", "18"},
	"models":       []interface{}{"my-model", "other-model"},
	"name":         "Boring Guy",
	"username":     "guy",
	"password":     "$6$salt$hash",
	"since":        time.Now().Format(time.RFC3339),
	"until":        time.Now().Add(24 * 30 * time.Hour).Format(time.RFC3339),
}

var partnerUser = map[string]interface{}{
	"authority-id": "partner",
	"brand-id":     "my-brand",
	"email":        "p@partner.com",
	"series":       []interface{}{"16", "18"},
	"models":       []interface{}{"my-model"},
	"name":         "Partner Guy",
	"username":     "partnerguy",
	"password":     "$6$salt$hash",
	"since":        time.Now().Format(time.RFC3339),
	"until":        time.Now().Add(24 * 30 * time.Hour).Format(time.RFC3339),
}

var badUser = map[string]interface{}{
	// bad user (not valid for this model)
	"authority-id": "my-brand",
	"brand-id":     "my-brand",
	"email":        "foobar@bar.com",
	"series":       []interface{}{"16", "18"},
	"models":       []interface{}{"non-of-the-models-i-have"},
	"name":         "Random Gal",
	"username":     "gal",
	"password":     "$6$salt$hash",
	"since":        time.Now().Format(time.RFC3339),
	"until":        time.Now().Add(24 * 30 * time.Hour).Format(time.RFC3339),
}

var unknownUser = map[string]interface{}{
	"authority-id": "unknown",
	"brand-id":     "my-brand",
	"email":        "x@partner.com",
	"series":       []interface{}{"16", "18"},
	"models":       []interface{}{"my-model"},
	"name":         "XGuy",
	"username":     "xguy",
	"password":     "$6$salt$hash",
	"since":        time.Now().Format(time.RFC3339),
	"until":        time.Now().Add(24 * 30 * time.Hour).Format(time.RFC3339),
}

func (s *postCreateUserSuite) TestGetUserDetailsFromAssertionHappy(c *check.C) {
	s.makeSystemUsers(c, []map[string]interface{}{goodUser})

	// ensure that if we query the details from the assert DB we get
	// the expected user
	st := s.d.overlord.State()
	username, opts, err := getUserDetailsFromAssertion(st, "foo@bar.com")
	c.Check(username, check.Equals, "guy")
	c.Check(opts, check.DeepEquals, &osutil.AddUserOptions{
		Gecos:    "foo@bar.com,Boring Guy",
		Password: "$6$salt$hash",
	})
	c.Check(err, check.IsNil)
}

// FIXME: These tests all look similar, with small deltas. Would be
// nice to transform them into a table that is just the deltas, and
// run on a loop.
func (s *postCreateUserSuite) TestPostCreateUserFromAssertion(c *check.C) {
	restore := release.MockOnClassic(false)
	defer restore()

	s.makeSystemUsers(c, []map[string]interface{}{goodUser})

	// mock the calls that create the user
	osutilAddUser = func(username string, opts *osutil.AddUserOptions) error {
		c.Check(username, check.Equals, "guy")
		c.Check(opts.Gecos, check.Equals, "foo@bar.com,Boring Guy")
		c.Check(opts.Sudoer, check.Equals, false)
		c.Check(opts.Password, check.Equals, "$6$salt$hash")
		c.Check(opts.ForcePasswordChange, check.Equals, false)
		return nil
	}

	defer func() {
		osutilAddUser = osutil.AddUser
	}()

	// do it!
	buf := bytes.NewBufferString(`{"email": "foo@bar.com","known":true}`)
	req, err := http.NewRequest("POST", "/v2/create-user", buf)
	c.Assert(err, check.IsNil)

	rsp := postCreateUser(createUserCmd, req, nil).(*resp)

	expected := &userResponseData{
		Username: "guy",
	}

	c.Check(rsp.Type, check.Equals, ResponseTypeSync)
	c.Check(rsp.Result, check.FitsTypeOf, expected)
	c.Check(rsp.Result, check.DeepEquals, expected)

	// ensure the user was added to the state
	st := s.d.overlord.State()
	st.Lock()
	users, err := auth.Users(st)
	c.Assert(err, check.IsNil)
	st.Unlock()
	c.Check(users, check.HasLen, 1)
}

func (s *postCreateUserSuite) TestPostCreateUserFromAssertionWithForcePasswordChnage(c *check.C) {
	restore := release.MockOnClassic(false)
	defer restore()

	lusers := []map[string]interface{}{goodUser}
	lusers[0]["force-password-change"] = "true"
	s.makeSystemUsers(c, lusers)

	// mock the calls that create the user
	osutilAddUser = func(username string, opts *osutil.AddUserOptions) error {
		c.Check(username, check.Equals, "guy")
		c.Check(opts.Gecos, check.Equals, "foo@bar.com,Boring Guy")
		c.Check(opts.Sudoer, check.Equals, false)
		c.Check(opts.Password, check.Equals, "$6$salt$hash")
		c.Check(opts.ForcePasswordChange, check.Equals, true)
		return nil
	}

	defer func() {
		osutilAddUser = osutil.AddUser
	}()

	// do it!
	buf := bytes.NewBufferString(`{"email": "foo@bar.com","known":true}`)
	req, err := http.NewRequest("POST", "/v2/create-user", buf)
	c.Assert(err, check.IsNil)

	rsp := postCreateUser(createUserCmd, req, nil).(*resp)

	expected := &userResponseData{
		Username: "guy",
	}

	c.Check(rsp.Type, check.Equals, ResponseTypeSync)
	c.Check(rsp.Result, check.FitsTypeOf, expected)
	c.Check(rsp.Result, check.DeepEquals, expected)

	// ensure the user was added to the state
	st := s.d.overlord.State()
	st.Lock()
	users, err := auth.Users(st)
	c.Assert(err, check.IsNil)
	st.Unlock()
	c.Check(users, check.HasLen, 1)
}

func (s *postCreateUserSuite) TestPostCreateUserFromAssertionAllKnown(c *check.C) {
	restore := release.MockOnClassic(false)
	defer restore()

	s.makeSystemUsers(c, []map[string]interface{}{goodUser, partnerUser, badUser, unknownUser})

	// mock the calls that create the user
	osutilAddUser = func(username string, opts *osutil.AddUserOptions) error {
		switch username {
		case "guy":
			c.Check(opts.Gecos, check.Equals, "foo@bar.com,Boring Guy")
		case "partnerguy":
			c.Check(opts.Gecos, check.Equals, "p@partner.com,Partner Guy")
		default:
			c.Logf("unexpected username %q", username)
			c.Fail()
		}
		c.Check(opts.Sudoer, check.Equals, false)
		c.Check(opts.Password, check.Equals, "$6$salt$hash")
		return nil
	}
	defer func() {
		osutilAddUser = osutil.AddUser
	}()

	// do it!
	buf := bytes.NewBufferString(`{"known":true}`)
	req, err := http.NewRequest("POST", "/v2/create-user", buf)
	c.Assert(err, check.IsNil)

	rsp := postCreateUser(createUserCmd, req, nil).(*resp)

	c.Check(rsp.Type, check.Equals, ResponseTypeSync)
	// note that we get a list here instead of a single
	// userResponseData item
	c.Check(rsp.Result, check.FitsTypeOf, []userResponseData{})
	seen := map[string]bool{}
	for _, u := range rsp.Result.([]userResponseData) {
		seen[u.Username] = true
		c.Check(u, check.DeepEquals, userResponseData{Username: u.Username})
	}
	c.Check(seen, check.DeepEquals, map[string]bool{
		"guy":        true,
		"partnerguy": true,
	})

	// ensure the user was added to the state
	st := s.d.overlord.State()
	st.Lock()
	users, err := auth.Users(st)
	c.Assert(err, check.IsNil)
	st.Unlock()
	c.Check(users, check.HasLen, 2)
}

func (s *postCreateUserSuite) TestPostCreateUserFromAssertionAllKnownClassicErrors(c *check.C) {
	restore := release.MockOnClassic(true)
	defer restore()

	s.makeSystemUsers(c, []map[string]interface{}{goodUser})

	postCreateUserUcrednetGet = func(string) (uint32, uint32, string, error) {
		return 100, 0, dirs.SnapdSocket, nil
	}
	defer func() {
		postCreateUserUcrednetGet = ucrednetGet
	}()

	// do it!
	buf := bytes.NewBufferString(`{"known":true}`)
	req, err := http.NewRequest("POST", "/v2/create-user", buf)
	c.Assert(err, check.IsNil)

	rsp := postCreateUser(createUserCmd, req, nil).(*resp)

	c.Check(rsp.Type, check.Equals, ResponseTypeError)
	c.Check(rsp.Result.(*errorResult).Message, check.Matches, `cannot create user: device is a classic system`)
}

func (s *postCreateUserSuite) TestPostCreateUserFromAssertionAllKnownButOwnedErrors(c *check.C) {
	restore := release.MockOnClassic(false)
	defer restore()

	s.makeSystemUsers(c, []map[string]interface{}{goodUser})

	st := s.d.overlord.State()
	st.Lock()
	_, err := auth.NewUser(st, "username", "email@test.com", "macaroon", []string{"discharge"})
	st.Unlock()
	c.Check(err, check.IsNil)

	// do it!
	buf := bytes.NewBufferString(`{"known":true}`)
	req, err := http.NewRequest("POST", "/v2/create-user", buf)
	c.Assert(err, check.IsNil)

	rsp := postCreateUser(createUserCmd, req, nil).(*resp)

	c.Check(rsp.Type, check.Equals, ResponseTypeError)
	c.Check(rsp.Result.(*errorResult).Message, check.Matches, `cannot create user: device already managed`)
}

func (s *postCreateUserSuite) TestPostCreateUserFromAssertionAllKnownButOwned(c *check.C) {
	restore := release.MockOnClassic(false)
	defer restore()

	s.makeSystemUsers(c, []map[string]interface{}{goodUser})

	st := s.d.overlord.State()
	st.Lock()
	_, err := auth.NewUser(st, "username", "email@test.com", "macaroon", []string{"discharge"})
	st.Unlock()
	c.Check(err, check.IsNil)

	// mock the calls that create the user
	osutilAddUser = func(username string, opts *osutil.AddUserOptions) error {
		c.Check(username, check.Equals, "guy")
		c.Check(opts.Gecos, check.Equals, "foo@bar.com,Boring Guy")
		c.Check(opts.Sudoer, check.Equals, false)
		c.Check(opts.Password, check.Equals, "$6$salt$hash")
		return nil
	}
	defer func() {
		osutilAddUser = osutil.AddUser
	}()

	// do it!
	buf := bytes.NewBufferString(`{"known":true,"force-managed":true}`)
	req, err := http.NewRequest("POST", "/v2/create-user", buf)
	c.Assert(err, check.IsNil)

	rsp := postCreateUser(createUserCmd, req, nil).(*resp)

	// note that we get a list here instead of a single
	// userResponseData item
	expected := []userResponseData{
		{Username: "guy"},
	}
	c.Check(rsp.Type, check.Equals, ResponseTypeSync)
	c.Check(rsp.Result, check.FitsTypeOf, expected)
	c.Check(rsp.Result, check.DeepEquals, expected)
}

func (s *postCreateUserSuite) TestUsersEmpty(c *check.C) {
	req, err := http.NewRequest("GET", "/v2/users", nil)
	c.Assert(err, check.IsNil)

	rsp := getUsers(usersCmd, req, nil).(*resp)

	expected := []userResponseData{}
	c.Check(rsp.Type, check.Equals, ResponseTypeSync)
	c.Check(rsp.Result, check.FitsTypeOf, expected)
	c.Check(rsp.Result, check.DeepEquals, expected)
}

func (s *postCreateUserSuite) TestUsersHasUser(c *check.C) {
	st := s.d.overlord.State()
	st.Lock()
	u, err := auth.NewUser(st, "someuser", "mymail@test.com", "macaroon", []string{"discharge"})
	st.Unlock()
	c.Assert(err, check.IsNil)

	req, err := http.NewRequest("GET", "/v2/users", nil)
	c.Assert(err, check.IsNil)

	rsp := getUsers(usersCmd, req, nil).(*resp)

	expected := []userResponseData{
		{ID: u.ID, Username: u.Username, Email: u.Email},
	}
	c.Check(rsp.Type, check.Equals, ResponseTypeSync)
	c.Check(rsp.Result, check.FitsTypeOf, expected)
	c.Check(rsp.Result, check.DeepEquals, expected)
}

func (s *postCreateUserSuite) TestSysInfoIsManaged(c *check.C) {
	st := s.d.overlord.State()
	st.Lock()
	_, err := auth.NewUser(st, "someuser", "mymail@test.com", "macaroon", []string{"discharge"})
	st.Unlock()
	c.Assert(err, check.IsNil)

	req, err := http.NewRequest("GET", "/v2/system-info", nil)
	c.Assert(err, check.IsNil)

	rsp := sysInfo(sysInfoCmd, req, nil).(*resp)

	c.Check(rsp.Type, check.Equals, ResponseTypeSync)
	c.Check(rsp.Result.(map[string]interface{})["managed"], check.Equals, true)
}

func (s *postCreateUserSuite) TestSysInfoWorksDegraded(c *check.C) {
	s.d.SetDegradedMode(fmt.Errorf("some error"))

	req, err := http.NewRequest("GET", "/v2/system-info", nil)
	c.Assert(err, check.IsNil)

	rsp := sysInfo(sysInfoCmd, req, nil).(*resp)
	c.Check(rsp.Status, check.Equals, 200)
}

// aliases

func (s *apiSuite) TestAliasSuccess(c *check.C) {
	err := os.MkdirAll(dirs.SnapBinariesDir, 0755)
	c.Assert(err, check.IsNil)
	d := s.daemon(c)

	s.mockSnap(c, aliasYaml)

	oldAutoAliases := snapstate.AutoAliases
	snapstate.AutoAliases = func(*state.State, *snap.Info) (map[string]string, error) {
		return nil, nil
	}
	defer func() { snapstate.AutoAliases = oldAutoAliases }()

	d.overlord.Loop()
	defer d.overlord.Stop()

	action := &aliasAction{
		Action: "alias",
		Snap:   "alias-snap",
		App:    "app",
		Alias:  "alias1",
	}
	text, err := json.Marshal(action)
	c.Assert(err, check.IsNil)
	buf := bytes.NewBuffer(text)
	req, err := http.NewRequest("POST", "/v2/aliases", buf)
	c.Assert(err, check.IsNil)
	rec := httptest.NewRecorder()
	aliasesCmd.POST(aliasesCmd, req, nil).ServeHTTP(rec, req)
	c.Assert(rec.Code, check.Equals, 202)
	var body map[string]interface{}
	err = json.Unmarshal(rec.Body.Bytes(), &body)
	c.Check(err, check.IsNil)
	id := body["change"].(string)

	st := d.overlord.State()
	st.Lock()
	chg := st.Change(id)
	st.Unlock()
	c.Assert(chg, check.NotNil)

	<-chg.Ready()

	st.Lock()
	err = chg.Err()
	st.Unlock()
	c.Assert(err, check.IsNil)

	// sanity check
	c.Check(osutil.IsSymlink(filepath.Join(dirs.SnapBinariesDir, "alias1")), check.Equals, true)
}

func (s *apiSuite) TestAliasChangeConflict(c *check.C) {
	err := os.MkdirAll(dirs.SnapBinariesDir, 0755)
	c.Assert(err, check.IsNil)
	d := s.daemon(c)

	s.mockSnap(c, aliasYaml)

	simulateConflict(d.overlord, "alias-snap")

	oldAutoAliases := snapstate.AutoAliases
	snapstate.AutoAliases = func(*state.State, *snap.Info) (map[string]string, error) {
		return nil, nil
	}
	defer func() { snapstate.AutoAliases = oldAutoAliases }()

	action := &aliasAction{
		Action: "alias",
		Snap:   "alias-snap",
		App:    "app",
		Alias:  "alias1",
	}
	text, err := json.Marshal(action)
	c.Assert(err, check.IsNil)
	buf := bytes.NewBuffer(text)
	req, err := http.NewRequest("POST", "/v2/aliases", buf)
	c.Assert(err, check.IsNil)
	rec := httptest.NewRecorder()
	aliasesCmd.POST(aliasesCmd, req, nil).ServeHTTP(rec, req)
	c.Check(rec.Code, check.Equals, 409)

	var body map[string]interface{}
	err = json.Unmarshal(rec.Body.Bytes(), &body)
	c.Check(err, check.IsNil)
	c.Check(body, check.DeepEquals, map[string]interface{}{
		"status-code": 409.,
		"status":      "Conflict",
		"result": map[string]interface{}{
			"message": `snap "alias-snap" has "manip" change in progress`,
			"kind":    "snap-change-conflict",
			"value": map[string]interface{}{
				"change-kind": "manip",
				"snap-name":   "alias-snap",
			},
		},
		"type": "error"})
}

func (s *apiSuite) TestAliasErrors(c *check.C) {
	s.daemon(c)

	errScenarios := []struct {
		mangle func(*aliasAction)
		err    string
	}{
		{func(a *aliasAction) { a.Action = "" }, `unsupported alias action: ""`},
		{func(a *aliasAction) { a.Action = "what" }, `unsupported alias action: "what"`},
		{func(a *aliasAction) { a.Snap = "lalala" }, `snap "lalala" is not installed`},
		{func(a *aliasAction) { a.Alias = ".foo" }, `invalid alias name: ".foo"`},
		{func(a *aliasAction) { a.Aliases = []string{"baz"} }, `cannot interpret request, snaps can no longer be expected to declare their aliases`},
	}

	for _, scen := range errScenarios {
		action := &aliasAction{
			Action: "alias",
			Snap:   "alias-snap",
			App:    "app",
			Alias:  "alias1",
		}
		scen.mangle(action)

		text, err := json.Marshal(action)
		c.Assert(err, check.IsNil)
		buf := bytes.NewBuffer(text)
		req, err := http.NewRequest("POST", "/v2/aliases", buf)
		c.Assert(err, check.IsNil)

		rsp := changeAliases(aliasesCmd, req, nil).(*resp)
		c.Check(rsp.Type, check.Equals, ResponseTypeError)
		c.Check(rsp.Status, check.Equals, 400)
		c.Check(rsp.Result.(*errorResult).Message, check.Matches, scen.err)
	}
}

func (s *apiSuite) TestUnaliasSnapSuccess(c *check.C) {
	err := os.MkdirAll(dirs.SnapBinariesDir, 0755)
	c.Assert(err, check.IsNil)
	d := s.daemon(c)

	s.mockSnap(c, aliasYaml)

	oldAutoAliases := snapstate.AutoAliases
	snapstate.AutoAliases = func(*state.State, *snap.Info) (map[string]string, error) {
		return nil, nil
	}
	defer func() { snapstate.AutoAliases = oldAutoAliases }()

	d.overlord.Loop()
	defer d.overlord.Stop()

	action := &aliasAction{
		Action: "unalias",
		Snap:   "alias-snap",
	}
	text, err := json.Marshal(action)
	c.Assert(err, check.IsNil)
	buf := bytes.NewBuffer(text)
	req, err := http.NewRequest("POST", "/v2/aliases", buf)
	c.Assert(err, check.IsNil)
	rec := httptest.NewRecorder()
	aliasesCmd.POST(aliasesCmd, req, nil).ServeHTTP(rec, req)
	c.Assert(rec.Code, check.Equals, 202)
	var body map[string]interface{}
	err = json.Unmarshal(rec.Body.Bytes(), &body)
	c.Check(err, check.IsNil)
	id := body["change"].(string)

	st := d.overlord.State()
	st.Lock()
	chg := st.Change(id)
	c.Check(chg.Summary(), check.Equals, `Disable all aliases for snap "alias-snap"`)
	st.Unlock()
	c.Assert(chg, check.NotNil)

	<-chg.Ready()

	st.Lock()
	defer st.Unlock()
	err = chg.Err()
	c.Assert(err, check.IsNil)

	// sanity check
	var snapst snapstate.SnapState
	err = snapstate.Get(st, "alias-snap", &snapst)
	c.Assert(err, check.IsNil)
	c.Check(snapst.AutoAliasesDisabled, check.Equals, true)
}

func (s *apiSuite) TestUnaliasDWIMSnapSuccess(c *check.C) {
	err := os.MkdirAll(dirs.SnapBinariesDir, 0755)
	c.Assert(err, check.IsNil)
	d := s.daemon(c)

	s.mockSnap(c, aliasYaml)

	oldAutoAliases := snapstate.AutoAliases
	snapstate.AutoAliases = func(*state.State, *snap.Info) (map[string]string, error) {
		return nil, nil
	}
	defer func() { snapstate.AutoAliases = oldAutoAliases }()

	d.overlord.Loop()
	defer d.overlord.Stop()

	action := &aliasAction{
		Action: "unalias",
		Snap:   "alias-snap",
		Alias:  "alias-snap",
	}
	text, err := json.Marshal(action)
	c.Assert(err, check.IsNil)
	buf := bytes.NewBuffer(text)
	req, err := http.NewRequest("POST", "/v2/aliases", buf)
	c.Assert(err, check.IsNil)
	rec := httptest.NewRecorder()
	aliasesCmd.POST(aliasesCmd, req, nil).ServeHTTP(rec, req)
	c.Assert(rec.Code, check.Equals, 202)
	var body map[string]interface{}
	err = json.Unmarshal(rec.Body.Bytes(), &body)
	c.Check(err, check.IsNil)
	id := body["change"].(string)

	st := d.overlord.State()
	st.Lock()
	chg := st.Change(id)
	c.Check(chg.Summary(), check.Equals, `Disable all aliases for snap "alias-snap"`)
	st.Unlock()
	c.Assert(chg, check.NotNil)

	<-chg.Ready()

	st.Lock()
	defer st.Unlock()
	err = chg.Err()
	c.Assert(err, check.IsNil)

	// sanity check
	var snapst snapstate.SnapState
	err = snapstate.Get(st, "alias-snap", &snapst)
	c.Assert(err, check.IsNil)
	c.Check(snapst.AutoAliasesDisabled, check.Equals, true)
}

func (s *apiSuite) TestUnaliasAliasSuccess(c *check.C) {
	err := os.MkdirAll(dirs.SnapBinariesDir, 0755)
	c.Assert(err, check.IsNil)
	d := s.daemon(c)

	s.mockSnap(c, aliasYaml)

	oldAutoAliases := snapstate.AutoAliases
	snapstate.AutoAliases = func(*state.State, *snap.Info) (map[string]string, error) {
		return nil, nil
	}
	defer func() { snapstate.AutoAliases = oldAutoAliases }()

	d.overlord.Loop()
	defer d.overlord.Stop()

	action := &aliasAction{
		Action: "alias",
		Snap:   "alias-snap",
		App:    "app",
		Alias:  "alias1",
	}
	text, err := json.Marshal(action)
	c.Assert(err, check.IsNil)
	buf := bytes.NewBuffer(text)
	req, err := http.NewRequest("POST", "/v2/aliases", buf)
	c.Assert(err, check.IsNil)
	rec := httptest.NewRecorder()
	aliasesCmd.POST(aliasesCmd, req, nil).ServeHTTP(rec, req)
	c.Assert(rec.Code, check.Equals, 202)
	var body map[string]interface{}
	err = json.Unmarshal(rec.Body.Bytes(), &body)
	c.Check(err, check.IsNil)
	id := body["change"].(string)

	st := d.overlord.State()
	st.Lock()
	chg := st.Change(id)
	st.Unlock()
	c.Assert(chg, check.NotNil)

	<-chg.Ready()

	st.Lock()
	err = chg.Err()
	st.Unlock()
	c.Assert(err, check.IsNil)

	// unalias
	action = &aliasAction{
		Action: "unalias",
		Alias:  "alias1",
	}
	text, err = json.Marshal(action)
	c.Assert(err, check.IsNil)
	buf = bytes.NewBuffer(text)
	req, err = http.NewRequest("POST", "/v2/aliases", buf)
	c.Assert(err, check.IsNil)
	rec = httptest.NewRecorder()
	aliasesCmd.POST(aliasesCmd, req, nil).ServeHTTP(rec, req)
	c.Assert(rec.Code, check.Equals, 202)
	err = json.Unmarshal(rec.Body.Bytes(), &body)
	c.Check(err, check.IsNil)
	id = body["change"].(string)

	st.Lock()
	chg = st.Change(id)
	c.Check(chg.Summary(), check.Equals, `Remove manual alias "alias1" for snap "alias-snap"`)
	st.Unlock()
	c.Assert(chg, check.NotNil)

	<-chg.Ready()

	st.Lock()
	defer st.Unlock()
	err = chg.Err()
	c.Assert(err, check.IsNil)

	// sanity check
	c.Check(osutil.FileExists(filepath.Join(dirs.SnapBinariesDir, "alias1")), check.Equals, false)
}

func (s *apiSuite) TestUnaliasDWIMAliasSuccess(c *check.C) {
	err := os.MkdirAll(dirs.SnapBinariesDir, 0755)
	c.Assert(err, check.IsNil)
	d := s.daemon(c)

	s.mockSnap(c, aliasYaml)

	oldAutoAliases := snapstate.AutoAliases
	snapstate.AutoAliases = func(*state.State, *snap.Info) (map[string]string, error) {
		return nil, nil
	}
	defer func() { snapstate.AutoAliases = oldAutoAliases }()

	d.overlord.Loop()
	defer d.overlord.Stop()

	action := &aliasAction{
		Action: "alias",
		Snap:   "alias-snap",
		App:    "app",
		Alias:  "alias1",
	}
	text, err := json.Marshal(action)
	c.Assert(err, check.IsNil)
	buf := bytes.NewBuffer(text)
	req, err := http.NewRequest("POST", "/v2/aliases", buf)
	c.Assert(err, check.IsNil)
	rec := httptest.NewRecorder()
	aliasesCmd.POST(aliasesCmd, req, nil).ServeHTTP(rec, req)
	c.Assert(rec.Code, check.Equals, 202)
	var body map[string]interface{}
	err = json.Unmarshal(rec.Body.Bytes(), &body)
	c.Check(err, check.IsNil)
	id := body["change"].(string)

	st := d.overlord.State()
	st.Lock()
	chg := st.Change(id)
	st.Unlock()
	c.Assert(chg, check.NotNil)

	<-chg.Ready()

	st.Lock()
	err = chg.Err()
	st.Unlock()
	c.Assert(err, check.IsNil)

	// DWIM unalias an alias
	action = &aliasAction{
		Action: "unalias",
		Snap:   "alias1",
		Alias:  "alias1",
	}
	text, err = json.Marshal(action)
	c.Assert(err, check.IsNil)
	buf = bytes.NewBuffer(text)
	req, err = http.NewRequest("POST", "/v2/aliases", buf)
	c.Assert(err, check.IsNil)
	rec = httptest.NewRecorder()
	aliasesCmd.POST(aliasesCmd, req, nil).ServeHTTP(rec, req)
	c.Assert(rec.Code, check.Equals, 202)
	err = json.Unmarshal(rec.Body.Bytes(), &body)
	c.Check(err, check.IsNil)
	id = body["change"].(string)

	st.Lock()
	chg = st.Change(id)
	c.Check(chg.Summary(), check.Equals, `Remove manual alias "alias1" for snap "alias-snap"`)
	st.Unlock()
	c.Assert(chg, check.NotNil)

	<-chg.Ready()

	st.Lock()
	defer st.Unlock()
	err = chg.Err()
	c.Assert(err, check.IsNil)

	// sanity check
	c.Check(osutil.FileExists(filepath.Join(dirs.SnapBinariesDir, "alias1")), check.Equals, false)
}

func (s *apiSuite) TestPreferSuccess(c *check.C) {
	err := os.MkdirAll(dirs.SnapBinariesDir, 0755)
	c.Assert(err, check.IsNil)
	d := s.daemon(c)

	s.mockSnap(c, aliasYaml)

	oldAutoAliases := snapstate.AutoAliases
	snapstate.AutoAliases = func(*state.State, *snap.Info) (map[string]string, error) {
		return nil, nil
	}
	defer func() { snapstate.AutoAliases = oldAutoAliases }()

	d.overlord.Loop()
	defer d.overlord.Stop()

	action := &aliasAction{
		Action: "prefer",
		Snap:   "alias-snap",
	}
	text, err := json.Marshal(action)
	c.Assert(err, check.IsNil)
	buf := bytes.NewBuffer(text)
	req, err := http.NewRequest("POST", "/v2/aliases", buf)
	c.Assert(err, check.IsNil)
	rec := httptest.NewRecorder()
	aliasesCmd.POST(aliasesCmd, req, nil).ServeHTTP(rec, req)
	c.Assert(rec.Code, check.Equals, 202)
	var body map[string]interface{}
	err = json.Unmarshal(rec.Body.Bytes(), &body)
	c.Check(err, check.IsNil)
	id := body["change"].(string)

	st := d.overlord.State()
	st.Lock()
	chg := st.Change(id)
	c.Check(chg.Summary(), check.Equals, `Prefer aliases of snap "alias-snap"`)
	st.Unlock()
	c.Assert(chg, check.NotNil)

	<-chg.Ready()

	st.Lock()
	defer st.Unlock()
	err = chg.Err()
	c.Assert(err, check.IsNil)

	// sanity check
	var snapst snapstate.SnapState
	err = snapstate.Get(st, "alias-snap", &snapst)
	c.Assert(err, check.IsNil)
	c.Check(snapst.AutoAliasesDisabled, check.Equals, false)
}

func (s *apiSuite) TestAliases(c *check.C) {
	d := s.daemon(c)

	st := d.overlord.State()
	st.Lock()
	snapstate.Set(st, "alias-snap1", &snapstate.SnapState{
		Sequence: []*snap.SideInfo{
			{RealName: "alias-snap1", Revision: snap.R(11)},
		},
		Current: snap.R(11),
		Active:  true,
		Aliases: map[string]*snapstate.AliasTarget{
			"alias1": {Manual: "cmd1x", Auto: "cmd1"},
			"alias2": {Auto: "cmd2"},
		},
	})
	snapstate.Set(st, "alias-snap2", &snapstate.SnapState{
		Sequence: []*snap.SideInfo{
			{RealName: "alias-snap2", Revision: snap.R(12)},
		},
		Current:             snap.R(12),
		Active:              true,
		AutoAliasesDisabled: true,
		Aliases: map[string]*snapstate.AliasTarget{
			"alias2": {Auto: "cmd2"},
			"alias3": {Manual: "cmd3"},
			"alias4": {Manual: "cmd4x", Auto: "cmd4"},
		},
	})
	st.Unlock()

	req, err := http.NewRequest("GET", "/v2/aliases", nil)
	c.Assert(err, check.IsNil)

	rsp := getAliases(aliasesCmd, req, nil).(*resp)
	c.Check(rsp.Type, check.Equals, ResponseTypeSync)
	c.Check(rsp.Status, check.Equals, 200)
	c.Check(rsp.Result, check.DeepEquals, map[string]map[string]aliasStatus{
		"alias-snap1": {
			"alias1": {
				Command: "alias-snap1.cmd1x",
				Status:  "manual",
				Manual:  "cmd1x",
				Auto:    "cmd1",
			},
			"alias2": {
				Command: "alias-snap1.cmd2",
				Status:  "auto",
				Auto:    "cmd2",
			},
		},
		"alias-snap2": {
			"alias2": {
				Command: "alias-snap2.cmd2",
				Status:  "disabled",
				Auto:    "cmd2",
			},
			"alias3": {
				Command: "alias-snap2.cmd3",
				Status:  "manual",
				Manual:  "cmd3",
			},
			"alias4": {
				Command: "alias-snap2.cmd4x",
				Status:  "manual",
				Manual:  "cmd4x",
				Auto:    "cmd4",
			},
		},
	})

}

func (s *apiSuite) TestInstallUnaliased(c *check.C) {
	var calledFlags snapstate.Flags

	snapstateInstall = func(s *state.State, name, channel string, revision snap.Revision, userID int, flags snapstate.Flags) (*state.TaskSet, error) {
		calledFlags = flags

		t := s.NewTask("fake-install-snap", "Doing a fake install")
		return state.NewTaskSet(t), nil
	}

	d := s.daemon(c)
	inst := &snapInstruction{
		Action: "install",
		// Install the snap without enabled automatic aliases
		Unaliased: true,
		Snaps:     []string{"fake"},
	}

	st := d.overlord.State()
	st.Lock()
	defer st.Unlock()
	_, _, err := inst.dispatch()(inst, st)
	c.Check(err, check.IsNil)

	c.Check(calledFlags.Unaliased, check.Equals, true)
}

func (s *apiSuite) TestInstallPathUnaliased(c *check.C) {
	body := "" +
		"----hello--\r\n" +
		"Content-Disposition: form-data; name=\"snap\"; filename=\"x\"\r\n" +
		"\r\n" +
		"xyzzy\r\n" +
		"----hello--\r\n" +
		"Content-Disposition: form-data; name=\"devmode\"\r\n" +
		"\r\n" +
		"true\r\n" +
		"----hello--\r\n" +
		"Content-Disposition: form-data; name=\"unaliased\"\r\n" +
		"\r\n" +
		"true\r\n" +
		"----hello--\r\n"
	head := map[string]string{"Content-Type": "multipart/thing; boundary=--hello--"}
	// try a multipart/form-data upload
	flags := snapstate.Flags{Unaliased: true, RemoveSnapPath: true, DevMode: true}
	chgSummary := s.sideloadCheck(c, body, head, "local", flags)
	c.Check(chgSummary, check.Equals, `Install "local" snap from file "x"`)
}

func (s *apiSuite) TestSnapctlGetNoUID(c *check.C) {
	buf := bytes.NewBufferString(`{"context-id": "some-context", "args": ["get", "something"]}`)
	req, err := http.NewRequest("POST", "/v2/snapctl", buf)
	c.Assert(err, check.IsNil)
	rsp := runSnapctl(snapctlCmd, req, nil).(*resp)
	c.Assert(rsp.Status, check.Equals, 403)
}

func (s *apiSuite) TestSnapctlForbiddenError(c *check.C) {
	_ = s.daemon(c)

	runSnapctlUcrednetGet = func(string) (uint32, uint32, string, error) {
		return 100, 9999, dirs.SnapSocket, nil
	}
	defer func() { runSnapctlUcrednetGet = ucrednetGet }()
	ctlcmdRun = func(ctx *hookstate.Context, arg []string, uid uint32) ([]byte, []byte, error) {
		return nil, nil, &ctlcmd.ForbiddenCommandError{}
	}
	defer func() { ctlcmdRun = ctlcmd.Run }()

	buf := bytes.NewBufferString(fmt.Sprintf(`{"context-id": "some-context", "args": [%q, %q]}`, "set", "foo=bar"))
	req, err := http.NewRequest("POST", "/v2/snapctl", buf)
	c.Assert(err, check.IsNil)
	rsp := runSnapctl(snapctlCmd, req, nil).(*resp)
	c.Assert(rsp.Status, check.Equals, 403)
}

var _ = check.Suite(&postDebugSuite{})

type postDebugSuite struct {
	apiBaseSuite
}

func (s *postDebugSuite) TestPostDebugEnsureStateSoon(c *check.C) {
	s.daemonWithOverlordMock(c)

	soon := 0
	ensureStateSoon = func(st *state.State) {
		soon++
		ensureStateSoonImpl(st)
	}

	buf := bytes.NewBufferString(`{"action": "ensure-state-soon"}`)
	req, err := http.NewRequest("POST", "/v2/debug", buf)
	c.Assert(err, check.IsNil)

	rsp := postDebug(debugCmd, req, nil).(*resp)

	c.Check(rsp.Type, check.Equals, ResponseTypeSync)
	c.Check(rsp.Result, check.Equals, true)
	c.Check(soon, check.Equals, 1)
}

func (s *postDebugSuite) TestPostDebugGetBaseDeclaration(c *check.C) {
	_ = s.daemon(c)

	buf := bytes.NewBufferString(`{"action": "get-base-declaration"}`)
	req, err := http.NewRequest("POST", "/v2/debug", buf)
	c.Assert(err, check.IsNil)

	rsp := postDebug(debugCmd, req, nil).(*resp)

	c.Check(rsp.Type, check.Equals, ResponseTypeSync)
	c.Check(rsp.Result.(map[string]interface{})["base-declaration"],
		testutil.Contains, "type: base-declaration")
}

func (s *postDebugSuite) TestPostDebugConnectivityHappy(c *check.C) {
	_ = s.daemon(c)

	buf := bytes.NewBufferString(`{"action": "connectivity"}`)
	req, err := http.NewRequest("POST", "/v2/debug", buf)
	c.Assert(err, check.IsNil)

	s.connectivityResult = map[string]bool{
		"good.host.com":         true,
		"another.good.host.com": true,
	}

	rsp := postDebug(debugCmd, req, nil).(*resp)

	c.Check(rsp.Type, check.Equals, ResponseTypeSync)
	c.Check(rsp.Result, check.DeepEquals, ConnectivityStatus{
		Connectivity: true,
		Unreachable:  []string(nil),
	})
}

func (s *postDebugSuite) TestPostDebugConnectivityUnhappy(c *check.C) {
	_ = s.daemon(c)

	buf := bytes.NewBufferString(`{"action": "connectivity"}`)
	req, err := http.NewRequest("POST", "/v2/debug", buf)
	c.Assert(err, check.IsNil)

	s.connectivityResult = map[string]bool{
		"good.host.com": true,
		"bad.host.com":  false,
	}

	rsp := postDebug(debugCmd, req, nil).(*resp)

	c.Check(rsp.Type, check.Equals, ResponseTypeSync)
	c.Check(rsp.Result, check.DeepEquals, ConnectivityStatus{
		Connectivity: false,
		Unreachable:  []string{"bad.host.com"},
	})
}

type appSuite struct {
	apiBaseSuite
	cmd *testutil.MockCmd

	infoA, infoB, infoC, infoD *snap.Info
}

var _ = check.Suite(&appSuite{})

func (s *appSuite) SetUpTest(c *check.C) {
	s.apiBaseSuite.SetUpTest(c)
	s.cmd = testutil.MockCommand(c, "systemctl", "").Also("journalctl", "")
	s.daemon(c)
	s.infoA = s.mkInstalledInState(c, s.d, "snap-a", "dev", "v1", snap.R(1), true, "apps: {svc1: {daemon: simple}, svc2: {daemon: simple, reload-command: x}}")
	s.infoB = s.mkInstalledInState(c, s.d, "snap-b", "dev", "v1", snap.R(1), false, "apps: {svc3: {daemon: simple}, cmd1: {}}")
	s.infoC = s.mkInstalledInState(c, s.d, "snap-c", "dev", "v1", snap.R(1), true, "")
	s.infoD = s.mkInstalledInState(c, s.d, "snap-d", "dev", "v1", snap.R(1), true, "apps: {cmd2: {}, cmd3: {}}")
	s.d.overlord.Loop()
}

func (s *appSuite) TearDownTest(c *check.C) {
	s.d.overlord.Stop()
	s.cmd.Restore()
	s.apiBaseSuite.TearDownTest(c)
}

func (s *appSuite) TestSplitAppName(c *check.C) {
	type T struct {
		name string
		snap string
		app  string
	}

	for _, x := range []T{
		{name: "foo.bar", snap: "foo", app: "bar"},
		{name: "foo", snap: "foo", app: ""},
		{name: "foo.bar.baz", snap: "foo", app: "bar.baz"},
		{name: ".", snap: "", app: ""}, // SISO
	} {
		snap, app := splitAppName(x.name)
		c.Check(x.snap, check.Equals, snap, check.Commentf(x.name))
		c.Check(x.app, check.Equals, app, check.Commentf(x.name))
	}
}

func (s *appSuite) TestGetAppsInfo(c *check.C) {
	svcNames := []string{"snap-a.svc1", "snap-a.svc2", "snap-b.svc3"}
	for _, name := range svcNames {
		s.sysctlBufs = append(s.sysctlBufs, []byte(fmt.Sprintf(`
Id=snap.%s.service
Type=simple
ActiveState=active
UnitFileState=enabled
`[1:], name)))
	}

	req, err := http.NewRequest("GET", "/v2/apps", nil)
	c.Assert(err, check.IsNil)

	rsp := getAppsInfo(appsCmd, req, nil).(*resp)
	c.Assert(rsp.Status, check.Equals, 200)
	c.Assert(rsp.Type, check.Equals, ResponseTypeSync)
	c.Assert(rsp.Result, check.FitsTypeOf, []client.AppInfo{})
	apps := rsp.Result.([]client.AppInfo)
	c.Assert(apps, check.HasLen, 6)

	for _, name := range svcNames {
		snap, app := splitAppName(name)
		needle := client.AppInfo{
			Snap:   snap,
			Name:   app,
			Daemon: "simple",
		}
		if snap != "snap-b" {
			// snap-b is not active (all the others are)
			needle.Active = true
			needle.Enabled = true
		}
		c.Check(apps, testutil.DeepContains, needle)
	}

	for _, name := range []string{"snap-b.cmd1", "snap-d.cmd2", "snap-d.cmd3"} {
		snap, app := splitAppName(name)
		c.Check(apps, testutil.DeepContains, client.AppInfo{
			Snap: snap,
			Name: app,
		})
	}

	appNames := make([]string, len(apps))
	for i, app := range apps {
		appNames[i] = app.Snap + "." + app.Name
	}
	c.Check(sort.StringsAreSorted(appNames), check.Equals, true)
}

func (s *appSuite) TestGetAppsInfoNames(c *check.C) {

	req, err := http.NewRequest("GET", "/v2/apps?names=snap-d", nil)
	c.Assert(err, check.IsNil)

	rsp := getAppsInfo(appsCmd, req, nil).(*resp)
	c.Assert(rsp.Status, check.Equals, 200)
	c.Assert(rsp.Type, check.Equals, ResponseTypeSync)
	c.Assert(rsp.Result, check.FitsTypeOf, []client.AppInfo{})
	apps := rsp.Result.([]client.AppInfo)
	c.Assert(apps, check.HasLen, 2)

	for _, name := range []string{"snap-d.cmd2", "snap-d.cmd3"} {
		snap, app := splitAppName(name)
		c.Check(apps, testutil.DeepContains, client.AppInfo{
			Snap: snap,
			Name: app,
		})
	}

	appNames := make([]string, len(apps))
	for i, app := range apps {
		appNames[i] = app.Snap + "." + app.Name
	}
	c.Check(sort.StringsAreSorted(appNames), check.Equals, true)
}

func (s *appSuite) TestGetAppsInfoServices(c *check.C) {
	svcNames := []string{"snap-a.svc1", "snap-a.svc2", "snap-b.svc3"}
	for _, name := range svcNames {
		s.sysctlBufs = append(s.sysctlBufs, []byte(fmt.Sprintf(`
Id=snap.%s.service
Type=simple
ActiveState=active
UnitFileState=enabled
`[1:], name)))
	}

	req, err := http.NewRequest("GET", "/v2/apps?select=service", nil)
	c.Assert(err, check.IsNil)

	rsp := getAppsInfo(appsCmd, req, nil).(*resp)
	c.Assert(rsp.Status, check.Equals, 200)
	c.Assert(rsp.Type, check.Equals, ResponseTypeSync)
	c.Assert(rsp.Result, check.FitsTypeOf, []client.AppInfo{})
	svcs := rsp.Result.([]client.AppInfo)
	c.Assert(svcs, check.HasLen, 3)

	for _, name := range svcNames {
		snap, app := splitAppName(name)
		needle := client.AppInfo{
			Snap:   snap,
			Name:   app,
			Daemon: "simple",
		}
		if snap != "snap-b" {
			// snap-b is not active (all the others are)
			needle.Active = true
			needle.Enabled = true
		}
		c.Check(svcs, testutil.DeepContains, needle)
	}

	appNames := make([]string, len(svcs))
	for i, svc := range svcs {
		appNames[i] = svc.Snap + "." + svc.Name
	}
	c.Check(sort.StringsAreSorted(appNames), check.Equals, true)
}

func (s *appSuite) TestGetAppsInfoBadSelect(c *check.C) {
	req, err := http.NewRequest("GET", "/v2/apps?select=potato", nil)
	c.Assert(err, check.IsNil)

	rsp := getAppsInfo(appsCmd, req, nil).(*resp)
	c.Assert(rsp.Status, check.Equals, 400)
	c.Assert(rsp.Type, check.Equals, ResponseTypeError)
}

func (s *appSuite) TestGetAppsInfoBadName(c *check.C) {
	req, err := http.NewRequest("GET", "/v2/apps?names=potato", nil)
	c.Assert(err, check.IsNil)

	rsp := getAppsInfo(appsCmd, req, nil).(*resp)
	c.Assert(rsp.Status, check.Equals, 404)
	c.Assert(rsp.Type, check.Equals, ResponseTypeError)
}

func (s *appSuite) TestAppInfosForOne(c *check.C) {
	st := s.d.overlord.State()
	appInfos, rsp := appInfosFor(st, []string{"snap-a.svc1"}, appInfoOptions{service: true})
	c.Assert(rsp, check.IsNil)
	c.Assert(appInfos, check.HasLen, 1)
	c.Check(appInfos[0].Snap, check.DeepEquals, s.infoA)
	c.Check(appInfos[0].Name, check.Equals, "svc1")
}

func (s *appSuite) TestAppInfosForAll(c *check.C) {
	type T struct {
		opts  appInfoOptions
		snaps []*snap.Info
		names []string
	}

	for _, t := range []T{
		{
			opts:  appInfoOptions{service: true},
			names: []string{"svc1", "svc2", "svc3"},
			snaps: []*snap.Info{s.infoA, s.infoA, s.infoB},
		},
		{
			opts:  appInfoOptions{},
			names: []string{"svc1", "svc2", "cmd1", "svc3", "cmd2", "cmd3"},
			snaps: []*snap.Info{s.infoA, s.infoA, s.infoB, s.infoB, s.infoD, s.infoD},
		},
	} {
		c.Assert(len(t.names), check.Equals, len(t.snaps), check.Commentf("%s", t.opts))

		st := s.d.overlord.State()
		appInfos, rsp := appInfosFor(st, nil, t.opts)
		c.Assert(rsp, check.IsNil, check.Commentf("%s", t.opts))
		names := make([]string, len(appInfos))
		for i, appInfo := range appInfos {
			names[i] = appInfo.Name
		}
		c.Assert(names, check.DeepEquals, t.names, check.Commentf("%s", t.opts))

		for i := range appInfos {
			c.Check(appInfos[i].Snap, check.DeepEquals, t.snaps[i], check.Commentf("%s: %s", t.opts, t.names[i]))
		}
	}
}

func (s *appSuite) TestAppInfosForOneSnap(c *check.C) {
	st := s.d.overlord.State()
	appInfos, rsp := appInfosFor(st, []string{"snap-a"}, appInfoOptions{service: true})
	c.Assert(rsp, check.IsNil)
	c.Assert(appInfos, check.HasLen, 2)
	sort.Sort(bySnapApp(appInfos))

	c.Check(appInfos[0].Snap, check.DeepEquals, s.infoA)
	c.Check(appInfos[0].Name, check.Equals, "svc1")
	c.Check(appInfos[1].Snap, check.DeepEquals, s.infoA)
	c.Check(appInfos[1].Name, check.Equals, "svc2")
}

func (s *appSuite) TestAppInfosForMixedArgs(c *check.C) {
	st := s.d.overlord.State()
	appInfos, rsp := appInfosFor(st, []string{"snap-a", "snap-a.svc1"}, appInfoOptions{service: true})
	c.Assert(rsp, check.IsNil)
	c.Assert(appInfos, check.HasLen, 2)
	sort.Sort(bySnapApp(appInfos))

	c.Check(appInfos[0].Snap, check.DeepEquals, s.infoA)
	c.Check(appInfos[0].Name, check.Equals, "svc1")
	c.Check(appInfos[1].Snap, check.DeepEquals, s.infoA)
	c.Check(appInfos[1].Name, check.Equals, "svc2")
}

func (s *appSuite) TestAppInfosCleanupAndSorted(c *check.C) {
	st := s.d.overlord.State()
	appInfos, rsp := appInfosFor(st, []string{
		"snap-b.svc3",
		"snap-a.svc2",
		"snap-a.svc1",
		"snap-a.svc2",
		"snap-b.svc3",
		"snap-a.svc1",
		"snap-b",
		"snap-a",
	}, appInfoOptions{service: true})
	c.Assert(rsp, check.IsNil)
	c.Assert(appInfos, check.HasLen, 3)
	sort.Sort(bySnapApp(appInfos))

	c.Check(appInfos[0].Snap, check.DeepEquals, s.infoA)
	c.Check(appInfos[0].Name, check.Equals, "svc1")
	c.Check(appInfos[1].Snap, check.DeepEquals, s.infoA)
	c.Check(appInfos[1].Name, check.Equals, "svc2")
	c.Check(appInfos[2].Snap, check.DeepEquals, s.infoB)
	c.Check(appInfos[2].Name, check.Equals, "svc3")
}

func (s *appSuite) TestAppInfosForAppless(c *check.C) {
	st := s.d.overlord.State()
	appInfos, rsp := appInfosFor(st, []string{"snap-c"}, appInfoOptions{service: true})
	c.Assert(rsp, check.FitsTypeOf, &resp{})
	c.Check(rsp.(*resp).Status, check.Equals, 404)
	c.Check(rsp.(*resp).Result.(*errorResult).Kind, check.Equals, errorKindAppNotFound)
	c.Assert(appInfos, check.IsNil)
}

func (s *appSuite) TestAppInfosForMissingApp(c *check.C) {
	st := s.d.overlord.State()
	appInfos, rsp := appInfosFor(st, []string{"snap-c.whatever"}, appInfoOptions{service: true})
	c.Assert(rsp, check.FitsTypeOf, &resp{})
	c.Check(rsp.(*resp).Status, check.Equals, 404)
	c.Check(rsp.(*resp).Result.(*errorResult).Kind, check.Equals, errorKindAppNotFound)
	c.Assert(appInfos, check.IsNil)
}

func (s *appSuite) TestAppInfosForMissingSnap(c *check.C) {
	st := s.d.overlord.State()
	appInfos, rsp := appInfosFor(st, []string{"snap-x"}, appInfoOptions{service: true})
	c.Assert(rsp, check.FitsTypeOf, &resp{})
	c.Check(rsp.(*resp).Status, check.Equals, 404)
	c.Check(rsp.(*resp).Result.(*errorResult).Kind, check.Equals, errorKindSnapNotFound)
	c.Assert(appInfos, check.IsNil)
}

func (s *apiSuite) TestLogsNoServices(c *check.C) {
	// NOTE this is *apiSuite, not *appSuite, so there are no
	// installed snaps with services

	cmd := testutil.MockCommand(c, "systemctl", "").Also("journalctl", "")
	defer cmd.Restore()
	s.daemon(c)
	s.d.overlord.Loop()
	defer s.d.overlord.Stop()

	req, err := http.NewRequest("GET", "/v2/logs", nil)
	c.Assert(err, check.IsNil)

	rsp := getLogs(logsCmd, req, nil).(*resp)
	c.Assert(rsp.Status, check.Equals, 404)
	c.Assert(rsp.Type, check.Equals, ResponseTypeError)
}

func (s *appSuite) TestLogs(c *check.C) {
	s.jctlRCs = []io.ReadCloser{ioutil.NopCloser(strings.NewReader(`
{"MESSAGE": "hello1", "SYSLOG_IDENTIFIER": "xyzzy", "_PID": "42", "__REALTIME_TIMESTAMP": "42"}
{"MESSAGE": "hello2", "SYSLOG_IDENTIFIER": "xyzzy", "_PID": "42", "__REALTIME_TIMESTAMP": "44"}
{"MESSAGE": "hello3", "SYSLOG_IDENTIFIER": "xyzzy", "_PID": "42", "__REALTIME_TIMESTAMP": "46"}
{"MESSAGE": "hello4", "SYSLOG_IDENTIFIER": "xyzzy", "_PID": "42", "__REALTIME_TIMESTAMP": "48"}
{"MESSAGE": "hello5", "SYSLOG_IDENTIFIER": "xyzzy", "_PID": "42", "__REALTIME_TIMESTAMP": "50"}
	`))}

	req, err := http.NewRequest("GET", "/v2/logs?names=snap-a.svc2&n=42&follow=false", nil)
	c.Assert(err, check.IsNil)

	rec := httptest.NewRecorder()
	getLogs(logsCmd, req, nil).ServeHTTP(rec, req)

	c.Check(s.jctlSvcses, check.DeepEquals, [][]string{{"snap.snap-a.svc2.service"}})
	c.Check(s.jctlNs, check.DeepEquals, []int{42})
	c.Check(s.jctlFollows, check.DeepEquals, []bool{false})

	c.Check(rec.Code, check.Equals, 200)
	c.Check(rec.HeaderMap.Get("Content-Type"), check.Equals, "application/json-seq")
	c.Check(rec.Body.String(), check.Equals, `
{"timestamp":"1970-01-01T00:00:00.000042Z","message":"hello1","sid":"xyzzy","pid":"42"}
{"timestamp":"1970-01-01T00:00:00.000044Z","message":"hello2","sid":"xyzzy","pid":"42"}
{"timestamp":"1970-01-01T00:00:00.000046Z","message":"hello3","sid":"xyzzy","pid":"42"}
{"timestamp":"1970-01-01T00:00:00.000048Z","message":"hello4","sid":"xyzzy","pid":"42"}
{"timestamp":"1970-01-01T00:00:00.00005Z","message":"hello5","sid":"xyzzy","pid":"42"}
`[1:])
}

func (s *appSuite) TestLogsN(c *check.C) {
	type T struct {
		in  string
		out int
	}

	for _, t := range []T{
		{in: "", out: 10},
		{in: "0", out: 0},
		{in: "-1", out: -1},
		{in: strconv.Itoa(math.MinInt32), out: math.MinInt32},
		{in: strconv.Itoa(math.MaxInt32), out: math.MaxInt32},
	} {

		s.jctlRCs = []io.ReadCloser{ioutil.NopCloser(strings.NewReader(""))}
		s.jctlNs = nil

		req, err := http.NewRequest("GET", "/v2/logs?n="+t.in, nil)
		c.Assert(err, check.IsNil)

		rec := httptest.NewRecorder()
		getLogs(logsCmd, req, nil).ServeHTTP(rec, req)

		c.Check(s.jctlNs, check.DeepEquals, []int{t.out})
	}
}

func (s *appSuite) TestLogsBadN(c *check.C) {
	req, err := http.NewRequest("GET", "/v2/logs?n=hello", nil)
	c.Assert(err, check.IsNil)

	rsp := getLogs(logsCmd, req, nil).(*resp)
	c.Assert(rsp.Status, check.Equals, 400)
	c.Assert(rsp.Type, check.Equals, ResponseTypeError)
}

func (s *appSuite) TestLogsFollow(c *check.C) {
	s.jctlRCs = []io.ReadCloser{
		ioutil.NopCloser(strings.NewReader("")),
		ioutil.NopCloser(strings.NewReader("")),
		ioutil.NopCloser(strings.NewReader("")),
	}

	reqT, err := http.NewRequest("GET", "/v2/logs?follow=true", nil)
	c.Assert(err, check.IsNil)
	reqF, err := http.NewRequest("GET", "/v2/logs?follow=false", nil)
	c.Assert(err, check.IsNil)
	reqN, err := http.NewRequest("GET", "/v2/logs", nil)
	c.Assert(err, check.IsNil)

	rec := httptest.NewRecorder()
	getLogs(logsCmd, reqT, nil).ServeHTTP(rec, reqT)
	getLogs(logsCmd, reqF, nil).ServeHTTP(rec, reqF)
	getLogs(logsCmd, reqN, nil).ServeHTTP(rec, reqN)

	c.Check(s.jctlFollows, check.DeepEquals, []bool{true, false, false})
}

func (s *appSuite) TestLogsBadFollow(c *check.C) {
	req, err := http.NewRequest("GET", "/v2/logs?follow=hello", nil)
	c.Assert(err, check.IsNil)

	rsp := getLogs(logsCmd, req, nil).(*resp)
	c.Assert(rsp.Status, check.Equals, 400)
	c.Assert(rsp.Type, check.Equals, ResponseTypeError)
}

func (s *appSuite) TestLogsBadName(c *check.C) {
	req, err := http.NewRequest("GET", "/v2/logs?names=hello", nil)
	c.Assert(err, check.IsNil)

	rsp := getLogs(logsCmd, req, nil).(*resp)
	c.Assert(rsp.Status, check.Equals, 404)
	c.Assert(rsp.Type, check.Equals, ResponseTypeError)
}

func (s *appSuite) TestLogsSad(c *check.C) {
	s.jctlErrs = []error{errors.New("potato")}
	req, err := http.NewRequest("GET", "/v2/logs", nil)
	c.Assert(err, check.IsNil)

	rsp := getLogs(logsCmd, req, nil).(*resp)
	c.Assert(rsp.Status, check.Equals, 500)
	c.Assert(rsp.Type, check.Equals, ResponseTypeError)
}

func (s *appSuite) testPostApps(c *check.C, inst servicestate.Instruction, systemctlCall [][]string) *state.Change {
	postBody, err := json.Marshal(inst)
	c.Assert(err, check.IsNil)

	req, err := http.NewRequest("POST", "/v2/apps", bytes.NewBuffer(postBody))
	c.Assert(err, check.IsNil)

	rsp := postApps(appsCmd, req, nil).(*resp)
	c.Assert(rsp.Status, check.Equals, 202)
	c.Assert(rsp.Type, check.Equals, ResponseTypeAsync)
	c.Check(rsp.Change, check.Matches, `[0-9]+`)

	st := s.d.overlord.State()
	st.Lock()
	defer st.Unlock()
	chg := st.Change(rsp.Change)
	c.Assert(chg, check.NotNil)
	c.Check(chg.Tasks(), check.HasLen, len(systemctlCall))

	st.Unlock()
	<-chg.Ready()
	st.Lock()

	c.Check(s.cmd.Calls(), check.DeepEquals, systemctlCall)
	return chg
}

func (s *appSuite) TestPostAppsStartOne(c *check.C) {
	inst := servicestate.Instruction{Action: "start", Names: []string{"snap-a.svc2"}}
	expected := [][]string{{"systemctl", "start", "snap.snap-a.svc2.service"}}
	s.testPostApps(c, inst, expected)
}

func (s *appSuite) TestPostAppsStartTwo(c *check.C) {
	inst := servicestate.Instruction{Action: "start", Names: []string{"snap-a"}}
	expected := [][]string{{"systemctl", "start", "snap.snap-a.svc1.service", "snap.snap-a.svc2.service"}}
	chg := s.testPostApps(c, inst, expected)
	chg.State().Lock()
	defer chg.State().Unlock()
	// check the summary expands the snap into actual apps
	c.Check(chg.Summary(), check.Equals, "Running service command")
	c.Check(chg.Tasks()[0].Summary(), check.Equals, "start of [snap-a.svc1 snap-a.svc2]")
}

func (s *appSuite) TestPostAppsStartThree(c *check.C) {
	inst := servicestate.Instruction{Action: "start", Names: []string{"snap-a", "snap-b"}}
	expected := [][]string{{"systemctl", "start", "snap.snap-a.svc1.service", "snap.snap-a.svc2.service", "snap.snap-b.svc3.service"}}
	chg := s.testPostApps(c, inst, expected)
	// check the summary expands the snap into actual apps
	c.Check(chg.Summary(), check.Equals, "Running service command")
	chg.State().Lock()
	defer chg.State().Unlock()
	c.Check(chg.Tasks()[0].Summary(), check.Equals, "start of [snap-a.svc1 snap-a.svc2 snap-b.svc3]")
}

func (s *appSuite) TestPosetAppsStop(c *check.C) {
	inst := servicestate.Instruction{Action: "stop", Names: []string{"snap-a.svc2"}}
	expected := [][]string{{"systemctl", "stop", "snap.snap-a.svc2.service"}}
	s.testPostApps(c, inst, expected)
}

func (s *appSuite) TestPosetAppsRestart(c *check.C) {
	inst := servicestate.Instruction{Action: "restart", Names: []string{"snap-a.svc2"}}
	expected := [][]string{{"systemctl", "restart", "snap.snap-a.svc2.service"}}
	s.testPostApps(c, inst, expected)
}

func (s *appSuite) TestPosetAppsReload(c *check.C) {
	inst := servicestate.Instruction{Action: "restart", Names: []string{"snap-a.svc2"}}
	inst.Reload = true
	expected := [][]string{{"systemctl", "reload-or-restart", "snap.snap-a.svc2.service"}}
	s.testPostApps(c, inst, expected)
}

func (s *appSuite) TestPosetAppsEnableNow(c *check.C) {
	inst := servicestate.Instruction{Action: "start", Names: []string{"snap-a.svc2"}}
	inst.Enable = true
	expected := [][]string{{"systemctl", "enable", "snap.snap-a.svc2.service"}, {"systemctl", "start", "snap.snap-a.svc2.service"}}
	s.testPostApps(c, inst, expected)
}

func (s *appSuite) TestPosetAppsDisableNow(c *check.C) {
	inst := servicestate.Instruction{Action: "stop", Names: []string{"snap-a.svc2"}}
	inst.Disable = true
	expected := [][]string{{"systemctl", "disable", "snap.snap-a.svc2.service"}, {"systemctl", "stop", "snap.snap-a.svc2.service"}}
	s.testPostApps(c, inst, expected)
}

func (s *appSuite) TestPostAppsBadJSON(c *check.C) {
	req, err := http.NewRequest("POST", "/v2/apps", bytes.NewBufferString(`'junk`))
	c.Assert(err, check.IsNil)
	rsp := postApps(appsCmd, req, nil).(*resp)
	c.Check(rsp.Status, check.Equals, 400)
	c.Check(rsp.Type, check.Equals, ResponseTypeError)
	c.Check(rsp.Result.(*errorResult).Message, check.Matches, ".*cannot decode request body.*")
}

func (s *appSuite) TestPostAppsBadOp(c *check.C) {
	req, err := http.NewRequest("POST", "/v2/apps", bytes.NewBufferString(`{"random": "json"}`))
	c.Assert(err, check.IsNil)
	rsp := postApps(appsCmd, req, nil).(*resp)
	c.Check(rsp.Status, check.Equals, 400)
	c.Check(rsp.Type, check.Equals, ResponseTypeError)
	c.Check(rsp.Result.(*errorResult).Message, check.Matches, ".*cannot perform operation on services without a list of services.*")
}

func (s *appSuite) TestPostAppsBadSnap(c *check.C) {
	req, err := http.NewRequest("POST", "/v2/apps", bytes.NewBufferString(`{"action": "stop", "names": ["snap-c"]}`))
	c.Assert(err, check.IsNil)
	rsp := postApps(appsCmd, req, nil).(*resp)
	c.Check(rsp.Status, check.Equals, 404)
	c.Check(rsp.Type, check.Equals, ResponseTypeError)
	c.Check(rsp.Result.(*errorResult).Message, check.Equals, `snap "snap-c" has no services`)
}

func (s *appSuite) TestPostAppsBadApp(c *check.C) {
	req, err := http.NewRequest("POST", "/v2/apps", bytes.NewBufferString(`{"action": "stop", "names": ["snap-a.what"]}`))
	c.Assert(err, check.IsNil)
	rsp := postApps(appsCmd, req, nil).(*resp)
	c.Check(rsp.Status, check.Equals, 404)
	c.Check(rsp.Type, check.Equals, ResponseTypeError)
	c.Check(rsp.Result.(*errorResult).Message, check.Equals, `snap "snap-a" has no service "what"`)
}

func (s *appSuite) TestPostAppsBadAction(c *check.C) {
	req, err := http.NewRequest("POST", "/v2/apps", bytes.NewBufferString(`{"action": "discombobulate", "names": ["snap-a.svc1"]}`))
	c.Assert(err, check.IsNil)
	rsp := postApps(appsCmd, req, nil).(*resp)
	c.Check(rsp.Status, check.Equals, 400)
	c.Check(rsp.Type, check.Equals, ResponseTypeError)
	c.Check(rsp.Result.(*errorResult).Message, check.Equals, `unknown action "discombobulate"`)
}

func (s *appSuite) TestPostAppsConflict(c *check.C) {
	st := s.d.overlord.State()
	st.Lock()
	locked := true
	defer func() {
		if locked {
			st.Unlock()
		}
	}()

	ts, err := snapstate.Remove(st, "snap-a", snap.R(0))
	c.Assert(err, check.IsNil)
	// need a change to make the tasks visible
	st.NewChange("enable", "...").AddAll(ts)
	st.Unlock()
	locked = false

	req, err := http.NewRequest("POST", "/v2/apps", bytes.NewBufferString(`{"action": "start", "names": ["snap-a.svc1"]}`))
	c.Assert(err, check.IsNil)
	rsp := postApps(appsCmd, req, nil).(*resp)
	c.Check(rsp.Status, check.Equals, 400)
	c.Check(rsp.Type, check.Equals, ResponseTypeError)
	c.Check(rsp.Result.(*errorResult).Message, check.Equals, `snap "snap-a" has "enable" change in progress`)
}

type fakeNetError struct {
	message   string
	timeout   bool
	temporary bool
}

func (e fakeNetError) Error() string   { return e.message }
func (e fakeNetError) Timeout() bool   { return e.timeout }
func (e fakeNetError) Temporary() bool { return e.temporary }

func (s *apiSuite) TestErrToResponseNoSnapsDoesNotPanic(c *check.C) {
	si := &snapInstruction{Action: "frobble"}
	errors := []error{
		store.ErrSnapNotFound,
		&store.RevisionNotAvailableError{},
		store.ErrNoUpdateAvailable,
		store.ErrLocalSnap,
		&snap.AlreadyInstalledError{Snap: "foo"},
		&snap.NotInstalledError{Snap: "foo"},
		&snapstate.SnapNeedsDevModeError{Snap: "foo"},
		&snapstate.SnapNeedsClassicError{Snap: "foo"},
		&snapstate.SnapNeedsClassicSystemError{Snap: "foo"},
		fakeNetError{message: "other"},
		fakeNetError{message: "timeout", timeout: true},
		fakeNetError{message: "temp", temporary: true},
		errors.New("some other error"),
	}

	for _, err := range errors {
		rsp := si.errToResponse(err)
		com := check.Commentf("%v", err)
		c.Check(rsp, check.NotNil, com)
		status := rsp.(*resp).Status
		c.Check(status/100 == 4 || status/100 == 5, check.Equals, true, com)
	}
}

func (s *apiSuite) TestErrToResponseForRevisionNotAvailable(c *check.C) {
	si := &snapInstruction{Action: "frobble", Snaps: []string{"foo"}}

	thisArch := arch.UbuntuArchitecture()

	err := &store.RevisionNotAvailableError{
		Action:  "install",
		Channel: "stable",
		Releases: []snap.Channel{
			snaptest.MustParseChannel("beta", thisArch),
		},
	}
	rsp := si.errToResponse(err).(*resp)
	c.Check(rsp, check.DeepEquals, &resp{
		Status: 404,
		Type:   ResponseTypeError,
		Result: &errorResult{
			Message: "no snap revision on specified channel",
			Kind:    errorKindSnapChannelNotAvailable,
			Value: map[string]interface{}{
				"snap-name":    "foo",
				"action":       "install",
				"channel":      "stable",
				"architecture": thisArch,
				"releases": []map[string]interface{}{
					{"architecture": thisArch, "channel": "beta"},
				},
			},
		},
	})

	err = &store.RevisionNotAvailableError{
		Action:  "install",
		Channel: "stable",
		Releases: []snap.Channel{
			snaptest.MustParseChannel("beta", "other-arch"),
		},
	}
	rsp = si.errToResponse(err).(*resp)
	c.Check(rsp, check.DeepEquals, &resp{
		Status: 404,
		Type:   ResponseTypeError,
		Result: &errorResult{
			Message: "no snap revision on specified architecture",
			Kind:    errorKindSnapArchitectureNotAvailable,
			Value: map[string]interface{}{
				"snap-name":    "foo",
				"action":       "install",
				"channel":      "stable",
				"architecture": thisArch,
				"releases": []map[string]interface{}{
					{"architecture": "other-arch", "channel": "beta"},
				},
			},
		},
	})

	err = &store.RevisionNotAvailableError{}
	rsp = si.errToResponse(err).(*resp)
	c.Check(rsp, check.DeepEquals, &resp{
		Status: 404,
		Type:   ResponseTypeError,
		Result: &errorResult{
			Message: "no snap revision available as specified",
			Kind:    errorKindSnapRevisionNotAvailable,
			Value:   "foo",
		},
	})
}

func (s *apiSuite) testWarnings(c *check.C, all bool, body io.Reader) (calls string, result interface{}) {
	s.daemon(c)

	oldOK := stateOkayWarnings
	oldAll := stateAllWarnings
	oldPending := statePendingWarnings
	stateOkayWarnings = func(*state.State, time.Time) int { calls += "ok"; return 0 }
	stateAllWarnings = func(*state.State) []*state.Warning { calls += "all"; return nil }
	statePendingWarnings = func(*state.State) ([]*state.Warning, time.Time) { calls += "show"; return nil, time.Time{} }
	defer func() {
		stateOkayWarnings = oldOK
		stateAllWarnings = oldAll
		statePendingWarnings = oldPending
	}()

	method := "GET"
	f := warningsCmd.GET
	if body != nil {
		method = "POST"
		f = warningsCmd.POST
	}
	q := url.Values{}
	if all {
		q.Set("select", "all")
	}
	req, err := http.NewRequest(method, "/v2/warnings?"+q.Encode(), body)
	c.Assert(err, check.IsNil)

	rsp, ok := f(warningsCmd, req, nil).(*resp)
	c.Assert(ok, check.Equals, true)

	c.Check(rsp.Type, check.Equals, ResponseTypeSync)
	c.Check(rsp.Status, check.Equals, 200)
	c.Assert(rsp.Result, check.NotNil)
	return calls, rsp.Result
}

func (s *apiSuite) TestAllWarnings(c *check.C) {
	calls, result := s.testWarnings(c, true, nil)
	c.Check(calls, check.Equals, "all")
	c.Check(result, check.DeepEquals, []state.Warning{})
}

func (s *apiSuite) TestSomeWarnings(c *check.C) {
	calls, result := s.testWarnings(c, false, nil)
	c.Check(calls, check.Equals, "show")
	c.Check(result, check.DeepEquals, []state.Warning{})
}

func (s *apiSuite) TestAckWarnings(c *check.C) {
	calls, result := s.testWarnings(c, false, bytes.NewReader([]byte(`{"action": "okay", "timestamp": "2006-01-02T15:04:05Z"}`)))
	c.Check(calls, check.Equals, "ok")
	c.Check(result, check.DeepEquals, 0)
}

func (s *apiSuite) TestErrToResponseForChangeConflict(c *check.C) {
	si := &snapInstruction{Action: "frobble", Snaps: []string{"foo"}}

	err := &snapstate.ChangeConflictError{Snap: "foo", ChangeKind: "install"}
	rsp := si.errToResponse(err).(*resp)
	c.Check(rsp, check.DeepEquals, &resp{
		Status: 409,
		Type:   ResponseTypeError,
		Result: &errorResult{
			Message: `snap "foo" has "install" change in progress`,
			Kind:    errorKindSnapChangeConflict,
			Value: map[string]interface{}{
				"snap-name":   "foo",
				"change-kind": "install",
			},
		},
	})

	// only snap
	err = &snapstate.ChangeConflictError{Snap: "foo"}
	rsp = si.errToResponse(err).(*resp)
	c.Check(rsp, check.DeepEquals, &resp{
		Status: 409,
		Type:   ResponseTypeError,
		Result: &errorResult{
			Message: `snap "foo" has changes in progress`,
			Kind:    errorKindSnapChangeConflict,
			Value: map[string]interface{}{
				"snap-name": "foo",
			},
		},
	})

	// only kind
	err = &snapstate.ChangeConflictError{Message: "specific error msg", ChangeKind: "some-global-op"}
	rsp = si.errToResponse(err).(*resp)
	c.Check(rsp, check.DeepEquals, &resp{
		Status: 409,
		Type:   ResponseTypeError,
		Result: &errorResult{
			Message: "specific error msg",
			Kind:    errorKindSnapChangeConflict,
			Value: map[string]interface{}{
				"change-kind": "some-global-op",
			},
		},
	})
}

func (s *apiSuite) TestErrToResponse(c *check.C) {
	aie := &snap.AlreadyInstalledError{Snap: "foo"}
	nie := &snap.NotInstalledError{Snap: "foo"}
	cce := &snapstate.ChangeConflictError{Snap: "foo"}
	ndme := &snapstate.SnapNeedsDevModeError{Snap: "foo"}
	nc := &snapstate.SnapNotClassicError{Snap: "foo"}
	nce := &snapstate.SnapNeedsClassicError{Snap: "foo"}
	ncse := &snapstate.SnapNeedsClassicSystemError{Snap: "foo"}
	netoe := fakeNetError{message: "other"}
	nettoute := fakeNetError{message: "timeout", timeout: true}
	nettmpe := fakeNetError{message: "temp", temporary: true}

	e := errors.New("other error")

	makeErrorRsp := func(kind errorKind, err error, value interface{}) Response {
		return SyncResponse(&resp{
			Type:   ResponseTypeError,
			Result: &errorResult{Message: err.Error(), Kind: kind, Value: value},
			Status: 400,
		}, nil)
	}

	tests := []struct {
		err         error
		expectedRsp Response
	}{
		{store.ErrSnapNotFound, SnapNotFound("foo", store.ErrSnapNotFound)},
		{store.ErrNoUpdateAvailable, makeErrorRsp(errorKindSnapNoUpdateAvailable, store.ErrNoUpdateAvailable, "")},
		{store.ErrLocalSnap, makeErrorRsp(errorKindSnapLocal, store.ErrLocalSnap, "")},
		{aie, makeErrorRsp(errorKindSnapAlreadyInstalled, aie, "foo")},
		{nie, makeErrorRsp(errorKindSnapNotInstalled, nie, "foo")},
		{ndme, makeErrorRsp(errorKindSnapNeedsDevMode, ndme, "foo")},
		{nc, makeErrorRsp(errorKindSnapNotClassic, nc, "foo")},
		{nce, makeErrorRsp(errorKindSnapNeedsClassic, nce, "foo")},
		{ncse, makeErrorRsp(errorKindSnapNeedsClassicSystem, ncse, "foo")},
		{cce, SnapChangeConflict(cce)},
		{nettoute, makeErrorRsp(errorKindNetworkTimeout, nettoute, "")},
		{netoe, BadRequest("ERR: %v", netoe)},
		{nettmpe, BadRequest("ERR: %v", nettmpe)},
		{e, BadRequest("ERR: %v", e)},
	}

	for _, t := range tests {
		com := check.Commentf("%v", t.err)
		rsp := errToResponse(t.err, []string{"foo"}, BadRequest, "%s: %v", "ERR")
		c.Check(rsp, check.DeepEquals, t.expectedRsp, com)
	}
}<|MERGE_RESOLUTION|>--- conflicted
+++ resolved
@@ -3964,8 +3964,6 @@
 			"interface": "test",
 			"auto":      true,
 		},
-<<<<<<< HEAD
-=======
 		"another-consumer-def:plug producer:slot": map[string]interface{}{
 			"interface": "test",
 			"by-gadget": true,
@@ -3976,7 +3974,6 @@
 			"by-gadget": true,
 			"auto":      true,
 		},
->>>>>>> 1a35b515
 	})
 	st.Unlock()
 
