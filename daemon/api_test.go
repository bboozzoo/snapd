--- conflicted
+++ resolved
@@ -226,30 +226,6 @@
 	d := s.daemon(c)
 	s.vars = map[string]string{"name": "foo"}
 
-<<<<<<< HEAD
-	// the store tells us about v2
-	s.rsnaps = []*snap.Info{{
-		Type:    snap.TypeApp,
-		Version: "v2",
-		SideInfo: snap.SideInfo{
-			SnapID:            "funky-snap-id",
-			OfficialName:      "foo",
-			EditedSummary:     "summary",
-			EditedDescription: "description",
-			Developer:         "bar",
-			Size:              2,
-			Revision:          20,
-		},
-		IconURL: "meta/gui/icon.svg",
-		Prices: map[string]float64{
-			"GBP": 1.23,
-			"EUR": 2.34,
-		},
-	}}
-	s.suggestedCurrency = "GBP"
-
-=======
->>>>>>> 1400bc09
 	// we have v0 [r5] installed
 	s.mkInstalledInState(c, d, "foo", "bar", "v0", 5, false, "")
 	// and v1 [r10] is current
@@ -276,27 +252,6 @@
 		Type:   ResponseTypeSync,
 		Status: http.StatusOK,
 		Result: map[string]interface{}{
-<<<<<<< HEAD
-			"snap-id":          "funky-snap-id",
-			"name":             "foo",
-			"revision":         10,
-			"version":          "v1",
-			"summary":          "summary",
-			"description":      "description",
-			"developer":        "bar",
-			"status":           "active",
-			"icon":             "/v2/icons/foo/icon",
-			"type":             string(snap.TypeApp),
-			"download-size":    int64(2),
-			"resource":         "/v2/snaps/foo",
-			"update-available": 20,
-			// XXX: fix this later "rollback-available": 5,
-			"channel": "stable",
-			"prices": map[string]float64{
-				"GBP": 1.23,
-				"EUR": 2.34,
-			},
-=======
 			"id":          "funky-snap-id",
 			"name":        "foo",
 			"revision":    10,
@@ -308,7 +263,6 @@
 			"icon":        "/v2/icons/foo/icon",
 			"type":        string(snap.TypeApp),
 			"resource":    "/v2/snaps/foo",
->>>>>>> 1400bc09
 		},
 		Meta: meta,
 	}
@@ -329,11 +283,7 @@
 
 	c.Assert(s.auther, check.IsNil)
 
-<<<<<<< HEAD
-	_, ok := getSnapInfo(snapCmd, req, nil).(*resp)
-=======
 	_, ok := searchStore(findCmd, req, nil).(*resp)
->>>>>>> 1400bc09
 	c.Assert(ok, check.Equals, true)
 	// ensure authenticator was set
 	c.Assert(s.auther, check.DeepEquals, user.Authenticator())
@@ -369,7 +319,6 @@
 	c.Check(rsp.Result, check.NotNil)
 }
 
-<<<<<<< HEAD
 func (s *apiSuite) TestSnapInfoWeirdRoute(c *check.C) {
 	// can't really happen
 
@@ -413,8 +362,6 @@
 	c.Check(rsp.Result.(*errorResult).Message, check.Matches, `route can't build URL .*`)
 }
 
-=======
->>>>>>> 1400bc09
 func (s *apiSuite) TestListIncludesAll(c *check.C) {
 	// Very basic check to help stop us from not adding all the
 	// commands to the command list.
@@ -1000,29 +947,8 @@
 	c.Assert(err, check.IsNil)
 
 	rsp := getSnapsInfo(snapsCmd, req, nil).(*resp)
-<<<<<<< HEAD
-
-	c.Assert(rsp.Sources, check.HasLen, 0)
-
-	snaps := snapList(rsp.Result)
-	c.Assert(snaps, check.HasLen, 0)
-}
-
-func (s *apiSuite) TestSnapsInfoFilterLocal(c *check.C) {
-	d := s.daemon(c)
-
-	s.rsnaps = nil
-	s.mkInstalledInState(c, d, "foo", "foo", "v1", 10, true, "")
-	s.mkInstalledInState(c, d, "bar", "bar", "v1", 10, true, "")
-
-	req, err := http.NewRequest("GET", "/v2/snaps?q=foo", nil)
-	c.Assert(err, check.IsNil)
-
-	rsp := getSnapsInfo(snapsCmd, req, nil).(*resp)
-=======
 
 	c.Check(rsp.Sources, check.DeepEquals, []string{"local"})
->>>>>>> 1400bc09
 
 	snaps := snapList(rsp.Result)
 	c.Check(snaps, check.HasLen, 1)
@@ -1041,54 +967,6 @@
 	c.Assert(rsp.Result, check.NotNil)
 }
 
-<<<<<<< HEAD
-func (s *apiSuite) TestSnapsInfoAppsOnly(c *check.C) {
-	s.mkInstalled(c, "app", "foo", "v1", 10, true, "type: app")
-	s.mkInstalled(c, "framework", "foo", "v1", 10, true, "type: framework")
-
-	req, err := http.NewRequest("GET", "/v2/snaps?types=app", nil)
-	c.Assert(err, check.IsNil)
-
-	rsp := getSnapsInfo(snapsCmd, req, nil).(*resp)
-
-	snaps := snapList(rsp.Result)
-	c.Assert(snaps, check.HasLen, 1)
-	c.Assert(snaps[0]["name"], check.Equals, "app")
-}
-
-func (s *apiSuite) TestSnapsInfoFrameworksOnly(c *check.C) {
-	d := s.daemon(c)
-
-	s.mkInstalledInState(c, d, "app", "foo", "v1", 10, true, "type: app")
-	s.mkInstalledInState(c, d, "framework", "foo", "v1", 10, true, "type: framework")
-
-	req, err := http.NewRequest("GET", "/v2/snaps?types=framework", nil)
-	c.Assert(err, check.IsNil)
-
-	rsp := getSnapsInfo(snapsCmd, req, nil).(*resp)
-
-	snaps := snapList(rsp.Result)
-	c.Assert(snaps, check.HasLen, 1)
-	c.Assert(snaps[0]["name"], check.Equals, "framework")
-}
-
-func (s *apiSuite) TestSnapsInfoAppsAndFrameworks(c *check.C) {
-	d := s.daemon(c)
-
-	s.mkInstalledInState(c, d, "app", "foo", "v1", 10, true, "type: app")
-	s.mkInstalledInState(c, d, "framework", "foo", "v1", 10, true, "type: framework")
-
-	req, err := http.NewRequest("GET", "/v2/snaps?types=app,framework", nil)
-	c.Assert(err, check.IsNil)
-
-	rsp := getSnapsInfo(snapsCmd, req, nil).(*resp)
-
-	snaps := snapList(rsp.Result)
-	c.Assert(snaps, check.HasLen, 2)
-}
-
-=======
->>>>>>> 1400bc09
 func (s *apiSuite) TestPostSnapBadRequest(c *check.C) {
 	buf := bytes.NewBufferString(`hello`)
 	req, err := http.NewRequest("POST", "/v2/snaps/hello-world", buf)
