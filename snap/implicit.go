// -*- Mode: Go; indent-tabs-mode: t -*-

/*
 * Copyright (C) 2016 Canonical Ltd
 *
 * This program is free software: you can redistribute it and/or modify
 * it under the terms of the GNU General Public License version 3 as
 * published by the Free Software Foundation.
 *
 * This program is distributed in the hope that it will be useful,
 * but WITHOUT ANY WARRANTY; without even the implied warranty of
 * MERCHANTABILITY or FITNESS FOR A PARTICULAR PURPOSE.  See the
 * GNU General Public License for more details.
 *
 * You should have received a copy of the GNU General Public License
 * along with this program.  If not, see <http://www.gnu.org/licenses/>.
 *
 */

package snap

import (
	"fmt"
	"io/ioutil"

	"github.com/snapcore/snapd/osutil"
	"github.com/snapcore/snapd/release"
)

var implicitSlots = []string{
	"bluetooth-control",
	"firewall-control",
	"home",
	"hardware-observe",
	"locale-control",
	"log-observe",
        "mir",
	"mount-observe",
	"network",
	"network-bind",
	"network-control",
	"network-observe",
	"opengl",
	"ppp",
	"process-control",
	"snapd-control",
	"system-observe",
	"system-trace",
	"timeserver-control",
	"timezone-control",
}

var implicitClassicSlots = []string{
	"browser-support",
	"camera",
	"cups-control",
	"gsettings",
<<<<<<< HEAD
        "network-manager",
=======
	"modem-manager",
	"network-manager",
	"opengl",
	"optical-drive",
>>>>>>> 3b10064f
	"pulseaudio",
	"unity7",
	"x11",
}

// AddImplicitSlots adds implicitly defined slots to a given snap.
//
// Only the OS snap has implicit slots.
//
// It is assumed that slots have names matching the interface name. Existing
// slots are not changed, only missing slots are added.
func AddImplicitSlots(snapInfo *Info) {
	if snapInfo.Type != TypeOS {
		return
	}
	for _, ifaceName := range implicitSlots {
		if _, ok := snapInfo.Slots[ifaceName]; !ok {
			snapInfo.Slots[ifaceName] = makeImplicitSlot(snapInfo, ifaceName)
		}
	}
	if !release.OnClassic {
		return
	}
	for _, ifaceName := range implicitClassicSlots {
		if _, ok := snapInfo.Slots[ifaceName]; !ok {
			snapInfo.Slots[ifaceName] = makeImplicitSlot(snapInfo, ifaceName)
		}
	}
}

func makeImplicitSlot(snapInfo *Info, ifaceName string) *SlotInfo {
	return &SlotInfo{
		Name:      ifaceName,
		Snap:      snapInfo,
		Interface: ifaceName,
	}
}

// addImplicitHooks adds hooks from the installed snap's hookdir to the snap info.
//
// Existing hooks (i.e. ones defined in the YAML) are not changed; only missing
// hooks are added.
func addImplicitHooks(snapInfo *Info) error {
	// First of all, check to ensure the hooks directory exists. If it doesn't,
	// it's not an error-- there's just nothing to do.
	hooksDir := snapInfo.HooksDir()
	if !osutil.IsDirectory(hooksDir) {
		return nil
	}

	fileInfos, err := ioutil.ReadDir(hooksDir)
	if err != nil {
		return fmt.Errorf("unable to read hooks directory: %s", err)
	}

	for _, fileInfo := range fileInfos {
		addHookIfValid(snapInfo, fileInfo.Name())
	}

	return nil
}

// addImplicitHooksFromContainer adds hooks from the snap file's hookdir to the snap info.
//
// Existing hooks (i.e. ones defined in the YAML) are not changed; only missing
// hooks are added.
func addImplicitHooksFromContainer(snapInfo *Info, snapf Container) error {
	// Read the hooks directory. If this fails we assume the hooks directory
	// doesn't exist, which means there are no implicit hooks to load (not an
	// error).
	fileNames, err := snapf.ListDir("meta/hooks")
	if err != nil {
		return nil
	}

	for _, fileName := range fileNames {
		addHookIfValid(snapInfo, fileName)
	}

	return nil
}

func addHookIfValid(snapInfo *Info, hookName string) {
	// Verify that the hook name is actually supported. If not, ignore it.
	if !IsHookSupported(hookName) {
		return
	}

	// Don't overwrite a hook that has already been loaded from the YAML
	if _, ok := snapInfo.Hooks[hookName]; !ok {
		snapInfo.Hooks[hookName] = &HookInfo{Snap: snapInfo, Name: hookName}
	}
}<|MERGE_RESOLUTION|>--- conflicted
+++ resolved
@@ -55,14 +55,9 @@
 	"camera",
 	"cups-control",
 	"gsettings",
-<<<<<<< HEAD
-        "network-manager",
-=======
 	"modem-manager",
 	"network-manager",
-	"opengl",
 	"optical-drive",
->>>>>>> 3b10064f
 	"pulseaudio",
 	"unity7",
 	"x11",
