// -*- Mode: Go; indent-tabs-mode: t -*-

/*
* Copyright (C) 2021 Canonical Ltd
*
* This program is free software: you can redistribute it and/or modify
* it under the terms of the GNU General Public License version 3 as
* published by the Free Software Foundation.
*
* This program is distributed in the hope that it will be useful,
* but WITHOUT ANY WARRANTY; without even the implied warranty of
* MERCHANTABILITY or FITNESS FOR A PARTICULAR PURPOSE.  See the
* GNU General Public License for more details.
*
* You should have received a copy of the GNU General Public License
* along with this program.  If not, see <http://www.gnu.org/licenses/>.
*
 */

package quota

import (
	"fmt"
	"time"

	"github.com/snapcore/snapd/gadget/quantity"
	"github.com/snapcore/snapd/sandbox/cgroup"
)

var (
	cgroupVer    int
	cgroupVerErr error

	cgroupCheckMemoryCgroupErr error
)

func init() {
	cgroupVer, cgroupVerErr = cgroup.Version()
	cgroupCheckMemoryCgroupErr = cgroup.CheckMemoryCgroup()
}

type ResourceMemory struct {
	Limit quantity.Size `json:"limit"`
}

type ResourceCPU struct {
	Count      int `json:"count"`
	Percentage int `json:"percentage"`
}

type ResourceCPUSet struct {
	CPUs []int `json:"cpus"`
}

type ResourceThreads struct {
	Limit int `json:"limit"`
}

type ResourceJournalSize struct {
	Limit quantity.Size `json:"limit"`
}

type ResourceJournalRate struct {
	// Count is the maximum number of journald messages per Period.
	Count  int           `json:"count"`
	Period time.Duration `json:"period"`
}

// ResourceJournal represents the available journal quotas. It's structured
// a bit different compared to the other resources to support namespace only
// cases, where the existence of != nil ResourceJournal with empty values
// indicates that the namespace only is wanted.
type ResourceJournal struct {
	Size *ResourceJournalSize `json:"size,omitempty"`
	Rate *ResourceJournalRate `json:"rate,omitempty"`
}

// Resources are built up of multiple quota limits. Each quota limit is a pointer
// value to indicate that their presence may be optional, and because we want to detect
// whenever someone changes a limit to '0' explicitly.
type Resources struct {
	Memory  *ResourceMemory  `json:"memory,omitempty"`
	CPU     *ResourceCPU     `json:"cpu,omitempty"`
	CPUSet  *ResourceCPUSet  `json:"cpu-set,omitempty"`
	Threads *ResourceThreads `json:"thread,omitempty"`
	Journal *ResourceJournal `json:"journal,omitempty"`
}

const (
	// make sure the memory limit is at least 640K, that is the minimum size
	// we will require for a quota group. Newer systemd versions require up to
	// 12kB per slice, so we need to ensure 'plenty' of space for this, and also
	// 640kB seems sensible as a minimum.
	memoryLimitMin = 640 * quantity.SizeKiB

	// Systemd specifies that the maximum journal log size is 4GB. There is no
	// minimum value according to the documentation, but the source code reveals
	// that the minimum value will be adjusted if it is set lower than the current
	// usage, but we have selected 64kB to protect against ridiculously small values.
	journalLimitMin = 64 * quantity.SizeKiB
	journalLimitMax = 4 * quantity.SizeGiB
)

func (qr *Resources) validateMemoryQuota() error {
	// make sure the memory limit is not zero
	if qr.Memory.Limit == 0 {
		return fmt.Errorf("memory quota must have a limit set")
	}
	return nil
}

func cpuFitsIntoCPUSet(count, percentage int, cpuSet []int) error {
	if len(cpuSet) > 0 && count != 0 {
		maxCPUUsage := len(cpuSet) * 100
		cpuUsage := count * percentage
		if cpuUsage > maxCPUUsage {
			return fmt.Errorf("cpu usage %d%% is larger than the maximum allowed for provided set %v of %d%%",
				cpuUsage, cpuSet, maxCPUUsage)
		}
	}
	return nil
}

func (qr *Resources) validateCPUQuota() error {
	// if cpu count is non-zero, then percentage should be set
	if qr.CPU.Count != 0 && qr.CPU.Percentage == 0 {
		return fmt.Errorf("invalid cpu quota with count of >0 and percentage of 0")
	}

	// at least one cpu limit value must be set
	if qr.CPU.Count == 0 && qr.CPU.Percentage == 0 {
		return fmt.Errorf("invalid cpu quota with a cpu quota of 0")
	}

	// make sure the limit is not going above any cpu-set limit also
	// provided, note that this check is very preliminary, and we
	// cant take all circumstances into account, but we can check
	// against bad input that is obviously not allowed.
	if qr.CPUSet != nil {
		if err := cpuFitsIntoCPUSet(qr.CPU.Count, qr.CPU.Percentage, qr.CPUSet.CPUs); err != nil {
			return err
		}
	}
	return nil
}

func (qr *Resources) validateCPUSetQuota() error {
	if len(qr.CPUSet.CPUs) == 0 {
		return fmt.Errorf("cpu-set quota must not be empty")
	}

	return nil
}

func (qr *Resources) validateThreadQuota() error {
	// make sure the thread count is greater than 0
	if qr.Threads.Limit <= 0 {
		return fmt.Errorf("invalid thread quota with a thread count of %d", qr.Threads.Limit)
	}
	return nil
}

func (qr *Resources) validateJournalQuota() error {
	// Journal quota is a bit different than the rest, we allow nil values
	// for the size and rate, because this means that the only 'quota' we want
	// in this case is to scope the journal for snaps in the group to just a namespace
	// without any extra limits.
	if qr.Journal.Size != nil {
		if qr.Journal.Size.Limit == 0 {
			return fmt.Errorf("journal size quota must have a limit set")
		}

		if qr.Journal.Size.Limit > journalLimitMax {
			return fmt.Errorf("journal size quota must be smaller than %s", journalLimitMax.IECString())
		}
	}

	if qr.Journal.Rate != nil {
<<<<<<< HEAD
		// The only invalid numbers for the count are those less than 0
		if qr.Journal.Rate.Count < 0 {
			return fmt.Errorf("journal quota must have a rate count equal to or larger than zero")
		}
		// The only invalid numbers for period are values larger than 0 but less than 1us
=======
		if qr.Journal.Rate.Count < 0 {
			return fmt.Errorf("journal quota must have a rate count equal to or larger than zero")
		}
>>>>>>> 0ef0ff64
		if qr.Journal.Rate.Period > 0 && qr.Journal.Rate.Period < time.Microsecond {
			return fmt.Errorf("journal quota must have a period of at least 1 microsecond (minimum resolution)")
		}
	}
	return nil
}

// CheckFeatureRequirements checks if the current system meets the
// requirements for the given resource request.
//
// E.g. a CPUSet only only be set set on systems with cgroup v2.
func (qr *Resources) CheckFeatureRequirements() error {
	if qr.CPUSet != nil {
		if cgroupVerErr != nil {
			return cgroupVerErr
		}
		if cgroupVer < 2 {
			return fmt.Errorf("cannot use CPU set with cgroup version %d", cgroupVer)
		}
	}
	if qr.Memory != nil && cgroupCheckMemoryCgroupErr != nil {
		return fmt.Errorf("cannot use memory quota: %v", cgroupCheckMemoryCgroupErr)
	}

	return nil
}

// Unset returns true if there is no limit set
func (qr *Resources) Unset() bool {
	return *qr == Resources{}
}

// Validate performs basic validation of the provided quota resources for a group.
// The restrictions imposed are that at least one limit should be set, and each
// of the imposed limits are not zero.
//
// Note that before applying the quota to the system
// CheckFeatureRequirements() should be called.
func (qr *Resources) Validate() error {
	if qr.Unset() {
		return fmt.Errorf("quota group must have at least one resource limit set")
	}

	if qr.Memory != nil {
		if err := qr.validateMemoryQuota(); err != nil {
			return err
		}
	}

	if qr.CPU != nil {
		if err := qr.validateCPUQuota(); err != nil {
			return err
		}
	}

	if qr.CPUSet != nil {
		if err := qr.validateCPUSetQuota(); err != nil {
			return err
		}
	}

	if qr.Threads != nil {
		if err := qr.validateThreadQuota(); err != nil {
			return err
		}
	}

	if qr.Journal != nil {
		if err := qr.validateJournalQuota(); err != nil {
			return err
		}
	}
	return nil
}

// ValidateChange performs validation of new quota limits against the current limits.
// We do this validation each time a new group/subgroup is created or updated.
// This is to catch issues where we want to guard against lowering limits where not supported
// or to make sure that certain/all limits are not removed.
// We also require memory limits are above 640kB.
func (qr *Resources) ValidateChange(newLimits Resources) error {
	// Check that the memory limit is not being decreased
	if newLimits.Memory != nil {
		if qr.Memory != nil && newLimits.Memory.Limit == 0 {
			return fmt.Errorf("cannot remove memory limit from quota group")
		}

		if newLimits.Memory.Limit <= memoryLimitMin {
			return fmt.Errorf("memory limit %d is too small: size must be larger than %s",
				newLimits.Memory.Limit, memoryLimitMin.IECString())
		}

		// we disallow decreasing the memory limit because it is difficult to do
		// so correctly with the current state of our code in
		// EnsureSnapServices, see comment in ensureSnapServicesForGroup for
		// full details
		if qr.Memory != nil && newLimits.Memory.Limit < qr.Memory.Limit {
			return fmt.Errorf("cannot decrease memory limit, remove and re-create it to decrease the limit")
		}
	}

	// Check that the cpu limit is not being removed, and we want to verify the new limit
	// is valid.
	if qr.CPU != nil && newLimits.CPU != nil {
		// Allow count to be changed to zero, but not percentage. This is because count
		// is an optional setting and we want to allow the user to remove the count to indicate
		// that we just want to use % of all cpus
		if qr.CPU != nil && newLimits.CPU.Percentage == 0 && qr.CPU.Percentage != 0 {
			return fmt.Errorf("cannot remove cpu limit from quota group")
		}

		// Check that the CPU percentage still fits into any pre-existing CPU set or
		// the new one if set.
		if newLimits.CPUSet != nil {
			if err := cpuFitsIntoCPUSet(newLimits.CPU.Count, newLimits.CPU.Percentage, newLimits.CPUSet.CPUs); err != nil {
				return err
			}
		} else if qr.CPUSet != nil {
			if err := cpuFitsIntoCPUSet(newLimits.CPU.Count, newLimits.CPU.Percentage, qr.CPUSet.CPUs); err != nil {
				return err
			}
		}
	}

	// Check that we are not removing the entire cpu set, or applying a CPU set that is
	// more restrictive than the current usage
	if qr.CPUSet != nil && newLimits.CPUSet != nil {
		if qr.CPUSet != nil && len(newLimits.CPUSet.CPUs) == 0 {
			return fmt.Errorf("cannot remove all allowed cpus from quota group")
		}

		// if we are applying a new CPU set and not a new CPU quota, we need to make sure
		// that the existing CPU quota fits with the new set
		if newLimits.CPU == nil && qr.CPU != nil {
			if err := cpuFitsIntoCPUSet(qr.CPU.Count, qr.CPU.Percentage, newLimits.CPUSet.CPUs); err != nil {
				return err
			}
		}
	}

	// Check that the thread limit is not being decreased
	if qr.Threads != nil && newLimits.Threads != nil {
		if newLimits.Threads.Limit == 0 {
			return fmt.Errorf("cannot remove thread limit from quota group")
		}

		// we disallow decreasing the thread limit initially until we understand
		// the full consequences of doing so.
		if qr.Threads != nil && newLimits.Threads.Limit < qr.Threads.Limit {
			return fmt.Errorf("cannot decrease thread limit, remove and re-create it to decrease the limit")
		}
	}

	// Verify journal limits not being removed
	if qr.Journal != nil && newLimits.Journal != nil {
		if qr.Journal.Size != nil && newLimits.Journal.Size != nil && newLimits.Journal.Size.Limit == 0 {
			return fmt.Errorf("cannot remove journal size limit from quota group")
		}

		if newLimits.Journal.Size != nil && newLimits.Journal.Size.Limit < journalLimitMin {
			return fmt.Errorf("journal size limit %d is too small: size must be larger than %s",
				newLimits.Journal.Size.Limit, journalLimitMin.IECString())
		}

		// Allow any changes done to the rate/period, as 0 values mean turning off
		// rate-limit for the group, overriding the journal default which is 10000/30s
	}

	return nil
}

// clone returns a deep copy of the resources.
func (qr *Resources) clone() Resources {
	var resourcesCopy Resources
	if qr.Memory != nil {
		resourcesCopy.Memory = &ResourceMemory{Limit: qr.Memory.Limit}
	}
	if qr.CPU != nil {
		resourcesCopy.CPU = &ResourceCPU{Count: qr.CPU.Count, Percentage: qr.CPU.Percentage}
	}
	if qr.CPUSet != nil {
		resourcesCopy.CPUSet = &ResourceCPUSet{CPUs: qr.CPUSet.CPUs}
	}
	if qr.Threads != nil {
		resourcesCopy.Threads = &ResourceThreads{Limit: qr.Threads.Limit}
	}
	if qr.Journal != nil {
		resourcesCopy.Journal = &ResourceJournal{}
		if qr.Journal.Size != nil {
			resourcesCopy.Journal.Size = &ResourceJournalSize{Limit: qr.Journal.Size.Limit}
		}
		if qr.Journal.Rate != nil {
			resourcesCopy.Journal.Rate = &ResourceJournalRate{Count: qr.Journal.Rate.Count, Period: qr.Journal.Rate.Period}
		}
	}
	return resourcesCopy
}

// changeInternal applies each new limit provided
func (qr *Resources) changeInternal(newLimits Resources) {
	if newLimits.Memory != nil {
		qr.Memory = newLimits.Memory
	}
	if newLimits.CPU != nil {
		qr.CPU = newLimits.CPU
	}
	if newLimits.CPUSet != nil {
		qr.CPUSet = newLimits.CPUSet
	}
	if newLimits.Threads != nil {
		qr.Threads = newLimits.Threads
	}
	if newLimits.Journal != nil {
		if qr.Journal == nil {
			qr.Journal = &ResourceJournal{}
		}
		if newLimits.Journal.Size != nil {
			qr.Journal.Size = newLimits.Journal.Size
		}
		if newLimits.Journal.Rate != nil {
			qr.Journal.Rate = newLimits.Journal.Rate
		}
	}
}

// Change updates the current quota limits with the new limits. Additional verification
// logic exists for this operation compared to when setting initial limits. Some changes
// of limits are not allowed.
func (qr *Resources) Change(newLimits Resources) error {
	if err := qr.ValidateChange(newLimits); err != nil {
		return err
	}

	// perform the changes initially on a dry-run so we can validate
	// the resulting quotas combined.
	resultingLimits := qr.clone()
	resultingLimits.changeInternal(newLimits)

	// now perform validation on the dry run
	if err := resultingLimits.Validate(); err != nil {
		return err
	}

	// if we get here, we can perform the actual changes
	qr.changeInternal(newLimits)
	return nil
}<|MERGE_RESOLUTION|>--- conflicted
+++ resolved
@@ -176,17 +176,9 @@
 	}
 
 	if qr.Journal.Rate != nil {
-<<<<<<< HEAD
-		// The only invalid numbers for the count are those less than 0
 		if qr.Journal.Rate.Count < 0 {
 			return fmt.Errorf("journal quota must have a rate count equal to or larger than zero")
 		}
-		// The only invalid numbers for period are values larger than 0 but less than 1us
-=======
-		if qr.Journal.Rate.Count < 0 {
-			return fmt.Errorf("journal quota must have a rate count equal to or larger than zero")
-		}
->>>>>>> 0ef0ff64
 		if qr.Journal.Rate.Period > 0 && qr.Journal.Rate.Period < time.Microsecond {
 			return fmt.Errorf("journal quota must have a period of at least 1 microsecond (minimum resolution)")
 		}
