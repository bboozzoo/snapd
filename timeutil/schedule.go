--- conflicted
+++ resolved
@@ -176,28 +176,6 @@
 	"sat": 6,
 }
 
-<<<<<<< HEAD
-// parseWeekday gets an input like "mon@9:00-11:00" or "9:00-11:00"
-// and extracts the weekday of that schedule string (which can be
-// empty). It returns the remainder of the string, the weekday
-// and an error.
-func parseWeekday(s string) (weekday, rest string, err error) {
-	if !strings.Contains(s, "@") {
-		return "", s, nil
-	}
-	s = strings.ToLower(s)
-	l := strings.SplitN(s, "@", 2)
-	weekday = l[0]
-	if !isValidWeekday(weekday) {
-		return "", "", fmt.Errorf(`cannot parse %q, want "mon", "tue", etc`, l[0])
-	}
-	rest = l[1]
-
-	return weekday, rest, nil
-}
-
-=======
->>>>>>> fb0ba936
 // parseTimeInterval gets an input like "9:00-11:00"
 // and extracts the start and end of that schedule string and
 // returns them and any errors.
