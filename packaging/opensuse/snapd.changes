-------------------------------------------------------------------
<<<<<<< HEAD
=======
Wed Feb 27 18:53:36 UTC 2019 - mvo@fastmail.fm

- Update to upstream release 2.37.4

-------------------------------------------------------------------
>>>>>>> c0a35481
Mon Feb 18 16:17:33 UTC 2019 - mvo@fastmail.fm

- Update to upstream release 2.37.3

-------------------------------------------------------------------
Wed Feb 06 09:08:07 UTC 2019 - mvo@fastmail.fm

- Update to upstream release 2.37.2

-------------------------------------------------------------------
Tue Jan 29 17:35:36 UTC 2019 - mvo@fastmail.fm

- Update to upstream release 2.37.1

-------------------------------------------------------------------
Wed Jan 16 16:16:56 UTC 2019 - mvo@fastmail.fm

- Update to upstream release 2.37

-------------------------------------------------------------------
Fri Dec 14 07:30:58 UTC 2018 - mvo@fastmail.fm

- Update to upstream release 2.36.3

-------------------------------------------------------------------
Thu Nov 29 10:48:29 UTC 2018 - mvo@fastmail.fm

- Update to upstream release 2.36.2

-------------------------------------------------------------------
Fri Nov 09 14:42:28 UTC 2018 - mvo@fastmail.fm

- Update to upstream release 2.36.1

-------------------------------------------------------------------
Wed Oct 24 17:30:45 UTC 2018 - mvo@fastmail.fm

- Update to upstream release 2.36

-------------------------------------------------------------------
Mon Oct 15 22:23:02 UTC 2018 - mvo@fastmail.fm

- Update to upstream release 2.35.5

-------------------------------------------------------------------
Fri Oct 05 14:42:33 UTC 2018 - mvo@fastmail.fm

- Update to upstream release 2.35.4

-------------------------------------------------------------------
Fri Oct 05 09:32:00 UTC 2018 - mvo@fastmail.fm

- Update to upstream release 2.35.3

-------------------------------------------------------------------
Wed Sep 12 09:32:00 UTC 2018 - mvo@fastmail.fm

- Update to upstream release 2.35.2

-------------------------------------------------------------------
Mon Sep 03 14:44:06 UTC 2018 - mvo@fastmail.fm

- Update to upstream release 2.35.1

-------------------------------------------------------------------
Mon Aug 20 12:36:33 UTC 2018 - mvo@fastmail.fm

- Update to upstream release 2.35

-------------------------------------------------------------------
Fri Jul 27 19:08:44 UTC 2018 - mvo@fastmail.fm

- Update to upstream release 2.34.3

-------------------------------------------------------------------
Thu Jul 19 12:05:50 UTC 2018 - mvo@fastmail.fm

- Update to upstream release 2.34.2

-------------------------------------------------------------------
Wed Jul 17 19:46:56 UTC 2018 - mvo@fastmail.fm

- Update to upstream release 2.34.1

-------------------------------------------------------------------
Fri Jul 06 16:08:17 UTC 2018 - mvo@fastmail.fm

- Update to upstream release 2.34

-------------------------------------------------------------------
Fri Jun 22 15:58:54 UTC 2018 - me@zygoon.pl

- Fixed changelog chronology

-------------------------------------------------------------------
Fri Jun 22 14:25:35 UTC 2018 - me@zygoon.pl

- Sync with snapd upstream packaging
- Backport support for apparmor on tumbleweed
- Install polkit files
- Load snap-confine apparmor profile in post, if apparmor is enabled
- Adjust badness of polkit-untracked-privlege
-------------------------------------------------------------------
Thu Jun 21 17:37:56 UTC 2018 - mvo@fastmail.fm

- Update to upstream release 2.33.1

-------------------------------------------------------------------
Fri Jun 08 17:13:47 UTC 2018 - mvo@fastmail.fm

- Update to upstream release 2.33

-------------------------------------------------------------------
Mon May 28 08:06:53 UTC 2018 - ngompa13@gmail.com

- Refactor to support openSUSE Tumbleweed and Leap 42.3 and 15.0
- Enable AppArmor support for openSUSE Tumbleweed (post Leap 15.0)
- Enable support for handling the proprietary nvidia driver
- Drop ancient spec stuff that was being ignored by RPM anyway
- Drop spurious find command that didn't do anything...

-------------------------------------------------------------------
Wed May 16 10:20:08 UTC 2018 - mvo@fastmail.fm

- Update to upstream release 2.32.9

-------------------------------------------------------------------
Fri May 11 14:36:16 UTC 2018 - mvo@fastmail.fm

- Update to upstream release 2.32.8

-------------------------------------------------------------------
Fri May 11 13:09:32 UTC 2018 - mvo@fastmail.fm

- Update to upstream release 2.32.7

-------------------------------------------------------------------
Sun Apr 29 19:21:53 UTC 2018 - mvo@fastmail.fm

- Update to upstream release 2.32.6

-------------------------------------------------------------------
Mon Apr 16 16:41:48 UTC 2018 - mvo@fastmail.fm

- Update to upstream release 2.32.5

-------------------------------------------------------------------
Wed Apr 11 16:30:45 UTC 2018 - mvo@fastmail.fm

- Update to upstream release 2.32.4

-------------------------------------------------------------------
Wed Apr 11 12:40:09 UTC 2018 - mvo@fastmail.fm

- Update to upstream release 2.32.3.2

-------------------------------------------------------------------
Wed Apr 11 10:34:00 UTC 2018 - mvo@fastmail.fm

- Update to upstream release 2.32.3.1

-------------------------------------------------------------------
Thu Apr 05 22:35:35 UTC 2018 - mvo@fastmail.fm

- Update to upstream release 2.32.3

-------------------------------------------------------------------
Sat Mar 31 21:09:29 UTC 2018 - mvo@fastmail.fm

- Update to upstream release 2.32.2

-------------------------------------------------------------------
Mon Mar 26 21:03:02 UTC 2018 - mvo@fastmail.fm

- Update to upstream release 2.32.1

-------------------------------------------------------------------
Sat Mar 24 08:50:11 UTC 2018 - mvo@fastmail.fm

- Update to upstream release 2.32

-------------------------------------------------------------------
Tue Feb 20 17:32:42 UTC 2018 - mvo@fastmail.fm

- Update to upstream release 2.31.1

-------------------------------------------------------------------
Tue Feb 06 09:46:22 UTC 2018 - mvo@fastmail.fm

- Update to upstream release 2.31

-------------------------------------------------------------------
Sat Nov 18 15:31:24 UTC 2017 - mvo@fastmail.fm

- Update to upstream release 2.30

-------------------------------------------------------------------
Fri Nov 17 22:56:09 UTC 2017 - mvo@fastmail.fm

- Update to upstream release 2.29.4

-------------------------------------------------------------------
Thu Nov 09 19:16:29 UTC 2017 - mvo@fastmail.fm

- Update to upstream release 2.29.3

-------------------------------------------------------------------
Fri Nov 03 17:26:14 UTC 2017 - mvo@fastmail.fm

- Update to upstream release 2.29.2

-------------------------------------------------------------------
Fri Nov 03 07:27:08 UTC 2017 - mvo@fastmail.fm

- Update to upstream release 2.29.1

-------------------------------------------------------------------
Mon Oct 30 16:24:08 UTC 2017 - mvo@fastmail.fm

- Update to upstream release 2.29

-------------------------------------------------------------------
Wed Oct 11 19:46:37 UTC 2017 - mvo@fastmail.fm

- Update to upstream release 2.28.4

-------------------------------------------------------------------
Wed Oct 11 08:23:47 UTC 2017 - mvo@fastmail.fm

- Update to upstream release 2.28.3

-------------------------------------------------------------------
Tue Oct 10 18:42:45 UTC 2017 - mvo@fastmail.fm

- Update to upstream release 2.28.2

-------------------------------------------------------------------
Wed Sep 27 22:04:59 UTC 2017 - mvo@fastmail.fm

- Update to upstream release 2.28.1

-------------------------------------------------------------------
Mon Sep 25 16:09:15 UTC 2017 - mvo@fastmail.fm

- Update to upstream release 2.28

-------------------------------------------------------------------
Thu Sep 07 10:32:21 UTC 2017 - mvo@fastmail.fm

- Update to upstream release 2.27.6

-------------------------------------------------------------------
Wed Aug 30 07:45:01 UTC 2017 - mvo@fastmail.fm

- Update to upstream release 2.27.5

-------------------------------------------------------------------
Thu Aug 24 09:08:32 UTC 2017 - mvo@fastmail.fm

- Update to upstream release 2.27.4

-------------------------------------------------------------------
Fri Aug 18 15:51:22 UTC 2017 - mvo@fastmail.fm

- Update to upstream release 2.27.3

-------------------------------------------------------------------
Wed Aug 16 12:16:01 UTC 2017 - mvo@fastmail.fm

- Update to upstream release 2.27.2

-------------------------------------------------------------------
Mon Aug 14 08:07:21 UTC 2017 - mvo@fastmail.fm

- Update to upstream release 2.27.1

-------------------------------------------------------------------
Thu Aug 10 11:25:11 UTC 2017 - mvo@fastmail.fm

- Update to upstream release 2.27

-------------------------------------------------------------------
Fri May 19 14:35:29 UTC 2017 - morphis@gravedo.de

- Add bind() syscall to default seccomp policy to allow execution
  of snap hooks.
- Do not share /etc/ssl with the host but use the one from the core
  snap.

-------------------------------------------------------------------
Wed May 10 12:24:44 UTC 2017 - morphis@gravedo.de

- Update to upstream release 2.25

-------------------------------------------------------------------
Thu Apr 13 14:06:13 UTC 2017 - morphis@gravedo.de

- Update to upstream release 2.24

-------------------------------------------------------------------
Thu Mar 30 14:14:44 UTC 2017 - morphis@gravedo.de

- Update to upstream release 2.23.6

-------------------------------------------------------------------
Thu Mar 23 08:53:37 UTC 2017 - morphis@gravedo.de

- Update to upstream release 2.23.5
- Disable seccomp support to work around bugs in snap-confine
  (see https://bugs.launchpad.net/snappy/+bug/1674193 for details)

-------------------------------------------------------------------
Wed Mar 08 16:09:03 UTC 2017 - me@zygoon.pl

- Fix log-out prompt to be displayed only when really necessary.
- Fix installation of /usr/lib/snapd/info (version information)
- Install bash completion for "snap"

-------------------------------------------------------------------
Wed Mar 08 15:53:06 UTC 2017 - me@zygoon.pl

- New upstream release.
  More details are available at https://github.com/snapcore/snapd/releases/tag/2.23.1

-------------------------------------------------------------------
Tue Mar 07 23:00:34 UTC 2017 - me@zygoon.pl

- Add PATH integration and post-install message asking the user to logout to
  see PATH changes.

-------------------------------------------------------------------
Tue Mar 07 00:45:12 UTC 2017 - me@zygoon.pl

- (hacky) Disable shellcheck as it is missing on Leap 42.1

-------------------------------------------------------------------
Tue Mar 07 00:43:58 UTC 2017 - me@zygoon.pl

- (hacky) fix the 32bit build

-------------------------------------------------------------------
Mon Mar 06 18:08:04 UTC 2017 - me@zygoon.pl

- Initial package based on fully vendorized source tarball<|MERGE_RESOLUTION|>--- conflicted
+++ resolved
@@ -1,12 +1,9 @@
 -------------------------------------------------------------------
-<<<<<<< HEAD
-=======
 Wed Feb 27 18:53:36 UTC 2019 - mvo@fastmail.fm
 
 - Update to upstream release 2.37.4
 
 -------------------------------------------------------------------
->>>>>>> c0a35481
 Mon Feb 18 16:17:33 UTC 2019 - mvo@fastmail.fm
 
 - Update to upstream release 2.37.3
