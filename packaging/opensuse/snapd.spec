--- conflicted
+++ resolved
@@ -61,11 +61,7 @@
 %global snap_mount_dir /snap
 
 Name:           snapd
-<<<<<<< HEAD
-Version:        2.35.5
-=======
 Version:        2.36
->>>>>>> ab7590b6
 Release:        0
 Summary:        Tools enabling systems to work with .snap files
 License:        GPL-3.0
