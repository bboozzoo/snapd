-------------------------------------------------------------------
<<<<<<< HEAD
Mon Oct 10 18:42:45 UTC 2017 - mvo@fastmail.fm

- Update to upstream release 2.28.2

-------------------------------------------------------------------
Mon Sep 27 22:04:59 UTC 2017 - mvo@fastmail.fm

- Update to upstream release 2.28.1

-------------------------------------------------------------------
Mon Sep 25 16:09:15 UTC 2017 - mvo@fastmail.fm

- Update to upstream release 2.28
=======
Thu Sep 07 10:32:21 UTC 2017 - mvo@fastmail.fm

- Update to upstream release 2.27.6
>>>>>>> 052db113

-------------------------------------------------------------------
Wed Aug 30 07:45:01 UTC 2017 - mvo@fastmail.fm

- Update to upstream release 2.27.5

-------------------------------------------------------------------
Thu Aug 24 09:08:32 UTC 2017 - mvo@fastmail.fm

- Update to upstream release 2.27.4

-------------------------------------------------------------------
Fri Aug 18 15:51:22 UTC 2017 - mvo@fastmail.fm

- Update to upstream release 2.27.3

-------------------------------------------------------------------
Wed Aug 16 12:16:01 UTC 2017 - mvo@fastmail.fm

- Update to upstream release 2.27.2

-------------------------------------------------------------------
Mon Aug 14 08:07:21 UTC 2017 - mvo@fastmail.fm

- Update to upstream release 2.27.1

-------------------------------------------------------------------
Thu Aug 10 11:25:11 UTC 2017 - mvo@fastmail.fm

- Update to upstream release 2.27

-------------------------------------------------------------------
Wed May 19 14:35:29 UTC 2017 - morphis@gravedo.de

- Add bind() syscall to default seccomp policy to allow execution
  of snap hooks.
- Do not share /etc/ssl with the host but use the one from the core
  snap.

-------------------------------------------------------------------
Wed May 10 12:24:44 UTC 2017 - morphis@gravedo.de

- Update to upstream release 2.25

-------------------------------------------------------------------
Thu Apr 13 14:06:13 UTC 2017 - morphis@gravedo.de

- Update to upstream release 2.24

-------------------------------------------------------------------
Thu Mar 30 14:14:44 UTC 2017 - morphis@gravedo.de

- Update to upstream release 2.23.6

-------------------------------------------------------------------
Thu Mar 23 08:53:37 UTC 2017 - morphis@gravedo.de

- Update to upstream release 2.23.5
- Disable seccomp support to work around bugs in snap-confine
  (see https://bugs.launchpad.net/snappy/+bug/1674193 for details)

-------------------------------------------------------------------
Wed Mar  8 16:09:03 UTC 2017 - me@zygoon.pl

- Fix log-out prompt to be displayed only when really necessary. 
- Fix installation of /usr/lib/snapd/info (version information)
- Install bash completion for "snap"

-------------------------------------------------------------------
Wed Mar  8 15:53:06 UTC 2017 - me@zygoon.pl

- New upstream release.
  More details are available at https://github.com/snapcore/snapd/releases/tag/2.23.1

-------------------------------------------------------------------
Tue Mar  7 23:00:34 UTC 2017 - me@zygoon.pl

- Add PATH integration and post-install message asking the user to logout to
  see PATH changes. 

-------------------------------------------------------------------
Tue Mar  7 00:45:12 UTC 2017 - me@zygoon.pl

- (hacky) Disable shellcheck as it is missing on Leap 42.1 

-------------------------------------------------------------------
Tue Mar  7 00:43:58 UTC 2017 - me@zygoon.pl

- (hacky) fix the 32bit build 

-------------------------------------------------------------------
Mon Mar  6 18:08:04 UTC 2017 - me@zygoon.pl

- Initial package based on fully vendorized source tarball<|MERGE_RESOLUTION|>--- conflicted
+++ resolved
@@ -1,5 +1,4 @@
 -------------------------------------------------------------------
-<<<<<<< HEAD
 Mon Oct 10 18:42:45 UTC 2017 - mvo@fastmail.fm
 
 - Update to upstream release 2.28.2
@@ -13,11 +12,11 @@
 Mon Sep 25 16:09:15 UTC 2017 - mvo@fastmail.fm
 
 - Update to upstream release 2.28
-=======
+
+-------------------------------------------------------------------
 Thu Sep 07 10:32:21 UTC 2017 - mvo@fastmail.fm
 
 - Update to upstream release 2.27.6
->>>>>>> 052db113
 
 -------------------------------------------------------------------
 Wed Aug 30 07:45:01 UTC 2017 - mvo@fastmail.fm
