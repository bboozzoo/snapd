-------------------------------------------------------------------
Fri Oct 13 19:46:37 UTC 2017 - mvo@fastmail.fm

- Update to upstream release 2.28.4

-------------------------------------------------------------------
Wed Oct 11 19:46:37 UTC 2017 - mvo@fastmail.fm

- Update to upstream release 2.28.4

-------------------------------------------------------------------
Wed Oct 11 08:23:47 UTC 2017 - mvo@fastmail.fm

- Update to upstream release 2.28.3

-------------------------------------------------------------------
<<<<<<< HEAD

Mon Oct 10 18:42:45 UTC 2017 - mvo@fastmail.fm
=======
Tue Oct 10 18:42:45 UTC 2017 - mvo@fastmail.fm
>>>>>>> 8541f688

- Update to upstream release 2.28.2

-------------------------------------------------------------------
Mon Sep 27 22:04:59 UTC 2017 - mvo@fastmail.fm

- Update to upstream release 2.28.1

-------------------------------------------------------------------
Mon Sep 25 16:09:15 UTC 2017 - mvo@fastmail.fm

- Update to upstream release 2.28

-------------------------------------------------------------------
Thu Sep 07 10:32:21 UTC 2017 - mvo@fastmail.fm

- Update to upstream release 2.27.6

-------------------------------------------------------------------
Wed Aug 30 07:45:01 UTC 2017 - mvo@fastmail.fm

- Update to upstream release 2.27.5

-------------------------------------------------------------------
Thu Aug 24 09:08:32 UTC 2017 - mvo@fastmail.fm

- Update to upstream release 2.27.4

-------------------------------------------------------------------
Fri Aug 18 15:51:22 UTC 2017 - mvo@fastmail.fm

- Update to upstream release 2.27.3

-------------------------------------------------------------------
Wed Aug 16 12:16:01 UTC 2017 - mvo@fastmail.fm

- Update to upstream release 2.27.2

-------------------------------------------------------------------
Mon Aug 14 08:07:21 UTC 2017 - mvo@fastmail.fm

- Update to upstream release 2.27.1

-------------------------------------------------------------------
Thu Aug 10 11:25:11 UTC 2017 - mvo@fastmail.fm

- Update to upstream release 2.27

-------------------------------------------------------------------
Wed May 19 14:35:29 UTC 2017 - morphis@gravedo.de

- Add bind() syscall to default seccomp policy to allow execution
  of snap hooks.
- Do not share /etc/ssl with the host but use the one from the core
  snap.

-------------------------------------------------------------------
Wed May 10 12:24:44 UTC 2017 - morphis@gravedo.de

- Update to upstream release 2.25

-------------------------------------------------------------------
Thu Apr 13 14:06:13 UTC 2017 - morphis@gravedo.de

- Update to upstream release 2.24

-------------------------------------------------------------------
Thu Mar 30 14:14:44 UTC 2017 - morphis@gravedo.de

- Update to upstream release 2.23.6

-------------------------------------------------------------------
Thu Mar 23 08:53:37 UTC 2017 - morphis@gravedo.de

- Update to upstream release 2.23.5
- Disable seccomp support to work around bugs in snap-confine
  (see https://bugs.launchpad.net/snappy/+bug/1674193 for details)

-------------------------------------------------------------------
Wed Mar  8 16:09:03 UTC 2017 - me@zygoon.pl

- Fix log-out prompt to be displayed only when really necessary. 
- Fix installation of /usr/lib/snapd/info (version information)
- Install bash completion for "snap"

-------------------------------------------------------------------
Wed Mar  8 15:53:06 UTC 2017 - me@zygoon.pl

- New upstream release.
  More details are available at https://github.com/snapcore/snapd/releases/tag/2.23.1

-------------------------------------------------------------------
Tue Mar  7 23:00:34 UTC 2017 - me@zygoon.pl

- Add PATH integration and post-install message asking the user to logout to
  see PATH changes. 

-------------------------------------------------------------------
Tue Mar  7 00:45:12 UTC 2017 - me@zygoon.pl

- (hacky) Disable shellcheck as it is missing on Leap 42.1 

-------------------------------------------------------------------
Tue Mar  7 00:43:58 UTC 2017 - me@zygoon.pl

- (hacky) fix the 32bit build 

-------------------------------------------------------------------
Mon Mar  6 18:08:04 UTC 2017 - me@zygoon.pl

- Initial package based on fully vendorized source tarball<|MERGE_RESOLUTION|>--- conflicted
+++ resolved
@@ -14,12 +14,7 @@
 - Update to upstream release 2.28.3
 
 -------------------------------------------------------------------
-<<<<<<< HEAD
-
-Mon Oct 10 18:42:45 UTC 2017 - mvo@fastmail.fm
-=======
 Tue Oct 10 18:42:45 UTC 2017 - mvo@fastmail.fm
->>>>>>> 8541f688
 
 - Update to upstream release 2.28.2
 
