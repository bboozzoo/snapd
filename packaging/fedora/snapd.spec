# With Fedora, nothing is bundled. For everything else, bundling is used.
# To use bundled stuff, use "--with vendorized" on rpmbuild
%if 0%{?fedora}
%bcond_with vendorized
%else
%bcond_without vendorized
%endif

# A switch to allow building the package with support for testkeys which
# are used for the spread test suite of snapd.
%bcond_with testkeys

%global with_devel 1
%global with_debug 1
%global with_check 0
%global with_unit_test 0
%global with_test_keys 0

# For the moment, we don't support all golang arches...
%global with_goarches 0

%if ! %{with vendorized}
%global with_bundled 0
%else
%global with_bundled 1
%endif

%if ! %{with testkeys}
%global with_test_keys 0
%else
%global with_test_keys 1
%endif

%if 0%{?with_debug}
%global _dwz_low_mem_die_limit 0
%else
%global debug_package   %{nil}
%endif

%global provider        github
%global provider_tld    com
%global project         snapcore
%global repo            snapd
# https://github.com/snapcore/snapd
%global provider_prefix %{provider}.%{provider_tld}/%{project}/%{repo}
%global import_path     %{provider_prefix}

%global snappy_svcs     snapd.service snapd.socket snapd.autoimport.service snapd.refresh.timer snapd.refresh.service

Name:           snapd
<<<<<<< HEAD
Version:        2.28.2
=======
Version:        2.27.6
>>>>>>> 052db113
Release:        0%{?dist}
Summary:        A transactional software package manager
Group:          System Environment/Base
License:        GPLv3
URL:            https://%{provider_prefix}
%if ! 0%{?with_bundled}
Source0:        https://%{provider_prefix}/archive/%{version}/%{name}-%{version}.tar.gz
%else
Source0:        https://%{provider_prefix}/releases/download/%{version}/%{name}_%{version}.vendor.orig.tar.xz
%endif

%if 0%{?with_goarches}
# e.g. el6 has ppc64 arch without gcc-go, so EA tag is required
ExclusiveArch:  %{?go_arches:%{go_arches}}%{!?go_arches:%{ix86} x86_64 %{arm}}
%else
# Verified arches from snapd upstream
ExclusiveArch:  %{ix86} x86_64 %{arm} aarch64 ppc64le s390x
%endif

# If go_compiler is not set to 1, there is no virtual provide. Use golang instead.
BuildRequires:  %{?go_compiler:compiler(go-compiler)}%{!?go_compiler:golang}
BuildRequires:  systemd
%{?systemd_requires}

Requires:       snap-confine%{?_isa} = %{version}-%{release}
Requires:       squashfs-tools
# we need squashfs.ko loaded
Requires:       kmod(squashfs.ko)
# bash-completion owns /usr/share/bash-completion/completions
Requires:       bash-completion

# Force the SELinux module to be installed
Requires:       %{name}-selinux = %{version}-%{release}

%if ! 0%{?with_bundled}
BuildRequires: golang(github.com/cheggaaa/pb)
BuildRequires: golang(github.com/coreos/go-systemd/activation)
BuildRequires: golang(github.com/godbus/dbus)
BuildRequires: golang(github.com/godbus/dbus/introspect)
BuildRequires: golang(github.com/gorilla/mux)
BuildRequires: golang(github.com/jessevdk/go-flags)
BuildRequires: golang(github.com/mvo5/uboot-go/uenv)
BuildRequires: golang(github.com/ojii/gettext.go)
BuildRequires: golang(github.com/seccomp/libseccomp-golang)
BuildRequires: golang(golang.org/x/crypto/openpgp/armor)
BuildRequires: golang(golang.org/x/crypto/openpgp/packet)
BuildRequires: golang(golang.org/x/crypto/sha3)
BuildRequires: golang(golang.org/x/crypto/ssh/terminal)
BuildRequires: golang(golang.org/x/net/context)
BuildRequires: golang(golang.org/x/net/context/ctxhttp)
BuildRequires: golang(gopkg.in/check.v1)
BuildRequires: golang(gopkg.in/macaroon.v1)
BuildRequires: golang(gopkg.in/mgo.v2/bson)
BuildRequires: golang(gopkg.in/retry.v1)
BuildRequires: golang(gopkg.in/tomb.v2)
BuildRequires: golang(gopkg.in/yaml.v2)
%endif

%description
Snappy is a modern, cross-distribution, transactional package manager
designed for working with self-contained, immutable packages.

%package -n snap-confine
Summary:        Confinement system for snap applications
License:        GPLv3
Group:          System Environment/Base
BuildRequires:  autoconf
BuildRequires:  automake
BuildRequires:  libtool
BuildRequires:  gcc
BuildRequires:  gettext
BuildRequires:  gnupg
BuildRequires:  indent
BuildRequires:  pkgconfig(glib-2.0)
BuildRequires:  pkgconfig(libcap)
BuildRequires:  pkgconfig(libseccomp)
BuildRequires:  pkgconfig(libudev)
BuildRequires:  pkgconfig(systemd)
BuildRequires:  pkgconfig(udev)
BuildRequires:  xfsprogs-devel
BuildRequires:  glibc-static
BuildRequires:  libseccomp-static
BuildRequires:  valgrind
BuildRequires:  %{_bindir}/rst2man
%if 0%{?fedora} >= 25
# ShellCheck in F24 and older doesn't work
BuildRequires:  %{_bindir}/shellcheck
%endif

# Ensures older version from split packaging is replaced
Obsoletes:      snap-confine < 2.19

%description -n snap-confine
This package is used internally by snapd to apply confinement to
the started snap applications.

%package selinux
Summary:        SELinux module for snapd
Group:          System Environment/Base
License:        GPLv2+
BuildArch:      noarch
BuildRequires:  selinux-policy, selinux-policy-devel
Requires(post): selinux-policy-base >= %{_selinux_policy_version}
Requires(post): policycoreutils
Requires(post): policycoreutils-python-utils
Requires(pre):  libselinux-utils
Requires(post): libselinux-utils

%description selinux
This package provides the SELinux policy module to ensure snapd
runs properly under an environment with SELinux enabled.


%if 0%{?with_devel}
%package devel
Summary:       %{summary}
BuildArch:     noarch

%if 0%{?with_check} && ! 0%{?with_bundled}
%endif

%if ! 0%{?with_bundled}
Requires:      golang(github.com/cheggaaa/pb)
Requires:      golang(github.com/coreos/go-systemd/activation)
Requires:      golang(github.com/godbus/dbus)
Requires:      golang(github.com/godbus/dbus/introspect)
Requires:      golang(github.com/gorilla/mux)
Requires:      golang(github.com/jessevdk/go-flags)
Requires:      golang(github.com/mvo5/uboot-go/uenv)
Requires:      golang(github.com/ojii/gettext.go)
Requires:      golang(github.com/seccomp/libseccomp-golang)
Requires:      golang(golang.org/x/crypto/openpgp/armor)
Requires:      golang(golang.org/x/crypto/openpgp/packet)
Requires:      golang(golang.org/x/crypto/sha3)
Requires:      golang(golang.org/x/crypto/ssh/terminal)
Requires:      golang(golang.org/x/net/context)
Requires:      golang(golang.org/x/net/context/ctxhttp)
Requires:      golang(gopkg.in/check.v1)
Requires:      golang(gopkg.in/macaroon.v1)
Requires:      golang(gopkg.in/mgo.v2/bson)
Requires:      golang(gopkg.in/retry.v1)
Requires:      golang(gopkg.in/tomb.v2)
Requires:      golang(gopkg.in/yaml.v2)
%else
# These Provides are unversioned because the sources in
# the bundled tarball are unversioned (they go by git commit)
# *sigh*... I hate golang...
Provides:      bundled(golang(github.com/cheggaaa/pb))
Provides:      bundled(golang(github.com/coreos/go-systemd/activation))
Provides:      bundled(golang(github.com/godbus/dbus))
Provides:      bundled(golang(github.com/godbus/dbus/introspect))
Provides:      bundled(golang(github.com/gorilla/mux))
Provides:      bundled(golang(github.com/jessevdk/go-flags))
Provides:      bundled(golang(github.com/mvo5/uboot-go/uenv))
Provides:      bundled(golang(github.com/mvo5/libseccomp-golang))
Provides:      bundled(golang(github.com/ojii/gettext.go))
Provides:      bundled(golang(golang.org/x/crypto/openpgp/armor))
Provides:      bundled(golang(golang.org/x/crypto/openpgp/packet))
Provides:      bundled(golang(golang.org/x/crypto/sha3))
Provides:      bundled(golang(golang.org/x/crypto/ssh/terminal))
Provides:      bundled(golang(golang.org/x/net/context))
Provides:      bundled(golang(golang.org/x/net/context/ctxhttp))
Provides:      bundled(golang(gopkg.in/check.v1))
Provides:      bundled(golang(gopkg.in/macaroon.v1))
Provides:      bundled(golang(gopkg.in/mgo.v2/bson))
Provides:      bundled(golang(gopkg.in/retry.v1))
Provides:      bundled(golang(gopkg.in/tomb.v2))
Provides:      bundled(golang(gopkg.in/yaml.v2))
%endif

# Generated by gofed
Provides:      golang(%{import_path}/arch) = %{version}-%{release}
Provides:      golang(%{import_path}/asserts) = %{version}-%{release}
Provides:      golang(%{import_path}/asserts/assertstest) = %{version}-%{release}
Provides:      golang(%{import_path}/asserts/signtool) = %{version}-%{release}
Provides:      golang(%{import_path}/asserts/snapasserts) = %{version}-%{release}
Provides:      golang(%{import_path}/asserts/sysdb) = %{version}-%{release}
Provides:      golang(%{import_path}/asserts/systestkeys) = %{version}-%{release}
Provides:      golang(%{import_path}/boot) = %{version}-%{release}
Provides:      golang(%{import_path}/boot/boottest) = %{version}-%{release}
Provides:      golang(%{import_path}/client) = %{version}-%{release}
Provides:      golang(%{import_path}/cmd) = %{version}-%{release}
Provides:      golang(%{import_path}/daemon) = %{version}-%{release}
Provides:      golang(%{import_path}/dirs) = %{version}-%{release}
Provides:      golang(%{import_path}/errtracker) = %{version}-%{release}
Provides:      golang(%{import_path}/httputil) = %{version}-%{release}
Provides:      golang(%{import_path}/i18n) = %{version}-%{release}
Provides:      golang(%{import_path}/i18n/dumb) = %{version}-%{release}
Provides:      golang(%{import_path}/image) = %{version}-%{release}
Provides:      golang(%{import_path}/interfaces) = %{version}-%{release}
Provides:      golang(%{import_path}/interfaces/apparmor) = %{version}-%{release}
Provides:      golang(%{import_path}/interfaces/backends) = %{version}-%{release}
Provides:      golang(%{import_path}/interfaces/builtin) = %{version}-%{release}
Provides:      golang(%{import_path}/interfaces/dbus) = %{version}-%{release}
Provides:      golang(%{import_path}/interfaces/ifacetest) = %{version}-%{release}
Provides:      golang(%{import_path}/interfaces/kmod) = %{version}-%{release}
Provides:      golang(%{import_path}/interfaces/mount) = %{version}-%{release}
Provides:      golang(%{import_path}/interfaces/policy) = %{version}-%{release}
Provides:      golang(%{import_path}/interfaces/seccomp) = %{version}-%{release}
Provides:      golang(%{import_path}/interfaces/systemd) = %{version}-%{release}
Provides:      golang(%{import_path}/interfaces/udev) = %{version}-%{release}
Provides:      golang(%{import_path}/logger) = %{version}-%{release}
Provides:      golang(%{import_path}/osutil) = %{version}-%{release}
Provides:      golang(%{import_path}/overlord) = %{version}-%{release}
Provides:      golang(%{import_path}/overlord/assertstate) = %{version}-%{release}
Provides:      golang(%{import_path}/overlord/auth) = %{version}-%{release}
Provides:      golang(%{import_path}/overlord/cmdstate) = %{version}-%{release}
Provides:      golang(%{import_path}/overlord/configstate) = %{version}-%{release}
Provides:      golang(%{import_path}/overlord/configstate/config) = %{version}-%{release}
Provides:      golang(%{import_path}/overlord/devicestate) = %{version}-%{release}
Provides:      golang(%{import_path}/overlord/hookstate) = %{version}-%{release}
Provides:      golang(%{import_path}/overlord/hookstate/ctlcmd) = %{version}-%{release}
Provides:      golang(%{import_path}/overlord/hookstate/hooktest) = %{version}-%{release}
Provides:      golang(%{import_path}/overlord/ifacestate) = %{version}-%{release}
Provides:      golang(%{import_path}/overlord/patch) = %{version}-%{release}
Provides:      golang(%{import_path}/overlord/snapstate) = %{version}-%{release}
Provides:      golang(%{import_path}/overlord/snapstate/backend) = %{version}-%{release}
Provides:      golang(%{import_path}/overlord/state) = %{version}-%{release}
Provides:      golang(%{import_path}/partition) = %{version}-%{release}
Provides:      golang(%{import_path}/partition/androidbootenv) = %{version}-%{release}
Provides:      golang(%{import_path}/partition/grubenv) = %{version}-%{release}
Provides:      golang(%{import_path}/partition/ubootenv) = %{version}-%{release}
Provides:      golang(%{import_path}/progress) = %{version}-%{release}
Provides:      golang(%{import_path}/release) = %{version}-%{release}
Provides:      golang(%{import_path}/snap) = %{version}-%{release}
Provides:      golang(%{import_path}/snap/snapdir) = %{version}-%{release}
Provides:      golang(%{import_path}/snap/snapenv) = %{version}-%{release}
Provides:      golang(%{import_path}/snap/snaptest) = %{version}-%{release}
Provides:      golang(%{import_path}/snap/squashfs) = %{version}-%{release}
Provides:      golang(%{import_path}/store) = %{version}-%{release}
Provides:      golang(%{import_path}/strutil) = %{version}-%{release}
Provides:      golang(%{import_path}/systemd) = %{version}-%{release}
Provides:      golang(%{import_path}/tests/lib/fakestore/refresh) = %{version}-%{release}
Provides:      golang(%{import_path}/tests/lib/fakestore/store) = %{version}-%{release}
Provides:      golang(%{import_path}/testutil) = %{version}-%{release}
Provides:      golang(%{import_path}/timeout) = %{version}-%{release}
Provides:      golang(%{import_path}/timeutil) = %{version}-%{release}
Provides:      golang(%{import_path}/wrappers) = %{version}-%{release}
Provides:      golang(%{import_path}/x11) = %{version}-%{release}


%description devel
%{summary}

This package contains library source intended for
building other packages which use import path with
%{import_path} prefix.
%endif

%if 0%{?with_unit_test} && 0%{?with_devel}
%package unit-test-devel
Summary:         Unit tests for %{name} package

%if 0%{?with_check}
#Here comes all BuildRequires: PACKAGE the unit tests
#in %%check section need for running
%endif

%if 0%{?with_check} && ! 0%{?with_bundled}
BuildRequires: golang(github.com/mvo5/goconfigparser)
%endif

%if ! 0%{?with_bundled}
Requires:      golang(github.com/mvo5/goconfigparser)
%else
Provides:      bundled(golang(github.com/mvo5/goconfigparser))
%endif

# test subpackage tests code from devel subpackage
Requires:        %{name}-devel = %{version}-%{release}

%description unit-test-devel
%{summary}

This package contains unit tests for project
providing packages with %{import_path} prefix.
%endif

%prep
%setup -q

%if ! 0%{?with_bundled}
# Ensure there's no bundled stuff accidentally leaking in...
rm -rf vendor/*

# XXX: HACK: Fake that we have the right import path because bad testing
# did not verify that this path was actually valid on all supported systems.
mkdir -p vendor/gopkg.in/cheggaaa
ln -s %{gopath}/src/github.com/cheggaaa/pb vendor/gopkg.in/cheggaaa/pb.v1

%endif

%build
# Generate version files
./mkversion.sh "%{version}-%{release}"

# Build snapd
mkdir -p src/github.com/snapcore
ln -s ../../../ src/github.com/snapcore/snapd

%if ! 0%{?with_bundled}
export GOPATH=$(pwd):%{gopath}
%else
export GOPATH=$(pwd):$(pwd)/Godeps/_workspace:%{gopath}
%endif

GOFLAGS=
%if 0%{?with_test_keys}
GOFLAGS="$GOFLAGS -tags withtestkeys"
%endif

# We have to build snapd first to prevent the build from
# building various things from the tree without additional
# set tags.
%gobuild -o bin/snapd $GOFLAGS %{import_path}/cmd/snapd
%gobuild -o bin/snap $GOFLAGS %{import_path}/cmd/snap
%gobuild -o bin/snapctl $GOFLAGS %{import_path}/cmd/snapctl
%gobuild -o bin/snap-update-ns $GOFLAGS %{import_path}/cmd/snap-update-ns
# build snap-exec completely static for base snaps
CGO_ENABLED=0 %gobuild -o bin/snap-exec $GOFLAGS %{import_path}/cmd/snap-exec

# We don't need mvo5 fork for seccomp, as we have seccomp 2.3.x
sed -e "s:github.com/mvo5/libseccomp-golang:github.com/seccomp/libseccomp-golang:g" -i cmd/snap-seccomp/*.go
%gobuild -o bin/snap-seccomp $GOFLAGS %{import_path}/cmd/snap-seccomp

# Build SELinux module
pushd ./data/selinux
make SHARE="%{_datadir}" TARGETS="snappy"
popd

# Build snap-confine
pushd ./cmd
# FIXME This is a hack to get rid of a patch we have to ship for the
# Fedora package at the moment as /usr/lib/rpm/redhat/redhat-hardened-ld
# accidentially adds -pie for static executables. See
# https://bugzilla.redhat.com/show_bug.cgi?id=1343892 for a few more
# details. To prevent this from happening we drop the linker
# script and define our LDFLAGS manually for now.
export LDFLAGS="-Wl,-z,relro -z now"
autoreconf --force --install --verbose
# selinux support is not yet available, for now just disable apparmor
# FIXME: add --enable-caps-over-setuid as soon as possible (setuid discouraged!)
%configure \
    --disable-apparmor \
    --libexecdir=%{_libexecdir}/snapd/ \
    --with-snap-mount-dir=%{_sharedstatedir}/snapd/snap \
    --with-merged-usr

%make_build
popd

# Build systemd units
pushd ./data/
make BINDIR="%{_bindir}" LIBEXECDIR="%{_libexecdir}" \
     SYSTEMDSYSTEMUNITDIR="%{_unitdir}" \
     SNAP_MOUNT_DIR="%{_sharedstatedir}/snapd/snap" \
     SNAPD_ENVIRONMENT_FILE="%{_sysconfdir}/sysconfig/snapd"
popd

# Build environ-tweaking snippet
make -C data/env SNAP_MOUNT_DIR="%{_sharedstatedir}/snapd/snap"

%install
install -d -p %{buildroot}%{_bindir}
install -d -p %{buildroot}%{_libexecdir}/snapd
install -d -p %{buildroot}%{_mandir}/man1
install -d -p %{buildroot}%{_unitdir}
install -d -p %{buildroot}%{_sysconfdir}/profile.d
install -d -p %{buildroot}%{_sysconfdir}/sysconfig
install -d -p %{buildroot}%{_sharedstatedir}/snapd/assertions
install -d -p %{buildroot}%{_sharedstatedir}/snapd/desktop/applications
install -d -p %{buildroot}%{_sharedstatedir}/snapd/device
install -d -p %{buildroot}%{_sharedstatedir}/snapd/hostfs
install -d -p %{buildroot}%{_sharedstatedir}/snapd/mount
install -d -p %{buildroot}%{_sharedstatedir}/snapd/seccomp/bpf
install -d -p %{buildroot}%{_sharedstatedir}/snapd/snaps
install -d -p %{buildroot}%{_sharedstatedir}/snapd/snap/bin
install -d -p %{buildroot}%{_localstatedir}/snap
install -d -p %{buildroot}%{_datadir}/selinux/devel/include/contrib
install -d -p %{buildroot}%{_datadir}/selinux/packages

# Install snap and snapd
install -p -m 0755 bin/snap %{buildroot}%{_bindir}
install -p -m 0755 bin/snap-exec %{buildroot}%{_libexecdir}/snapd
install -p -m 0755 bin/snapctl %{buildroot}%{_bindir}/snapctl
install -p -m 0755 bin/snapd %{buildroot}%{_libexecdir}/snapd
install -p -m 0755 bin/snap-update-ns %{buildroot}%{_libexecdir}/snapd
install -p -m 0755 bin/snap-seccomp %{buildroot}%{_libexecdir}/snapd

# Install SELinux module
install -p -m 0644 data/selinux/snappy.if %{buildroot}%{_datadir}/selinux/devel/include/contrib
install -p -m 0644 data/selinux/snappy.pp.bz2 %{buildroot}%{_datadir}/selinux/packages

# Install snap(1) man page
bin/snap help --man > %{buildroot}%{_mandir}/man1/snap.1

# Install the "info" data file with snapd version
install -m 644 -D data/info %{buildroot}%{_libexecdir}/snapd/info

# Install bash completion for "snap"
install -m 644 -D data/completion/snap %{buildroot}%{_datadir}/bash-completion/completions/snap
install -m 644 -D data/completion/complete.sh %{buildroot}%{_libexecdir}/snapd
install -m 644 -D data/completion/etelpmoc.sh %{buildroot}%{_libexecdir}/snapd

# Install snap-confine
pushd ./cmd
%make_install
# Undo the 0000 permissions, they are restored in the files section
chmod 0755 %{buildroot}%{_sharedstatedir}/snapd/void
# We don't use AppArmor
rm -rfv %{buildroot}%{_sysconfdir}/apparmor.d
# ubuntu-core-launcher is dead
rm -fv %{buildroot}%{_bindir}/ubuntu-core-launcher
popd

# Install all systemd units
pushd ./data/
%make_install SYSTEMDSYSTEMUNITDIR="%{_unitdir}" BINDIR="%{_bindir}" LIBEXECDIR="%{_libexecdir}"
# Remove snappy core specific units
rm -fv %{buildroot}%{_unitdir}/snapd.system-shutdown.service
rm -fv %{buildroot}%{_unitdir}/snapd.snap-repair.*
rm -fv %{buildroot}%{_unitdir}/snapd.core-fixup.*
popd

# Remove snappy core specific scripts
rm %{buildroot}%{_libexecdir}/snapd/snapd.core-fixup.sh

# Install environ-tweaking snippet
pushd ./data/env
%make_install
popd

# Disable re-exec by default
echo 'SNAP_REEXEC=0' > %{buildroot}%{_sysconfdir}/sysconfig/snapd

# Install snap management script
install -pm 0755 packaging/fedora/snap-mgmt.sh %{buildroot}%{_libexecdir}/snapd/snap-mgmt

# Create state.json file to be ghosted
touch %{buildroot}%{_sharedstatedir}/snapd/state.json

# source codes for building projects
%if 0%{?with_devel}
install -d -p %{buildroot}/%{gopath}/src/%{import_path}/
echo "%%dir %%{gopath}/src/%%{import_path}/." >> devel.file-list
# find all *.go but no *_test.go files and generate devel.file-list
for file in $(find . -iname "*.go" -o -iname "*.s" \! -iname "*_test.go") ; do
    echo "%%dir %%{gopath}/src/%%{import_path}/$(dirname $file)" >> devel.file-list
    install -d -p %{buildroot}/%{gopath}/src/%{import_path}/$(dirname $file)
    cp -pav $file %{buildroot}/%{gopath}/src/%{import_path}/$file
    echo "%%{gopath}/src/%%{import_path}/$file" >> devel.file-list
done
%endif

# testing files for this project
%if 0%{?with_unit_test} && 0%{?with_devel}
install -d -p %{buildroot}/%{gopath}/src/%{import_path}/
# find all *_test.go files and generate unit-test.file-list
for file in $(find . -iname "*_test.go"); do
    echo "%%dir %%{gopath}/src/%%{import_path}/$(dirname $file)" >> devel.file-list
    install -d -p %{buildroot}/%{gopath}/src/%{import_path}/$(dirname $file)
    cp -pav $file %{buildroot}/%{gopath}/src/%{import_path}/$file
    echo "%%{gopath}/src/%%{import_path}/$file" >> unit-test-devel.file-list
done

# Install additional testdata
install -d %{buildroot}/%{gopath}/src/%{import_path}/cmd/snap/test-data/
cp -pav cmd/snap/test-data/* %{buildroot}/%{gopath}/src/%{import_path}/cmd/snap/test-data/
echo "%%{gopath}/src/%%{import_path}/cmd/snap/test-data" >> unit-test-devel.file-list
%endif

%if 0%{?with_devel}
sort -u -o devel.file-list devel.file-list
%endif

%check
# snapd tests
%if 0%{?with_check} && 0%{?with_unit_test} && 0%{?with_devel}
%if ! 0%{?with_bundled}
export GOPATH=%{buildroot}/%{gopath}:%{gopath}
%else
export GOPATH=%{buildroot}/%{gopath}:$(pwd)/Godeps/_workspace:%{gopath}
%endif
%gotest %{import_path}/...
%endif

# snap-confine tests (these always run!)
pushd ./cmd
make check
popd

%files
#define license tag if not already defined
%{!?_licensedir:%global license %doc}
%license COPYING
%doc README.md docs/*
%{_bindir}/snap
%{_bindir}/snapctl
%dir %{_libexecdir}/snapd
%{_libexecdir}/snapd/snapd
%{_libexecdir}/snapd/snap-exec
%{_libexecdir}/snapd/info
%{_libexecdir}/snapd/snap-mgmt
%{_mandir}/man1/snap.1*
%{_datadir}/bash-completion/completions/snap
%{_libexecdir}/snapd/complete.sh
%{_libexecdir}/snapd/etelpmoc.sh
%{_sysconfdir}/profile.d/snapd.sh
%{_unitdir}/snapd.socket
%{_unitdir}/snapd.service
%{_unitdir}/snapd.autoimport.service
%{_unitdir}/snapd.refresh.service
%{_unitdir}/snapd.refresh.timer
%config(noreplace) %{_sysconfdir}/sysconfig/snapd
%dir %{_sharedstatedir}/snapd
%dir %{_sharedstatedir}/snapd/assertions
%dir %{_sharedstatedir}/snapd/desktop
%dir %{_sharedstatedir}/snapd/desktop/applications
%dir %{_sharedstatedir}/snapd/device
%dir %{_sharedstatedir}/snapd/hostfs
%dir %{_sharedstatedir}/snapd/mount
%dir %{_sharedstatedir}/snapd/seccomp
%dir %{_sharedstatedir}/snapd/seccomp/bpf
%dir %{_sharedstatedir}/snapd/snaps
%dir %{_sharedstatedir}/snapd/snap
%ghost %dir %{_sharedstatedir}/snapd/snap/bin
%dir %{_localstatedir}/snap
%ghost %{_sharedstatedir}/snapd/state.json
%{_datadir}/dbus-1/services/io.snapcraft.Launcher.service

%files -n snap-confine
%doc cmd/snap-confine/PORTING
%license COPYING
%dir %{_libexecdir}/snapd
# For now, we can't use caps
# FIXME: Switch to "%%attr(0755,root,root) %%caps(cap_sys_admin=pe)" asap!
%attr(4755,root,root) %{_libexecdir}/snapd/snap-confine
%{_libexecdir}/snapd/snap-discard-ns
%{_libexecdir}/snapd/snap-seccomp
%{_libexecdir}/snapd/snap-update-ns
%{_libexecdir}/snapd/system-shutdown
%{_mandir}/man5/snap-confine.5*
%{_mandir}/man5/snap-discard-ns.5*
%{_prefix}/lib/udev/snappy-app-dev
%{_udevrulesdir}/80-snappy-assign.rules
%attr(0000,root,root) %{_sharedstatedir}/snapd/void


%files selinux
%license data/selinux/COPYING
%doc data/selinux/README.md
%{_datadir}/selinux/packages/snappy.pp.bz2
%{_datadir}/selinux/devel/include/contrib/snappy.if

%if 0%{?with_devel}
%files devel -f devel.file-list
%license COPYING
%doc README.md
%dir %{gopath}/src/%{provider}.%{provider_tld}/%{project}
%endif

%if 0%{?with_unit_test} && 0%{?with_devel}
%files unit-test-devel -f unit-test-devel.file-list
%license COPYING
%doc README.md
%endif

%post
%systemd_post %{snappy_svcs}
# If install, test if snapd socket and timer are enabled.
# If enabled, then attempt to start them. This will silently fail
# in chroots or other environments where services aren't expected
# to be started.
if [ $1 -eq 1 ] ; then
   if systemctl -q is-enabled snapd.socket > /dev/null 2>&1 ; then
      systemctl start snapd.socket > /dev/null 2>&1 || :
   fi
   if systemctl -q is-enabled snapd.refresh.timer > /dev/null 2>&1 ; then
      systemctl start snapd.refresh.timer > /dev/null 2>&1 || :
   fi
fi

%preun
%systemd_preun %{snappy_svcs}

# Remove all Snappy content if snapd is being fully uninstalled
if [ $1 -eq 0 ]; then
   %{_libexecdir}/snapd/snap-mgmt --purge || :
fi


%postun
%systemd_postun_with_restart %{snappy_svcs}

%pre selinux
%selinux_relabel_pre

%post selinux
%selinux_modules_install %{_datadir}/selinux/packages/snappy.pp.bz2
%selinux_relabel_post

%postun selinux
%selinux_modules_uninstall snappy
if [ $1 -eq 0 ]; then
    %selinux_relabel_post
fi


%changelog
<<<<<<< HEAD
* Tue Oct 10 2017 Michael Vogt <mvo@ubuntu.com>
- New upstream release 2.28.2
  - interfaces: fix udev rules for tun
  - release,cmd,dirs: Redo the distro checks to take into account
    distribution families

* Wed Sep 27 2017 Michael Vogt <mvo@ubuntu.com>
- New upstream release 2.28.1
  - snap-confine: update apparmor rules for fedora based basesnaps
  - snapstate: rename refresh hook to post-refresh for consistency

* Mon Sep 25 2017 Michael Vogt <mvo@ubuntu.com>
- New upstream release 2.28
 - hooks: rename refresh to after-refresh
 - snap-confine: bind mount /usr/lib/snapd relative to snap-confine
 - cmd,dirs: treat "liri" the same way as "arch"
 - snap-confine: fix base snaps on core
 - hooks: substitute env vars when executing hooks
 - interfaces: updates for default, browser-support, desktop, opengl,
   upower and stub-resolv.conf
 - cmd,dirs: treat manjaro the same as arch
 - systemd: do not run auto-import and repair services on classic
 - packaging/fedora: Ensure vendor/ is empty for builds and fix spec
   to build current master
 - many: fix TestSetConfNumber missing an Unlock and other fragility
   improvements
 - osutil: adjust StreamCommand tests for golang 1.9
 - daemon: allow polkit authorisation to install/remove snaps
 - tests: make TestCmdWatch more robust
 - debian: improve package description
 - interfaces: add netlink kobject uevent to hardware observe
 - debian: update trusted account-keys check on 14.04 packaging
 - interfaces/network-{control,observe}: allow receiving
   kobject_uevent() messages
 - tests: fix lxd test for external backend
 - snap-confine,snap-update-ns: add -no-pie to fix FTBFS on
   go1.7,ppc64
 - corecfg: mock "systemctl" in all corecfg tests
 - tests: fix unit tests on Ubuntu 14.04
 - debian: add missing flags when building static snap-exec
 - many: end-to-end support for the bare base snap
 - overlord/snapstate: SetRootDir from SetUpTest, not in just some
   tests
 - store: have an ad-hoc method on cfg to get its list of uris for
   tests
 - daemon: let client decide whether to allow interactive auth via
   polkit
 - client,daemon,snap,store: add license field
 - overlord/snapstate: rename HasCurrent to IsInstalled, remove
   superfluous/misleading check from All
 - cmd/snap: SetRootDir from SetUpTest, not in just some individual
   tests.
 - systemd: rename snap-repair.{service,timer} to snapd.snap-
   repair.{service,timer}
 - snap-seccomp: remove use of x/net/bpf from tests
 - httputil: more naive per go version way to recreate a default
   transport for tls reconfig
 - cmd/snap-seccomp/main_test.go: add one more syscall for arm64
 - interfaces/opengl: use == to compare, not =
 - cmd/snap-seccomp/main_test.go: add syscalls for armhf and arm64
 - cmd/snap-repair: track and use a lower bound for the time for
   TLS checks
 - interfaces: expose bluez interface on classic OS
 - snap-seccomp: add in-kernel bpf tests
 - overlord: always try to get a serial, lazily on classic
 - tests: add nmcli regression test
 - tests: deal with __PNR_chown on aarch64 to fix FTBFS on arm64
 - tests: add autopilot-introspection interface test
 - vendor: fix artifact from manually editing vendor/vendor.json
 - tests: rename complexion to test-snapd-complexion
 - interfaces: add desktop and desktop-legacy
   interfaces/desktop: add new 'desktop' interface for modern DEs*
   interfaces/builtin/desktop_test.go: use modern testing techniques*
   interfaces/wayland: allow read on /etc/drirc for Plasma desktop*
   interfaces/desktop-legacy: add new 'legacy' interface (currently
   for a11y and input)
 - tests: fix race in snap userd test
 - devices/iio: add read/write for missing sysfs entries
 - spread: don't set HTTPS?_PROXY for linode
 - cmd/snap-repair: check signatures of repairs from Next
 - env: set XDG_DATA_DIRS for wayland et.al.
 - interfaces/{default,account-control}: Use username/group instead
   of uid/gid
 - interfaces/builtin: use udev tagging more broadly
 - tests: add basic lxd test
 - wrappers: ensure bash completion snaps install on core
 - vendor: use old golang.org/x/crypto/ssh/terminal to build on
   powerpc again
 - docs: add PULL_REQUEST_TEMPLATE.md
 - interfaces: fix network-manager plug
 - hooks: do not error out when hook is optional and no hook handler
   is registered
 - cmd/snap: add userd command to replace snapd-xdg-open
 - tests: new regex used to validate the core version on extra snaps
   ass...
 - snap: add new `snap switch` command
 - tests: wait more and more debug info about fakestore start issues
 - apparmor,release: add better apparmor detection/mocking code
 - interfaces/i2c: adjust sysfs rule for alternate paths
 - interfaces/apparmor: add missing call to dirs.SetRootDir
 - cmd: "make hack" now also installs snap-update-ns
 - tests: copy files with less verbosity
 - cmd/snap-confine: allow using additional libraries required by
   openSUSE
 - packaging/fedora: Merge changes from Fedora Dist-Git
 - snapstate: improve the error message when classic confinement is
   not supported
 - tests: add test to ensure amd64 can run i386 syscall binaries
 - tests: adding extra info for fakestore when fails to start
 - tests: install most important snaps
 - cmd/snap-repair: more test coverage of filtering
 - squashfs: remove runCommand/runCommandWithOutput as we do not need
   it
 - cmd/snap-repair: ignore superseded revisions, filter on arch and
   models
 - hooks: support for refresh hook
 - Partial revert "overlord/devicestate, store: update device auth
   endpoints URLs"
 - cmd/snap-confine: allow reading /proc/filesystems
 - cmd/snap-confine: genearlize apparmor profile for various lib
   layout
 - corecfg: fix proxy.* writing and add integration test
 - corecfg: deal with system.power-key-action="" correctly
 - vendor: update vendor.json after (presumed) manual edits
 - cmd/snap: in `snap info`, don't print a newline between tracks
 - daemon: add polkit support to /v2/login
 - snapd,snapctl: decode json using Number
 - client: fix go vet 1.7 errors
 - tests: make 17.04 shellcheck clean
 - tests: remove TestInterfacesHelp as it breaks when go-flags
   changes
 - snapstate: undo a daemon restart on classic if needed
 - cmd/snap-repair: recover brand/model from
   /var/lib/snapd/seed/assertions checking signatures and brand
   account
 - spread: opt into unsafe IO during spread tests
 - snap-repair: update snap-repair/runner_test.go for API change in
   makeMockServer
 - cmd/snap-repair: skeleton code around actually running a repair
 - tests: wait until the port is listening after start the fake store
 - corecfg: fix typo in tests
 - cmd/snap-repair: test that redirects works during fetching
 - osutil: honor SNAPD_UNSAFE_IO for testing
 - vendor: explode and make more precise our golang.go/x/crypto deps,
   use same version as Debian unstable
 - many: sanitize NewStoreStack signature, have shared default store
   test private keys
 - systemd: disable `Nice=-5` to fix error when running inside lxd
 - spread.yaml: update delta ref to 2.27
 - cmd/snap-repair: use E-Tags when refetching a repair to retry
 - interfaces/many: updates based on chromium and mrrescue denials
 - cmd/snap-repair: implement most logic to get the next repair to
   run/retry in a brand sequence
 - asserts/assertstest: copy headers in SigningDB.Sign
 - interfaces: convert uhid to common interface and test cases
   improvement for time_control and opengl
 - many tests: move all panicing fake store methods to a common place
 - asserts: add store assertion type
 - interfaces: don't crash if content slot has no attributes
 - debian: do not build with -buildmode=pie on i386
 - wrappers: symlink completion snippets when symlinking binaries
 - tests: adding more debug information for the interfaces-cups-
   control …
 - apparmor: pass --quiet to parser on load unless SNAPD_DEBUG is set
 - many: allow and support serials signed by the 'generic' authority
   instead of the brand
 - corecfg: add proxy configuration via `snap set core
   proxy.{http,https,ftp}=...`
 - interfaces: a bunch of interfaces test improvement
 - tests: enable regression and completion suites for opensuse
 - tests: installing snapd for nested test suite
 - interfaces: convert lxd_support to common iface
 - interfaces: add missing test for camera interface.
 - snap: add support for parsing snap layout section
 - cmd/snap-repair: like for downloads we cannot have a timeout (at
   least for now), less aggressive retry strategies
 - overlord: rely on more conservative ensure interval
 - overlord,store: no piles of return args for methods gathering
   device session request params
 - overlord,store: send model assertion when setting up device
   sessions
 - interfaces/misc: updates for unity7/x11, browser-
   support, network-control and mount-observe
   interfaces/unity7,x11: update for NETLINK_KOBJECT_UEVENT
   interfaces/browser-support: update sysfs reads for
   newer browser versions, interfaces/network-control: rw for
   ieee80211 advanced wireless interfaces/mount-observe: allow read
   on sysfs entries for block devices
 - tests: use dnf --refresh install to avert stale cache
 - osutil: ensure TestLockUnlockWorks uses supported flock
 - interfaces: convert lxd to common iface
 - tests: restart snapd to ensure re-exec settings are applied
 - tests: fix interfaces-cups-control test
 - interfaces: improve and tweak bunch of interfaces test cases.
 - tests: adding extra worker for fedora
 - asserts,overlord/devicestate: support predefined assertions that
   don't establish foundational trust
 - interfaces: convert two hardware_random interfaces to common iface
 - interfaces: convert io_ports_control to common iface
 - tests: fix for  upgrade test on fedora
 - daemon, client, cmd/snap: implement snap start/stop/restart
 - cmd/snap-confine: set _FILE_OFFSET_BITS to 64
 - interfaces: covert framebuffer to commonInterface
 - interfaces: convert joystick to common iface
 - interfaces/builtin: add the spi interface
 - wrappers, overlord/snapstate/backend: make link-snap clean up on
   failure.
 - interfaces/wayland: add wayland interface
 - interfaces: convert kvm to common iface
 - tests: extend upower-observe test to cover snaps providing slots
 - tests: enable main suite for opensuse
 - interfaces: convert physical_memory_observe to common iface
 - interfaces: add missing test for optical_drive interface.
 - interfaces: convert physical_memory_control to common iface
 - interfaces: convert ppp to common iface
 - interfaces: convert time-control to common iface
 - tests: fix failover test
 - interfaces/builtin: rework for avahi interface
 - interfaces: convert broadcom-asic-control to common iface
 - snap/snapenv: document the use of CoreSnapMountDir for SNAP
 - packaging/arch: drop patches merged into master
 - cmd: fix mustUnsetenv docstring (thanks to Chipaca)
 - release: remove default from VERSION_ID
 - tests: enable regression, upgrade and completion test suites for
   fedora 
 - tests: restore interfaces-account-control properly
 - overlord/devicestate, store: update device auth endpoints URLs
 - tests: fix install-hook test failure
 - tests: download core and ubuntu-core at most once
 - interfaces: add common support for udev
 - overlord/devicestate: fix, don't assume that the serial is backed
   by a 1-key chain
 - cmd/snap-confine: don't share /etc/nsswitch from host
 - store: do not resume a download when we already have the whole
   thing
 - many: implement "snap logs"
 - store: don't call useDeltas() twice in quick succession
 - interfaces/builtin: add kvm interface
 - snap/snapenv: always expect /snap for $SNAP
 - cmd: mark arch as non-reexecing distro
 - cmd: fix tests that assume /snap mount
 - gitignore: ignore more build artefacts
 - packaging: add current arch packaging
 - interfaces/unity7: allow receiving media key events in (at least)
   gnome-shell
 - interfaces/many, cmd/snap-confine: miscellaneous policy updates
 - interfaces/builtin: implement broadcom-asic-control interface
 - interfaces/builtin: reduce duplication and remove cruft in
   Sanitize{Plug,Slot}
 - tests: apply underscore convention for SNAPMOUNTDIR variable
 - interfaces/greengrass-support: adjust accesses now that have
   working snap
 - daemon, client, cmd/snap: implement "snap services"
 - tests: fix refresh tests not stopping fake store for fedora
 - many: add the interface command
 - overlord/snapstate/backend: some copydata improvements
 - many: support querying and completing assertion type names
 - interfaces/builtin: discard empty Validate{Plug,Slot}
 - cmd/snap-repair:  start of Runner, implement first pass of Peek
   and Fetch
 - tests: enable main suite on fedora
 - snap: do not always quote the snap info summary
 - vendor: update go-flags to address crash in "snap debug"
 - interfaces: opengl support pci device and vendor
 - many: start implenting "base" snap type on the snapd side
 - arch,release: map armv6 correctly
 - many: expose service status in 'snap info'
 - tests: add browser-support interface test
 - tests: disable snapd-notify for the external backend
 - interfaces: Add /run/uuid/request to openvswitch
 - interfaces: add password-manager-service implicit classic
   interface
 - cmd: rework reexec detection
 - cmd: fix re-exec bug when starting from snapd 2.21
 - tests: dependency packages installed during prepare-project
 - tests: remove unneeded check for re-exec in InternalToolPath()
 - cmd,tests: fix classic confinement confusing re-execution code
 - store: configurable base api
 - tests: fix how package lists are updated for opensuse and fedora
=======
* Thu Sep 07 2017 Michael Vogt <mvo@ubuntu.com>
- New upstream release 2.27.6
  - interfaces: add udev netlink support to hardware-observe
  - interfaces/network-{control,observe}: allow receiving
    kobject_uevent() messages
>>>>>>> 052db113

* Wed Aug 30 2017 Michael Vogt <mvo@ubuntu.com>
- New upstream release 2.27.5
  - interfaces: fix network-manager plug regression
  - hooks: do not error when hook handler is not registered
  - interfaces/alsa,pulseaudio: allow read on udev data for sound
  - interfaces/optical-drive: read access to udev data for /dev/scd*
  - interfaces/browser-support: read on /proc/vmstat and misc udev
    data

* Thu Aug 24 2017 Michael Vogt <mvo@ubuntu.com>
- New upstream release 2.27.4
  - snap-seccomp: add secondary arch for unrestricted snaps as well

* Fri Aug 18 2017 Michael Vogt <mvo@ubuntu.com>
- New upstream release 2.27.3
  - systemd: disable `Nice=-5` to fix error when running inside lxdSee
    https://bugs.launchpad.net/snapd/+bug/1709536

* Wed Aug 16 2017 Neal Gompa <ngompa13@gmail.com> - 2.27.2-2
- Bump to rebuild for F27 and Rawhide

* Wed Aug 16 2017 Neal Gompa <ngompa13@gmail.com> - 2.27.2-1
- Release 2.27.2 to Fedora (RH#1482173)

* Wed Aug 16 2017 Michael Vogt <mvo@ubuntu.com>
- New upstream release 2.27.2
 - tests: remove TestInterfacesHelp as it breaks when go-flags
   changes
 - interfaces: don't crash if content slot has no attributes
 - debian: do not build with -buildmode=pie on i386
 - interfaces: backport broadcom-asic-control interface
 - interfaces: allow /usr/bin/xdg-open in unity7
 - store: do not resume a download when we already have the whole
   thing

* Mon Aug 14 2017 Neal Gompa <ngompa13@gmail.com> - 2.27.1-1
- Release 2.27.1 to Fedora (RH#1481247)

* Mon Aug 14 2017 Michael Vogt <mvo@ubuntu.com>
- New upstream release 2.27.1
 - tests: use dnf --refresh install to avert stale cache
 - tests: fix test failure on 14.04 due to old version of
   flock
 - updates for unity7/x11, browser-support, network-control,
   mount-observe
 - interfaces/unity7,x11: update for NETLINK_KOBJECT_UEVENT
 - interfaces/browser-support: update sysfs reads for
   newer browser versions
 - interfaces/network-control: rw for ieee80211 advanced wireless
 - interfaces/mount-observe: allow read on sysfs entries for block
   devices

* Thu Aug 10 2017 Neal Gompa <ngompa13@gmail.com> - 2.27-1
- Release 2.27 to Fedora (RH#1458086)

* Thu Aug 10 2017 Michael Vogt <mvo@ubuntu.com>
- New upstream release 2.27
 - fix build failure on 32bit fedora
 - interfaces: add password-manager-service implicit classic interface
 - interfaces/greengrass-support: adjust accesses now that have working
   snap
 - interfaces/many, cmd/snap-confine: miscellaneous policy updates
 - interfaces/unity7: allow receiving media key events in (at least)
   gnome-shell
 - cmd: fix re-exec bug when starting from snapd 2.21
 - tests: restore interfaces-account-control properly
 - cmd: fix tests that assume /snap mount
 - cmd: mark arch as non-reexecing distro
 - snap-confine: don't share /etc/nsswitch from host
 - store: talk to api.snapcraft.io for purchases
 - hooks: support for install and remove hooks
 - packaging: fix Fedora support
 - tests: add bluetooth-control interface test
 - store: talk to api.snapcraft.io for assertions
 - tests: remove snapd before building from branch
 - tests: add avahi-observe interface test
 - store: orders API now checks if customer is ready
 - cmd/snap: snap find only searches stable
 - interfaces: updates default, mir, optical-observe, system-observe,
   screen-inhibit-control and unity7
 - tests: speedup prepare statement part 1
 - store: do not send empty refresh requests
 - asserts: fix error handling in snap-developer consistency check
 - systemd: add explicit sync to snapd.core-fixup.sh
 - snapd: generate snap cookies on startup
 - cmd,client,daemon: expose "force devmode" in sysinfo
 - many: introduce and use strutil.ListContains and also
   strutil.SortedListContains
 - assserts,overlord/assertstate: test we don't accept chains of
   assertions founded on a self-signed key coming externally
 - interfaces: enable access to bridge settings
 - interfaces: fix copy-pasted iio vs io in io-ports-control
 - cmd/snap-confine: various small fixes and tweaks to seccomp
   support code
 - interfaces: bring back seccomp argument filtering
 - systemd, osutil: rework systemd logs in preparation for services
   commands
 - tests: store /etc/systemd/system/snap-*core*.mount in snapd-
   state.tar.gz
 - tests: shellcheck improvements for tests/main tasks - first set of
   tests
 - cmd/snap: `--last` for abort and watch, and aliases
   (search→find, change→tasks)
 - tests: shellcheck improvements for tests/lib scripts
 - tests: create ramdisk if it's not present
 - tests: shellcheck improvements for nightly upgrade and regressions
   tests
 - snapd: fix for snapctl get panic on null config values.
 - tests: fix for rng-tools service not restarting
 - systemd: add snapd.core-fixup.service unit
 - cmd: avoid using current symlink in InternalToolPath
 - tests: fix timeout issue for test refresh core with hanging …
 - intefaces: control bridged vlan/ppoe-tagged traffic
 - cmd/snap: include snap type in notes
 - overlord/state: Abort() only visits each task once
 - tests: extend find-private test to cover more cases
 - snap-seccomp: skip socket() tests on systems that use socketcall()
   instead of socket()
 - many: support snap title as localized/title-cased name
 - snap-seccomp: deal with mknod on aarch64 in the seccomp tests
 - interfaces: put base policy fragments inside each interface
 - asserts: introduce NewDecoderWithTypeMaxBodySize
 - tests: fix snapd-notify when it takes more time to restart
 - snap-seccomp: fix snap-seccomp tests in artful
 - tests: fix for create-key task to avoid rng-tools service ramains
   alive
 - snap-seccomp: make sure snap-seccomp writes the bpf file
   atomically
 - tests: do not disable ipv6 on core systems
 - arch: the kernel architecture name is armv7l instead of armv7
 - snap-confine: ensure snap-confine waits some seconds for seccomp
   security profiles
 - tests: shellcheck improvements for tests/nested tasks
 - wrappers: add SyslogIdentifier to the service unit files.
 - tests: shellcheck improvements for unit tasks
 - asserts: implement FindManyTrusted as well
 - asserts: open up and optimize Encoder to help avoiding unnecessary
   copying
 - interfaces: simplify snap-confine by just loading pre-generated
   bpf code
 - tests: restart rng-tools services after few seconds
 - interfaces, tests: add mising dbus abstraction to system-observe
   and extend spread test
 - store: change main store host to api.snapcraft.io
 - overlord/cmdstate: new package for running commands as tasks.
 - spread: help libapt resolve installing libudev-dev
 - tests: show the IP from .travis.yaml
 - tests/main: use pkgdb function in more test cases
 - cmd,daemon: add debug command for displaying the base policy
 - tests: prevent quoting error on opensuse
 - tests: fix nightly suite
 - tests: add linode-sru backend
 - snap-confine: validate SNAP_NAME against security tag
 - tests: fix ipv6 disable for ubuntu-core
 - tests: extend core-revert test to cover bluez issues
 - interfaces/greengrass-support: add support for Amazon Greengrass
   as a snap
 - asserts: support timestamp and optional disabled header on repair
 - tests: reboot after upgrading to snapd on the -proposed pocket
 - many: fix test cases to work with different DistroLibExecDir
 - tests: reenable help test on ubuntu and debian systems
 - packaging/{opensuse,fedora}: allow package build with testkeys
   included
 - tests/lib: generalize RPM build support
 - interfaces/builtin: sync connected slot and permanent slot snippet
 - tests: fix snap create-key by restarting automatically rng-tools
 - many: switch to use http numeric statuses as agreed
 - debian: add missing  Type=notify in 14.04 packaging
 - tests: mark interfaces-openvswitch as manual due to prepare errors
 - debian: unify built_using between the 14.04 and 16.04 packaging
   branch
 - tests: pull from urandom when real entropy is not enough
 - tests/main/manpages: install missing man package
 - tests: add refresh --time output check
 - debian: add missing "make -C data/systemd clean"
 - tests: fix for upgrade test when it is repeated
 - tests/main: use dir abstraction in a few more test cases
 - tests/main: check for confinement in a few more interface tests
 - spread: add fedora snap bin dir to global PATH
 - tests: check that locale-control is not present on core
 - many: snapctl outside hooks
 - tests: add whoami check
 - interfaces: compose the base declaration from interfaces
 - tests: fix spread flaky tests linode
 - tests,packaging: add package build support for openSUSE
 - many: slight improvement of some snap error messaging
 - errtracker: Include /etc/apparmor.d/usr.lib.snap-confine md5sum in
   err reports
 - tests: fix for the test postrm-purge
 - tests: restoring the /etc/environment and service units config for
   each test
 - daemon: make snapd a "Type=notify" daemon and notify when startup
   is done
 - cmd/snap-confine: add support for --base snap
 - many: derive implicit slots from interface meta-data
 - tests: add core revert test
 - tests,packaging: add package build support for Fedora for our
   spread setup
 - interfaces: move base declaration to the policy sub-package
 - tests: fix for snapd-reexec test cheking for restart info on debug
   log
 - tests: show available entropy on error
 - tests: clean journalctl logs on trusty
 - tests: fix econnreset on staging
 - tests: modify core before calling set
 - tests: add snap-confine privilege test
 - tests: add staging snap-id
 - interfaces/builtin: silence ptrace denial for network-manager
 - tests: add alsa interface spread test
 - tests: prefer ipv4 over ipv6
 - tests: fix for econnreset test checking that the download already
   started
 - httputil,store: extract retry code to httputil, reorg usages
 - errtracker: report if snapd did re-execute itself
 - errtracker: include bits of snap-confine apparmor profile
 - tests: take into account staging snap-ids for snap-info
 - cmd: add stub new snap-repair command and add timer
 - many: stop "snap refresh $x --channel invalid" from working
 - interfaces: revert "interfaces: re-add reverted ioctl and quotactl
 - snapstate: consider connect/disconnect tasks in
   CheckChangeConflict.
 - interfaces: disable "mknod |N" in the default seccomp template
   again
 - interfaces,overlord/ifacestate: make sure installing slots after
   plugs works similarly to plugs after slots
 - interfaces/seccomp: add bind() syscall for forced-devmode systems
 - packaging/fedora: Sync packaging from Fedora Dist-Git
 - tests: move static and unit tests to spread task
 - many: error types should be called FooError, not ErrFoo.
 - partition: add directory sync to the save uboot.env file code
 - cmd: test everything (100% coverage \o/)
 - many: make shell scripts shellcheck-clean
 - tests: remove additional setup for docker on core
 - interfaces: add summary to each interface
 - many: remove interface meta-data from list of connections
 - logger (& many more, to accommodate): drop explicit syslog.
 - packaging: import packaging bits for opensuse
 - snapstate,many: implement snap install --unaliased
 - tests/lib: abstract build dependency installation a bit more
 - interfaces, osutil: move flock code from interfaces/mount to
   osutil
 - cmd: auto import assertions only from ext4,vfat file systems
 - many: refactor in preparation for 'snap start'
 - overlord/snapstate: have an explicit code path last-refresh
   unset/zero => immediately refresh try
 - tests: fixes for executions using the staging store
 - tests: use pollinate to seed the rng
 - cmd/snap,tests: show the sha3-384 of the snap for snap info
   --verbose SNAP-FILE
 - asserts: simplify and adjust repair assertion definition
 - cmd/snap,tests: show the snap id if available in snap info
 - daemon,overlord/auth: store from model assertion wins
 - cmd/snap,tests/main: add confinement switch instead of spread
   system blacklisting
 - many: cleanup MockCommands and don't leave a process around after
   hookstate tests
 - tests: update listing test to the core version number schema
 - interfaces: allow snaps to use the timedatectl utility
 - packaging: Add Fedora packaging files
 - tests/libs: add distro_auto_remove_packages function
 - cmd/snap: correct devmode note for anomalous state
 - tests/main/snap-info: use proper pkgdb functions to install distro
   packages
 - tests/lib: use mktemp instead of tempfile to work cross-distro
 - tests: abstract common dirs which differ on distributions
 - many: model and expose interface meta-data.
 - overlord: make config defaults from gadget work also at first boot
 - interfaces/log-observe: allow using journalctl from hostfs for
   classic distro
 - partition,snap: add support for android boot
 - errtracker: small simplification around readMachineID
 - snap-confine: move rm_rf_tmp to test-utils.
 - tests/lib: introduce pkgdb helper library
 - errtracker: try multiple paths to read machine-id
 - overlord/hooks: make sure only one hook for given snap is executed
   at a time.
 - cmd/snap-confine: use SNAP_MOUNT_DIR to setup /snap inside the
   confinement env
 - tests: bump kill-timeout and remove quiet call on build
 - tests/lib/snaps: add a test store snap with a passthrough
   configure hook
 - daemon: teach the daemon to wait on active connections when
   shutting down
 - tests: remove unit tests task
 - tests/main/completion: source from /usr/share/bash-completion
 - assertions: add "repair" assertion
 - interfaces/seccomp: document Backend.NewSpecification
 - wrappers: make StartSnapServices cleanup any services that were
   added if a later one fails
 - overlord/snapstate: avoid creating command aliases for daemons
 - vendor: remove unused packages
 - vendor,partition: fix panics from uenv
 - cmd,interfaces/mount: run snap-update-ns and snap-discard-ns from
   core if possible
 - daemon: do not allow to install ubuntu-core anymore
 - wrappers: service start/stop were inconsistent
 - tests: fix failing tests (snap core version, syslog changes)
 - cmd/snap-update-ns: add actual implementation
 - tests: improve entropy also for ubuntu
 - cmd/snap-confine: use /etc/ssl from the core snap
 - wrappers: don't convert between []byte and string needlessly.
 - hooks: default timeout
 - overlord/snapstate: Enable() was ignoring the flags from the
   snap's state, resulting in losing "devmode" on disable/enable.
 - difs,interfaces/mount: add support for locking namespaces
 - interfaces/mount: keep track of kept mount entries
 - tests/main: move a bunch of greps over to MATCH
 - interfaces/builtin: make all interfaces private
 - interfaces/mount: spell unmount correctly
 - tests: allow 16-X.Y.Z version of core snap
 - the timezone_control interface only allows changing /etc/timezone
   and /etc/writable/timezone. systemd-timedated also updated the
   link of /etc/localtime and /etc/writable/localtime ... allow
   access to this file too
 - cmd/snap-confine: aggregate operations holding global lock
 - api, ifacestate: resolve disconnect early
 - interfaces/builtin: ensure we don't register interfaces twice

* Thu Aug 03 2017 Fedora Release Engineering <releng@fedoraproject.org> - 2.26.3-5
- Rebuilt for https://fedoraproject.org/wiki/Fedora_27_Binutils_Mass_Rebuild

* Thu Jul 27 2017 Fedora Release Engineering <releng@fedoraproject.org> - 2.26.3-4
- Rebuilt for https://fedoraproject.org/wiki/Fedora_27_Mass_Rebuild

* Thu May 25 2017 Neal Gompa <ngompa13@gmail.com> - 2.26.3-3
- Cover even more stuff for proper erasure on final uninstall (RH#1444422)

* Sun May 21 2017 Neal Gompa <ngompa13@gmail.com> - 2.26.3-2
- Fix error in script for removing Snappy content (RH#1444422)
- Adjust changelog bug references to be specific on origin

* Wed May 17 2017 Neal Gompa <ngompa13@gmail.com> - 2.26.3-1
- Update to snapd 2.26.3
- Drop merged and unused patches
- Cover more Snappy content for proper erasure on final uninstall (RH#1444422)
- Add temporary fix to ensure generated seccomp profiles don't break snapctl

* Mon May 01 2017 Neal Gompa <ngompa13@gmail.com> - 2.25-1
- Update to snapd 2.25
- Ensure all Snappy content is gone on final uninstall (RH#1444422)

* Tue Apr 11 2017 Neal Gompa <ngompa13@gmail.com> - 2.24-1
- Update to snapd 2.24
- Drop merged patches
- Install snap bash completion and snapd info file

* Wed Apr 05 2017 Neal Gompa <ngompa13@gmail.com> - 2.23.6-4
- Test if snapd socket and timer enabled and start them if enabled on install

* Sat Apr 01 2017 Neal Gompa <ngompa13@gmail.com> - 2.23.6-3
- Fix profile.d generation so that vars aren't expanded in package build

* Fri Mar 31 2017 Neal Gompa <ngompa13@gmail.com> - 2.23.6-2
- Fix the overlapping file conflicts between snapd and snap-confine
- Rework package descriptions slightly

* Thu Mar 30 2017 Neal Gompa <ngompa13@gmail.com> - 2.23.6-1
- Rebase to snapd 2.23.6
- Rediff patches
- Re-enable seccomp
- Fix building snap-confine on 32-bit arches
- Set ExclusiveArch based on upstream supported arch list

* Wed Mar 29 2017 Neal Gompa <ngompa13@gmail.com> - 2.23.5-1
- Rebase to snapd 2.23.5
- Disable seccomp temporarily avoid snap-confine bugs (LP#1674193)
- Use vendorized build for non-Fedora

* Mon Mar 13 2017 Neal Gompa <ngompa13@gmail.com> - 2.23.1-1
- Rebase to snapd 2.23.1
- Add support for vendored tarball for non-Fedora targets
- Use merged in SELinux policy module

* Sat Feb 11 2017 Fedora Release Engineering <releng@fedoraproject.org> - 2.16-2
- Rebuilt for https://fedoraproject.org/wiki/Fedora_26_Mass_Rebuild

* Wed Oct 19 2016 Zygmunt Krynicki <me@zygoon.pl> - 2.16-1
- New upstream release

* Tue Oct 18 2016 Neal Gompa <ngompa13@gmail.com> - 2.14-2
- Add SELinux policy module subpackage

* Tue Aug 30 2016 Zygmunt Krynicki <me@zygoon.pl> - 2.14-1
- New upstream release

* Tue Aug 23 2016 Zygmunt Krynicki <me@zygoon.pl> - 2.13-1
- New upstream release

* Thu Aug 18 2016 Zygmunt Krynicki <me@zygoon.pl> - 2.12-2
- Correct license identifier

* Thu Aug 18 2016 Zygmunt Krynicki <me@zygoon.pl> - 2.12-1
- New upstream release

* Thu Aug 18 2016 Zygmunt Krynicki <me@zygoon.pl> - 2.11-8
- Add %%dir entries for various snapd directories
- Tweak Source0 URL

* Tue Aug 16 2016 Zygmunt Krynicki <me@zygoon.pl> - 2.11-7
- Disable snapd re-exec feature by default

* Tue Aug 16 2016 Zygmunt Krynicki <me@zygoon.pl> - 2.11-6
- Don't auto-start snapd.socket and snapd.refresh.timer

* Tue Aug 16 2016 Zygmunt Krynicki <me@zygoon.pl> - 2.11-5
- Don't touch snapd state on removal

* Tue Aug 16 2016 Zygmunt Krynicki <me@zygoon.pl> - 2.11-4
- Use ExecStartPre to load squashfs.ko before snapd starts
- Use dedicated systemd units for Fedora

* Tue Aug 16 2016 Zygmunt Krynicki <me@zygoon.pl> - 2.11-3
- Remove systemd preset (will be requested separately according to distribution
  standards).

* Tue Aug 16 2016 Zygmunt Krynicki <me@zygoon.pl> - 2.11-2
- Use Requires: kmod(squashfs.ko) instead of Requires: kernel-modules

* Tue Aug 16 2016 Zygmunt Krynicki <me@zygoon.pl> - 2.11-1
- New upstream release
- Move private executables to /usr/libexec/snapd/

* Fri Jun 24 2016 Zygmunt Krynicki <me@zygoon.pl> - 2.0.9-2
- Depend on kernel-modules to ensure that squashfs can be loaded. Load it afer
  installing the package. This hopefully fixes
  https://github.com/zyga/snapcore-fedora/issues/2

* Fri Jun 17 2016 Zygmunt Krynicki <me@zygoon.pl> - 2.0.9
- New upstream release
  https://github.com/snapcore/snapd/releases/tag/2.0.9

* Tue Jun 14 2016 Zygmunt Krynicki <me@zygoon.pl> - 2.0.8.1
- New upstream release

* Fri Jun 10 2016 Zygmunt Krynicki <me@zygoon.pl> - 2.0.8
- First package for Fedora<|MERGE_RESOLUTION|>--- conflicted
+++ resolved
@@ -48,11 +48,7 @@
 %global snappy_svcs     snapd.service snapd.socket snapd.autoimport.service snapd.refresh.timer snapd.refresh.service
 
 Name:           snapd
-<<<<<<< HEAD
 Version:        2.28.2
-=======
-Version:        2.27.6
->>>>>>> 052db113
 Release:        0%{?dist}
 Summary:        A transactional software package manager
 Group:          System Environment/Base
@@ -662,7 +658,6 @@
 
 
 %changelog
-<<<<<<< HEAD
 * Tue Oct 10 2017 Michael Vogt <mvo@ubuntu.com>
 - New upstream release 2.28.2
   - interfaces: fix udev rules for tun
@@ -942,13 +937,12 @@
  - cmd,tests: fix classic confinement confusing re-execution code
  - store: configurable base api
  - tests: fix how package lists are updated for opensuse and fedora
-=======
+
 * Thu Sep 07 2017 Michael Vogt <mvo@ubuntu.com>
 - New upstream release 2.27.6
   - interfaces: add udev netlink support to hardware-observe
   - interfaces/network-{control,observe}: allow receiving
     kobject_uevent() messages
->>>>>>> 052db113
 
 * Wed Aug 30 2017 Michael Vogt <mvo@ubuntu.com>
 - New upstream release 2.27.5
