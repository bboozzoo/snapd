--- conflicted
+++ resolved
@@ -48,11 +48,7 @@
 %global snappy_svcs     snapd.service snapd.socket snapd.autoimport.service snapd.refresh.timer snapd.refresh.service
 
 Name:           snapd
-<<<<<<< HEAD
 Version:        2.27.5
-=======
-Version:        2.27.4
->>>>>>> 14cc68d1
 Release:        0%{?dist}
 Summary:        A transactional software package manager
 Group:          System Environment/Base
@@ -645,7 +641,6 @@
 
 
 %changelog
-<<<<<<< HEAD
 * Wed Aug 30 2017 Michael Vogt <mvo@ubuntu.com>
 - New upstream release 2.27.5
   - interfaces: fix network-manager plug regression
@@ -655,8 +650,6 @@
   - interfaces/browser-support: read on /proc/vmstat and misc udev
     data
 
-=======
->>>>>>> 14cc68d1
 * Thu Aug 24 2017 Michael Vogt <mvo@ubuntu.com>
 - New upstream release 2.27.4
   - snap-seccomp: add secondary arch for unrestricted snaps as well
