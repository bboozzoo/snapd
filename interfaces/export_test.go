--- conflicted
+++ resolved
@@ -73,14 +73,10 @@
 func (c BySlotInfo) Swap(i, j int)      { bySlotInfo(c).Swap(i, j) }
 func (c BySlotInfo) Less(i, j int) bool { return bySlotInfo(c).Less(i, j) }
 
-<<<<<<< HEAD
-=======
 var (
-	CopyAttributes = copyAttributes
-	FindSnapdPath  = findSnapdPath
+	FindSnapdPath = findSnapdPath
 )
 
->>>>>>> 562aeb4b
 // MockIsHomeUsingNFS mocks the real implementation of osutil.IsHomeUsingNFS
 func MockIsHomeUsingNFS(new func() (bool, error)) (restore func()) {
 	old := isHomeUsingNFS
