--- conflicted
+++ resolved
@@ -37,16 +37,10 @@
 // holds internal state that is used by the mount backend during the interface
 // setup process.
 type Specification struct {
-<<<<<<< HEAD
-	layoutMountEntries           []osutil.MountEntry
-	mountEntries                 []osutil.MountEntry
-	userMountEntries             []osutil.MountEntry
+	layout                       []osutil.MountEntry
+	general                      []osutil.MountEntry
+	user                         []osutil.MountEntry
 	parallelInstanceMountEntries []osutil.MountEntry
-=======
-	layout  []osutil.MountEntry
-	general []osutil.MountEntry
-	user    []osutil.MountEntry
->>>>>>> 57f64667
 }
 
 // AddMountEntry adds a new mount entry.
@@ -145,16 +139,10 @@
 
 // MountEntries returns a copy of the added mount entries.
 func (spec *Specification) MountEntries() []osutil.MountEntry {
-<<<<<<< HEAD
-	result := make([]osutil.MountEntry, 0, len(spec.parallelInstanceMountEntries)+len(spec.layoutMountEntries)+len(spec.mountEntries))
+	result := make([]osutil.MountEntry, 0, len(spec.parallelInstanceMountEntries)+len(spec.layout)+len(spec.general))
 	result = append(result, spec.parallelInstanceMountEntries...)
-	result = append(result, spec.layoutMountEntries...)
-	result = append(result, spec.mountEntries...)
-=======
-	result := make([]osutil.MountEntry, 0, len(spec.layout)+len(spec.general))
 	result = append(result, spec.layout...)
 	result = append(result, spec.general...)
->>>>>>> 57f64667
 	unclashMountEntries(result)
 	return result
 }
