--- conflicted
+++ resolved
@@ -37,18 +37,10 @@
 // holds internal state that is used by the mount backend during the interface
 // setup process.
 type Specification struct {
-<<<<<<< HEAD
-	layoutMountEntries               []osutil.MountEntry
-	mountEntries                     []osutil.MountEntry
-	userMountEntries                 []osutil.MountEntry
-	parallelInstanceMountEntries     []osutil.MountEntry
-	parallelInstanceUserMountEntries []osutil.MountEntry
-=======
 	layoutMountEntries           []osutil.MountEntry
 	mountEntries                 []osutil.MountEntry
 	userMountEntries             []osutil.MountEntry
 	parallelInstanceMountEntries []osutil.MountEntry
->>>>>>> 6e2d5ff2
 }
 
 // AddMountEntry adds a new mount entry.
@@ -70,16 +62,6 @@
 	return nil
 }
 
-<<<<<<< HEAD
-// AddParallelInstanceUserMountEntry adds a new user mount entry for parallel snap
-// instances support.
-func (spec *Specification) AddParallelInstanceUserMountEntry(e osutil.MountEntry) error {
-	spec.parallelInstanceUserMountEntries = append(spec.parallelInstanceUserMountEntries, e)
-	return nil
-}
-
-=======
->>>>>>> 6e2d5ff2
 func mountEntryFromLayout(layout *snap.Layout) osutil.MountEntry {
 	var entry osutil.MountEntry
 
@@ -167,9 +149,8 @@
 
 // UserMountEntries returns a copy of the added user mount entries.
 func (spec *Specification) UserMountEntries() []osutil.MountEntry {
-	result := make([]osutil.MountEntry, 0, len(spec.parallelInstanceUserMountEntries)+len(spec.userMountEntries))
-	result = append(result, spec.parallelInstanceUserMountEntries...)
-	result = append(result, spec.userMountEntries...)
+	result := make([]osutil.MountEntry, len(spec.userMountEntries))
+	copy(result, spec.userMountEntries)
 	unclashMountEntries(result)
 	return result
 }
@@ -265,13 +246,4 @@
 		Dir:     path.Join(dirs.SnapDataDir, info.SnapName()),
 		Options: []string{"rbind", osutil.XSnapdOriginParallelInstance()},
 	})
-<<<<<<< HEAD
-	// $HOME/snap/foo_bar -> $HOME/snap/foo
-	spec.AddParallelInstanceUserMountEntry(osutil.MountEntry{
-		Name:    path.Join("$USER_HOME_SNAP_DIR", info.InstanceName()),
-		Dir:     path.Join("$USER_HOME_SNAP_DIR", info.SnapName()),
-		Options: []string{"rbind", osutil.XSnapdOriginParallelInstance()},
-	})
-=======
->>>>>>> 6e2d5ff2
 }