--- conflicted
+++ resolved
@@ -51,12 +51,9 @@
 func init() {
 	registerIface(&commonInterface{
 		name:                  "bluetooth-control",
-<<<<<<< HEAD
+		summary:               bluetoothControlSummary,
 		implicitOnCore:        true,
 		implicitOnClassic:     true,
-=======
-		summary:               bluetoothControlSummary,
->>>>>>> d455a619
 		connectedPlugAppArmor: bluetoothControlConnectedPlugAppArmor,
 		connectedPlugSecComp:  bluetoothControlConnectedPlugSecComp,
 		reservedForOS:         true,
