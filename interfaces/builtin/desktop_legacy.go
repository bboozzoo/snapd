// -*- Mode: Go; indent-tabs-mode: t -*-

/*
 * Copyright (C) 2017 Canonical Ltd
 *
 * This program is free software: you can redistribute it and/or modify
 * it under the terms of the GNU General Public License version 3 as
 * published by the Free Software Foundation.
 *
 * This program is distributed in the hope that it will be useful,
 * but WITHOUT ANY WARRANTY; without even the implied warranty of
 * MERCHANTABILITY or FITNESS FOR A PARTICULAR PURPOSE.  See the
 * GNU General Public License for more details.
 *
 * You should have received a copy of the GNU General Public License
 * along with this program.  If not, see <http://www.gnu.org/licenses/>.
 *
 */

package builtin

import (
	"strings"

	"github.com/snapcore/snapd/interfaces"
	"github.com/snapcore/snapd/interfaces/apparmor"
)

const desktopLegacySummary = `allows privileged access to desktop legacy methods`

// While this gives privileged access to legacy methods we should auto-connect
// this transitional interface since most desktop applications will need it.
// When safe alternative methods are added to the desktop interface by default,
// we can consider making this manually connected.
const desktopLegacyBaseDeclarationSlots = `
  desktop-legacy:
    allow-installation:
      slot-snap-type:
        - core
`

const desktopLegacyConnectedPlugAppArmor = `
# Description: Can access common desktop legacy methods. This gives privileged
# access to the user's input.

# accessibility (a11y)
#include <abstractions/dbus-session-strict>
dbus (send)
    bus=session
    path=/org/a11y/bus
    interface=org.a11y.Bus
    member=GetAddress
    peer=(label=unconfined),

#include <abstractions/dbus-accessibility-strict>

# Allow the accessibility services in the user session to send us any events
dbus (receive)
    bus=accessibility
    peer=(label=unconfined),

# Allow querying for capabilities and registering
dbus (send)
    bus=accessibility
    path="/org/a11y/atspi/accessible/root"
    interface="org.a11y.atspi.Socket"
    member="Embed"
    peer=(name=org.a11y.atspi.Registry, label=unconfined),
dbus (send)
    bus=accessibility
    path="/org/a11y/atspi/registry"
    interface="org.a11y.atspi.Registry"
    member="GetRegisteredEvents"
    peer=(name=org.a11y.atspi.Registry, label=unconfined),
dbus (send)
    bus=accessibility
    path="/org/a11y/atspi/registry/deviceeventcontroller"
    interface="org.a11y.atspi.DeviceEventController"
    member="Get{DeviceEvent,Keystroke}Listeners"
    peer=(name=org.a11y.atspi.Registry, label=unconfined),
dbus (send)
    bus=accessibility
    path="/org/a11y/atspi/registry/deviceeventcontroller"
    interface="org.a11y.atspi.DeviceEventController"
    member="NotifyListenersSync"
    peer=(name=org.a11y.atspi.Registry, label=unconfined),

# org.a11y.atspi is not designed for application isolation and these rules
# can be used to send change events for other processes.
dbus (send)
    bus=accessibility
    path="/org/a11y/atspi/accessible/root"
    interface="org.a11y.atspi.Event.Object"
    member="ChildrenChanged"
    peer=(name=org.freedesktop.DBus, label=unconfined),
dbus (send)
    bus=accessibility
    path="/org/a11y/atspi/accessible/root"
    interface="org.a11y.atspi.Accessible"
    member="Get*"
    peer=(label=unconfined),
dbus (send)
    bus=accessibility
    path="/org/a11y/atspi/accessible/[0-9]*"
    interface="org.a11y.atspi.Event.Object"
    member="{ChildrenChanged,PropertyChange,StateChanged,TextCaretMoved}"
    peer=(name=org.freedesktop.DBus, label=unconfined),
dbus (send)
    bus=accessibility
    path="/org/a11y/atspi/accessible/[0-9]*"
    interface="org.freedesktop.DBus.Properties"
    member="Get{,All}"
    peer=(label=unconfined),

dbus (send)
    bus=accessibility
    path="/org/a11y/atspi/cache"
    interface="org.a11y.atspi.Cache"
    member="{Add,Remove}Accessible"
    peer=(name=org.freedesktop.DBus, label=unconfined),


# ibus
# subset of ibus abstraction
/usr/lib/@{multiarch}/gtk-2.0/[0-9]*/immodules/im-ibus.so mr,
owner @{HOME}/.config/ibus/      r,
owner @{HOME}/.config/ibus/bus/  r,
owner @{HOME}/.config/ibus/bus/* r,

# allow communicating with ibus-daemon (this allows sniffing key events)
unix (connect, receive, send)
    type=stream
    peer=(addr="@/tmp/ibus/dbus-*"),

# abstract path in ibus >= 1.5.22 uses $XDG_CACHE_HOME (ie, @{HOME}/.cache)
# This should use this, but due to LP: #1856738 we cannot
#unix (connect, receive, send)
#    type=stream
#    peer=(addr="@@{HOME}/.cache/ibus/dbus-*"),
unix (connect, receive, send)
     type=stream
     peer=(addr="@/home/*/.cache/ibus/dbus-*"),


# mozc
# allow communicating with mozc server
unix (connect, receive, send)
     type=stream
     peer=(addr="@tmp/.mozc.*"),


# fcitx
# allow communicating with fcitx dbus service
dbus send
    bus=fcitx
    path=/org/freedesktop/DBus
    interface=org.freedesktop.DBus
    member={Hello,AddMatch,RemoveMatch,GetNameOwner,NameHasOwner,StartServiceByName}
    peer=(name=org.freedesktop.DBus),

owner @{HOME}/.config/fcitx/dbus/* r,

# allow creating an input context
dbus send
    bus={fcitx,session}
    path=/inputmethod
    interface=org.fcitx.Fcitx.InputMethod
    member=CreateIC*
    peer=(label=unconfined),

# allow setting up and tearing down the input context
dbus send
    bus={fcitx,session}
    path=/inputcontext_[0-9]*
    interface=org.fcitx.Fcitx.InputContext
    member="{Close,Destroy,Enable}IC"
    peer=(label=unconfined),

dbus send
    bus={fcitx,session}
    path=/inputcontext_[0-9]*
    interface=org.fcitx.Fcitx.InputContext
    member=Reset
    peer=(label=unconfined),

# allow service to send us signals
dbus receive
    bus=fcitx
    peer=(label=unconfined),

dbus receive
    bus=session
    interface=org.fcitx.Fcitx.*
    peer=(label=unconfined),

# use the input context
dbus send
    bus={fcitx,session}
    path=/inputcontext_[0-9]*
    interface=org.fcitx.Fcitx.InputContext
    member="Focus{In,Out}"
    peer=(label=unconfined),

dbus send
    bus={fcitx,session}
    path=/inputcontext_[0-9]*
    interface=org.fcitx.Fcitx.InputContext
    member="{CommitPreedit,Set*}"
    peer=(label=unconfined),

# this is an information leak and allows key and mouse sniffing. If the input
# context path were tied to the process' security label, this would not be an
# issue.
dbus send
    bus={fcitx,session}
    path=/inputcontext_[0-9]*
    interface=org.fcitx.Fcitx.InputContext
    member="{MouseEvent,ProcessKeyEvent}"
    peer=(label=unconfined),

# this method does not exist with the sunpinyin backend (at least), so allow
# it for other input methods. This may consitute an information leak (which,
# again, could be avoided if the path were tied to the process' security
# label).
dbus send
    bus={fcitx,session}
    path=/inputcontext_[0-9]*
    interface=org.freedesktop.DBus.Properties
    member=GetAll
    peer=(label=unconfined),

# gtk2/gvfs gtk_show_uri()
dbus (send)
    bus=session
    path=/org/gtk/vfs/mounttracker
    interface=org.gtk.vfs.MountTracker
    member=ListMountableInfo,
dbus (send)
    bus=session
    path=/org/gtk/vfs/mounttracker
    interface=org.gtk.vfs.MountTracker
    member=LookupMount,

<<<<<<< HEAD
###SNAP_DESKTOP_FILE_RULES###
# Snaps are unable to use the data in mimeinfo.cache (since they can't execute
# the returned desktop file themselves). unity messaging menu doesn't require
# mimeinfo.cache and xdg-mime will fallback to reading the desktop files
# directly to look for MimeType. Since reading the snap's own desktop files is
# allowed, we can safely deny access to this file (and xdg-mime will either
# return one of the snap's mimetypes, or none).
deny /var/lib/snapd/desktop/applications/mimeinfo.cache r,
=======
# This leaks the names of snaps with desktop files
/var/lib/snapd/desktop/applications/ r,
/var/lib/snapd/desktop/applications/mimeinfo.cache r,
# Support BAMF_DESKTOP_FILE_HINT by allowing reading our desktop files
# parallel-installs: this leaks read access to desktop files owned by keyed
# instances of @{SNAP_NAME} to @{SNAP_NAME} snap
/var/lib/snapd/desktop/applications/@{SNAP_INSTANCE_NAME}_*.desktop r,

# glib-networking's GLib proxy (different than the portal's proxy service
# org.freedesktop.portal.ProxyResolver)
dbus (send)
    bus=session
    path=/org/gtk/GLib/PACRunner
    interface=org.gtk.GLib.PACRunner
    member=Lookup
    peer=(label=unconfined),
>>>>>>> 17db4946
`
const desktopLegacyConnectedPlugSecComp = `
# Description: Can access common desktop legacy methods. This gives privileged
# access to the user's input.

listen
accept
accept4
`

type desktopLegacyInterface struct {
	commonInterface
}

func (iface *desktopLegacyInterface) AppArmorConnectedPlug(spec *apparmor.Specification, plug *interfaces.ConnectedPlug, slot *interfaces.ConnectedSlot) error {
	snippet := ""
	for _, r := range getDesktopFileRules(plug.Snap().InstanceName()) {
		snippet += r + "\n"
	}
	spec.AddSnippet(strings.Replace(desktopLegacyConnectedPlugAppArmor, "###SNAP_DESKTOP_FILE_RULES###", snippet, -1))

	return nil
}

func init() {
	registerIface(&desktopLegacyInterface{
		commonInterface: commonInterface{
			name:                 "desktop-legacy",
			summary:              desktopLegacySummary,
			implicitOnClassic:    true,
			baseDeclarationSlots: desktopLegacyBaseDeclarationSlots,
			connectedPlugSecComp: desktopLegacyConnectedPlugSecComp,
		},
	})
}<|MERGE_RESOLUTION|>--- conflicted
+++ resolved
@@ -241,7 +241,6 @@
     interface=org.gtk.vfs.MountTracker
     member=LookupMount,
 
-<<<<<<< HEAD
 ###SNAP_DESKTOP_FILE_RULES###
 # Snaps are unable to use the data in mimeinfo.cache (since they can't execute
 # the returned desktop file themselves). unity messaging menu doesn't require
@@ -250,14 +249,6 @@
 # allowed, we can safely deny access to this file (and xdg-mime will either
 # return one of the snap's mimetypes, or none).
 deny /var/lib/snapd/desktop/applications/mimeinfo.cache r,
-=======
-# This leaks the names of snaps with desktop files
-/var/lib/snapd/desktop/applications/ r,
-/var/lib/snapd/desktop/applications/mimeinfo.cache r,
-# Support BAMF_DESKTOP_FILE_HINT by allowing reading our desktop files
-# parallel-installs: this leaks read access to desktop files owned by keyed
-# instances of @{SNAP_NAME} to @{SNAP_NAME} snap
-/var/lib/snapd/desktop/applications/@{SNAP_INSTANCE_NAME}_*.desktop r,
 
 # glib-networking's GLib proxy (different than the portal's proxy service
 # org.freedesktop.portal.ProxyResolver)
@@ -267,8 +258,8 @@
     interface=org.gtk.GLib.PACRunner
     member=Lookup
     peer=(label=unconfined),
->>>>>>> 17db4946
 `
+
 const desktopLegacyConnectedPlugSecComp = `
 # Description: Can access common desktop legacy methods. This gives privileged
 # access to the user's input.
