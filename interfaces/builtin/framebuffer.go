// -*- Mode: Go; indent-tabs-mode: t -*-

/*
 * Copyright (C) 2017 Canonical Ltd
 *
 * This program is free software: you can redistribute it and/or modify
 * it under the terms of the GNU General Public License version 3 as
 * published by the Free Software Foundation.
 *
 * This program is distributed in the hope that it will be useful,
 * but WITHOUT ANY WARRANTY; without even the implied warranty of
 * MERCHANTABILITY or FITNESS FOR A PARTICULAR PURPOSE.  See the
 * GNU General Public License for more details.
 *
 * You should have received a copy of the GNU General Public License
 * along with this program.  If not, see <http://www.gnu.org/licenses/>.
 *
 */

package builtin

import (
	"fmt"

	"github.com/snapcore/snapd/interfaces"
	"github.com/snapcore/snapd/interfaces/apparmor"
	"github.com/snapcore/snapd/interfaces/udev"
)

const framebufferSummary = `allows access to universal framebuffer devices`

const framebufferConnectedPlugAppArmor = `
# Description: Allow reading and writing to the universal framebuffer (/dev/fb*) which
# gives privileged access to the console framebuffer.

/dev/fb[0-9]* rw,
/run/udev/data/c29:[0-9]* r,
`

// The type for physical-memory-control interface
type framebufferInterface struct{}

// Getter for the name of the physical-memory-control interface
func (iface *framebufferInterface) Name() string {
	return "framebuffer"
}

func (iface *framebufferInterface) MetaData() interfaces.MetaData {
	return interfaces.MetaData{
<<<<<<< HEAD
		ImplicitOnCore:    true,
		ImplicitOnClassic: true,
=======
		Summary: framebufferSummary,
>>>>>>> d455a619
	}
}

func (iface *framebufferInterface) String() string {
	return iface.Name()
}

// Check validity of the defined slot
func (iface *framebufferInterface) SanitizeSlot(slot *interfaces.Slot) error {
	// Does it have right type?
	if iface.Name() != slot.Interface {
		panic(fmt.Sprintf("slot is not of interface %q", iface))
	}

	// Creation of the slot of this type
	// is allowed only by a gadget or os snap
	if !(slot.Snap.Type == "os") {
		return fmt.Errorf("%s slots only allowed on core snap", iface.Name())
	}
	return nil
}

// Checks and possibly modifies a plug
func (iface *framebufferInterface) SanitizePlug(plug *interfaces.Plug) error {
	if iface.Name() != plug.Interface {
		panic(fmt.Sprintf("plug is not of interface %q", iface))
	}
	// Currently nothing is checked on the plug side
	return nil
}

func (iface *framebufferInterface) AppArmorConnectedPlug(spec *apparmor.Specification, plug *interfaces.Plug, plugAttrs map[string]interface{}, slot *interfaces.Slot, slotAttrs map[string]interface{}) error {
	spec.AddSnippet(framebufferConnectedPlugAppArmor)
	return nil
}

func (iface *framebufferInterface) UDevConnectedPlug(spec *udev.Specification, plug *interfaces.Plug, plugAttrs map[string]interface{}, slot *interfaces.Slot, slotAttrs map[string]interface{}) error {
	// This will fix access denied of opengl interface when it's used with
	// framebuffer interface in the same snap.
	// https://bugs.launchpad.net/snapd/+bug/1675738
	// TODO: we are not doing this due to the bug and we'll be reintroducing
	// the udev tagging soon.
	//const udevRule = `KERNEL=="fb[0-9]*", TAG+="%s"`
	//for appName := range plug.Apps {
	//	tag := udevSnapSecurityName(plug.Snap.Name(), appName)
	//	spec.AddSnippet(fmt.Sprintf(udevRule, tag))
	//}
	return nil
}

func (iface *framebufferInterface) AutoConnect(*interfaces.Plug, *interfaces.Slot) bool {
	// Allow what is allowed in the declarations
	return true
}

func init() {
	registerIface(&framebufferInterface{})
}<|MERGE_RESOLUTION|>--- conflicted
+++ resolved
@@ -47,12 +47,9 @@
 
 func (iface *framebufferInterface) MetaData() interfaces.MetaData {
 	return interfaces.MetaData{
-<<<<<<< HEAD
+		Summary:           framebufferSummary,
 		ImplicitOnCore:    true,
 		ImplicitOnClassic: true,
-=======
-		Summary: framebufferSummary,
->>>>>>> d455a619
 	}
 }
 
