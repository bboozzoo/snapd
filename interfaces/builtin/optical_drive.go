--- conflicted
+++ resolved
@@ -29,11 +29,8 @@
 func init() {
 	registerIface(&commonInterface{
 		name:                  "optical-drive",
-<<<<<<< HEAD
+		summary:               opticalDriveSummary,
 		implicitOnClassic:     true,
-=======
-		summary:               opticalDriveSummary,
->>>>>>> d455a619
 		connectedPlugAppArmor: opticalDriveConnectedPlugAppArmor,
 		reservedForOS:         true,
 	})
