// -*- Mode: Go; indent-tabs-mode: t -*-

/*
 * Copyright (C) 2016 Canonical Ltd
 *
 * This program is free software: you can redistribute it and/or modify
 * it under the terms of the GNU General Public License version 3 as
 * published by the Free Software Foundation.
 *
 * This program is distributed in the hope that it will be useful,
 * but WITHOUT ANY WARRANTY; without even the implied warranty of
 * MERCHANTABILITY or FITNESS FOR A PARTICULAR PURPOSE.  See the
 * GNU General Public License for more details.
 *
 * You should have received a copy of the GNU General Public License
 * along with this program.  If not, see <http://www.gnu.org/licenses/>.
 *
 */

package interfaces_test

import (
	"fmt"

	. "gopkg.in/check.v1"

	. "github.com/ubuntu-core/snappy/interfaces"
)

type RepositorySuite struct {
	iface     Interface
	plug      *Plug
	slot      *Slot
	emptyRepo *Repository
	// Repository pre-populated with s.iface
	testRepo *Repository
}

var _ = Suite(&RepositorySuite{
	iface: &TestInterface{
		InterfaceName: "interface",
	},
})

func (s *RepositorySuite) SetUpTest(c *C) {
	s.plug = &Plug{
		Snap:      "provider",
		Name:      "plug",
		Interface: "interface",
		Label:     "label",
		Attrs:     map[string]interface{}{"attr": "value"},
		Apps:      []string{"meta/hooks/plug"},
	}
	s.slot = &Slot{
		Snap:      "consumer",
		Name:      "slot",
		Interface: "interface",
		Label:     "label",
		Attrs:     map[string]interface{}{"attr": "value"},
		Apps:      []string{"app"},
	}
	s.emptyRepo = NewRepository()
	s.testRepo = NewRepository()
	err := s.testRepo.AddInterface(s.iface)
	c.Assert(err, IsNil)
}

// Tests for Repository.AddInterface()

func (s *RepositorySuite) TestAddInterface(c *C) {
	// Adding a valid interfaces works
	err := s.emptyRepo.AddInterface(s.iface)
	c.Assert(err, IsNil)
	c.Assert(s.emptyRepo.Interface(s.iface.Name()), Equals, s.iface)
}

func (s *RepositorySuite) TestAddInterfaceClash(c *C) {
	iface1 := &TestInterface{InterfaceName: "iface"}
	iface2 := &TestInterface{InterfaceName: "iface"}
	err := s.emptyRepo.AddInterface(iface1)
	c.Assert(err, IsNil)
	// Adding an interface with the same name as another interface is not allowed
	err = s.emptyRepo.AddInterface(iface2)
	c.Assert(err, ErrorMatches, `cannot add interface: "iface", interface name is in use`)
	c.Assert(s.emptyRepo.Interface(iface1.Name()), Equals, iface1)
}

func (s *RepositorySuite) TestAddInterfaceInvalidName(c *C) {
	iface := &TestInterface{InterfaceName: "bad-name-"}
	// Adding an interface with invalid name is not allowed
	err := s.emptyRepo.AddInterface(iface)
	c.Assert(err, ErrorMatches, `invalid interface name: "bad-name-"`)
	c.Assert(s.emptyRepo.Interface(iface.Name()), IsNil)
}

// Tests for Repository.Interface()

func (s *RepositorySuite) TestInterface(c *C) {
	// Interface returns nil when it cannot be found
	iface := s.emptyRepo.Interface(s.iface.Name())
	c.Assert(iface, IsNil)
	c.Assert(s.emptyRepo.Interface(s.iface.Name()), IsNil)
	err := s.emptyRepo.AddInterface(s.iface)
	c.Assert(err, IsNil)
	// Interface returns the found interface
	iface = s.emptyRepo.Interface(s.iface.Name())
	c.Assert(iface, Equals, s.iface)
}

func (s *RepositorySuite) TestInterfaceSearch(c *C) {
	ifaceA := &TestInterface{InterfaceName: "a"}
	ifaceB := &TestInterface{InterfaceName: "b"}
	ifaceC := &TestInterface{InterfaceName: "c"}
	err := s.emptyRepo.AddInterface(ifaceA)
	c.Assert(err, IsNil)
	err = s.emptyRepo.AddInterface(ifaceB)
	c.Assert(err, IsNil)
	err = s.emptyRepo.AddInterface(ifaceC)
	c.Assert(err, IsNil)
	// Interface correctly finds interfaces
	c.Assert(s.emptyRepo.Interface("a"), Equals, ifaceA)
	c.Assert(s.emptyRepo.Interface("b"), Equals, ifaceB)
	c.Assert(s.emptyRepo.Interface("c"), Equals, ifaceC)
}

// Tests for Repository.AddPlug()

func (s *RepositorySuite) TestAddPlug(c *C) {
	c.Assert(s.testRepo.AllPlugs(""), HasLen, 0)
	err := s.testRepo.AddPlug(s.plug)
	c.Assert(err, IsNil)
	c.Assert(s.testRepo.AllPlugs(""), HasLen, 1)
	c.Assert(s.testRepo.Plug(s.plug.Snap, s.plug.Name), DeepEquals, s.plug)
}

func (s *RepositorySuite) TestAddPlugClash(c *C) {
	err := s.testRepo.AddPlug(s.plug)
	c.Assert(err, IsNil)
	err = s.testRepo.AddPlug(s.plug)
	c.Assert(err, ErrorMatches, `cannot add plug, snap "provider" already has plug "plug"`)
	c.Assert(s.testRepo.AllPlugs(""), HasLen, 1)
	c.Assert(s.testRepo.Plug(s.plug.Snap, s.plug.Name), DeepEquals, s.plug)
}

func (s *RepositorySuite) TestAddPlugFailsWithInvalidSnapName(c *C) {
	plug := &Plug{
		Snap:      "bad-snap-",
		Name:      "name",
		Interface: "interface",
	}
	err := s.testRepo.AddPlug(plug)
	c.Assert(err, ErrorMatches, `invalid snap name: "bad-snap-"`)
	c.Assert(s.testRepo.AllPlugs(""), HasLen, 0)
}

func (s *RepositorySuite) TestAddPlugFailsWithInvalidPlugName(c *C) {
	plug := &Plug{
		Snap:      "snap",
		Name:      "bad-name-",
		Interface: "interface",
	}
	err := s.testRepo.AddPlug(plug)
	c.Assert(err, ErrorMatches, `invalid interface name: "bad-name-"`)
	c.Assert(s.testRepo.AllPlugs(""), HasLen, 0)
}

func (s *RepositorySuite) TestAddPlugFailsWithUnknownInterface(c *C) {
	err := s.emptyRepo.AddPlug(s.plug)
	c.Assert(err, ErrorMatches, `cannot add plug, interface "interface" is not known`)
	c.Assert(s.emptyRepo.AllPlugs(""), HasLen, 0)
}

func (s *RepositorySuite) TestAddPlugFailsWithUnsanitizedPlug(c *C) {
	iface := &TestInterface{
		InterfaceName: "interface",
		SanitizePlugCallback: func(plug *Plug) error {
			return fmt.Errorf("plug is dirty")
		},
	}
	err := s.emptyRepo.AddInterface(iface)
	c.Assert(err, IsNil)
	err = s.emptyRepo.AddPlug(s.plug)
	c.Assert(err, ErrorMatches, "cannot add plug: plug is dirty")
	c.Assert(s.emptyRepo.AllPlugs(""), HasLen, 0)
}

// Tests for Repository.Plug()

func (s *RepositorySuite) TestPlug(c *C) {
	err := s.testRepo.AddPlug(s.plug)
	c.Assert(err, IsNil)
	c.Assert(s.emptyRepo.Plug(s.plug.Snap, s.plug.Name), IsNil)
	c.Assert(s.testRepo.Plug(s.plug.Snap, s.plug.Name), DeepEquals, s.plug)
}

func (s *RepositorySuite) TestPlugSearch(c *C) {
	err := s.testRepo.AddPlug(&Plug{
		Snap:      "x",
		Name:      "a",
		Interface: s.plug.Interface,
	})
	c.Assert(err, IsNil)
	err = s.testRepo.AddPlug(&Plug{
		Snap:      "x",
		Name:      "b",
		Interface: s.plug.Interface,
	})
	c.Assert(err, IsNil)
	err = s.testRepo.AddPlug(&Plug{
		Snap:      "x",
		Name:      "c",
		Interface: s.plug.Interface,
	})
	c.Assert(err, IsNil)
	err = s.testRepo.AddPlug(&Plug{
		Snap:      "y",
		Name:      "a",
		Interface: s.plug.Interface,
	})
	c.Assert(err, IsNil)
	err = s.testRepo.AddPlug(&Plug{
		Snap:      "y",
		Name:      "b",
		Interface: s.plug.Interface,
	})
	c.Assert(err, IsNil)
	err = s.testRepo.AddPlug(&Plug{
		Snap:      "y",
		Name:      "c",
		Interface: s.plug.Interface,
	})
	c.Assert(err, IsNil)
	// Plug() correctly finds plugs
	c.Assert(s.testRepo.Plug("x", "a"), Not(IsNil))
	c.Assert(s.testRepo.Plug("x", "b"), Not(IsNil))
	c.Assert(s.testRepo.Plug("x", "c"), Not(IsNil))
	c.Assert(s.testRepo.Plug("y", "a"), Not(IsNil))
	c.Assert(s.testRepo.Plug("y", "b"), Not(IsNil))
	c.Assert(s.testRepo.Plug("y", "c"), Not(IsNil))
}

// Tests for Repository.RemovePlug()

func (s *RepositorySuite) TestRemovePlugSucceedsWhenPlugExistsAndDisconnected(c *C) {
	err := s.testRepo.AddPlug(s.plug)
	c.Assert(err, IsNil)
	err = s.testRepo.RemovePlug(s.plug.Snap, s.plug.Name)
	c.Assert(err, IsNil)
	c.Assert(s.testRepo.AllPlugs(""), HasLen, 0)
}

func (s *RepositorySuite) TestRemovePlugFailsWhenPlugDoesntExist(c *C) {
	err := s.emptyRepo.RemovePlug(s.plug.Snap, s.plug.Name)
	c.Assert(err, ErrorMatches, `cannot remove plug "plug" from snap "provider", no such plug`)
}

func (s *RepositorySuite) TestRemovePlugFailsWhenPlugIsConnected(c *C) {
	err := s.testRepo.AddPlug(s.plug)
	c.Assert(err, IsNil)
	err = s.testRepo.AddSlot(s.slot)
	c.Assert(err, IsNil)
	err = s.testRepo.Connect(s.plug.Snap, s.plug.Name, s.slot.Snap, s.slot.Name)
	c.Assert(err, IsNil)
	// Removing a plug used by a slot returns an appropriate error
	err = s.testRepo.RemovePlug(s.plug.Snap, s.plug.Name)
	c.Assert(err, ErrorMatches, `cannot remove plug "plug" from snap "provider", it is still connected`)
	// The plug is still there
	slot := s.testRepo.Plug(s.plug.Snap, s.plug.Name)
	c.Assert(slot, Not(IsNil))
}

// Tests for Repository.AllPlugs()

func (s *RepositorySuite) TestAllPlugsWithoutInterfaceName(c *C) {
	// Note added in non-sorted order
	err := s.testRepo.AddPlug(&Plug{
		Snap:      "snap-b",
		Name:      "name-a",
		Interface: "interface",
	})
	c.Assert(err, IsNil)
	err = s.testRepo.AddPlug(&Plug{
		Snap:      "snap-b",
		Name:      "name-c",
		Interface: "interface",
	})
	c.Assert(err, IsNil)
	err = s.testRepo.AddPlug(&Plug{
		Snap:      "snap-b",
		Name:      "name-b",
		Interface: "interface",
	})
	c.Assert(err, IsNil)
	err = s.testRepo.AddPlug(&Plug{
		Snap:      "snap-a",
		Name:      "name-a",
		Interface: "interface",
	})
	c.Assert(err, IsNil)
	// The result is sorted by snap and name
	c.Assert(s.testRepo.AllPlugs(""), DeepEquals, []*Plug{
		&Plug{
			Snap:      "snap-a",
			Name:      "name-a",
			Interface: "interface",
		},
		&Plug{
			Snap:      "snap-b",
			Name:      "name-a",
			Interface: "interface",
		},
		&Plug{
			Snap:      "snap-b",
			Name:      "name-b",
			Interface: "interface",
		},
		&Plug{
			Snap:      "snap-b",
			Name:      "name-c",
			Interface: "interface",
		},
	})
}

func (s *RepositorySuite) TestAllPlugsWithInterfaceName(c *C) {
	// Add another interface so that we can look for it
	err := s.testRepo.AddInterface(&TestInterface{InterfaceName: "other-interface"})
	c.Assert(err, IsNil)
	err = s.testRepo.AddPlug(&Plug{
		Snap:      "snap",
		Name:      "name-a",
		Interface: "interface",
	})
	c.Assert(err, IsNil)
	err = s.testRepo.AddPlug(&Plug{
		Snap:      "snap",
		Name:      "name-b",
		Interface: "other-interface",
	})
	c.Assert(err, IsNil)
	c.Assert(s.testRepo.AllPlugs("other-interface"), DeepEquals, []*Plug{
		&Plug{
			Snap:      "snap",
			Name:      "name-b",
			Interface: "other-interface",
		},
	})
}

// Tests for Repository.Plugs()

func (s *RepositorySuite) TestPlugs(c *C) {
	// Note added in non-sorted order
	err := s.testRepo.AddPlug(&Plug{
		Snap:      "snap-b",
		Name:      "name-a",
		Interface: "interface",
	})
	c.Assert(err, IsNil)
	err = s.testRepo.AddPlug(&Plug{
		Snap:      "snap-b",
		Name:      "name-c",
		Interface: "interface",
	})
	c.Assert(err, IsNil)
	err = s.testRepo.AddPlug(&Plug{
		Snap:      "snap-b",
		Name:      "name-b",
		Interface: "interface",
	})
	c.Assert(err, IsNil)
	err = s.testRepo.AddPlug(&Plug{
		Snap:      "snap-a",
		Name:      "name-a",
		Interface: "interface",
	})
	c.Assert(err, IsNil)
	// The result is sorted by snap and name
	c.Assert(s.testRepo.Plugs("snap-b"), DeepEquals, []*Plug{
		&Plug{
			Snap:      "snap-b",
			Name:      "name-a",
			Interface: "interface",
		},
		&Plug{
			Snap:      "snap-b",
			Name:      "name-b",
			Interface: "interface",
		},
		&Plug{
			Snap:      "snap-b",
			Name:      "name-c",
			Interface: "interface",
		},
	})
	// The result is empty if the snap is not known
	c.Assert(s.testRepo.Plugs("snap-x"), HasLen, 0)
}

// Tests for Repository.AllSlots()

func (s *RepositorySuite) TestAllSlots(c *C) {
	err := s.testRepo.AddInterface(&TestInterface{InterfaceName: "other-interface"})
	c.Assert(err, IsNil)
	// Add some slots
	err = s.testRepo.AddSlot(&Slot{Snap: "snap-a", Name: "slot-b", Interface: "interface"})
	c.Assert(err, IsNil)
	err = s.testRepo.AddSlot(&Slot{Snap: "snap-b", Name: "slot-a", Interface: "other-interface"})
	c.Assert(err, IsNil)
	err = s.testRepo.AddSlot(&Slot{Snap: "snap-a", Name: "slot-a", Interface: "interface"})
	c.Assert(err, IsNil)
	// AllSlots("") returns all slots, sorted by snap and slot name
	c.Assert(s.testRepo.AllSlots(""), DeepEquals, []*Slot{
		&Slot{Snap: "snap-a", Name: "slot-a", Interface: "interface"},
		&Slot{Snap: "snap-a", Name: "slot-b", Interface: "interface"},
		&Slot{Snap: "snap-b", Name: "slot-a", Interface: "other-interface"},
	})
	// AllSlots("") returns all slots, sorted by snap and slot name
	c.Assert(s.testRepo.AllSlots("other-interface"), DeepEquals, []*Slot{
		&Slot{Snap: "snap-b", Name: "slot-a", Interface: "other-interface"},
	})
}

// Tests for Repository.Slots()

func (s *RepositorySuite) TestSlots(c *C) {
	// Add some slots
	err := s.testRepo.AddSlot(&Slot{Snap: "snap-a", Name: "slot-b", Interface: "interface"})
	c.Assert(err, IsNil)
	err = s.testRepo.AddSlot(&Slot{Snap: "snap-b", Name: "slot-a", Interface: "interface"})
	c.Assert(err, IsNil)
	err = s.testRepo.AddSlot(&Slot{Snap: "snap-a", Name: "slot-a", Interface: "interface"})
	c.Assert(err, IsNil)
	// Slots("snap-a") returns slots present in that snap
	c.Assert(s.testRepo.Slots("snap-a"), DeepEquals, []*Slot{
		&Slot{Snap: "snap-a", Name: "slot-a", Interface: "interface"},
		&Slot{Snap: "snap-a", Name: "slot-b", Interface: "interface"},
	})
	// Slots("snap-b") returns slots present in that snap
	c.Assert(s.testRepo.Slots("snap-b"), DeepEquals, []*Slot{
		&Slot{Snap: "snap-b", Name: "slot-a", Interface: "interface"},
	})
	// Slots("snap-c") returns no slots (because that snap doesn't exist)
	c.Assert(s.testRepo.Slots("snap-c"), HasLen, 0)
	// Slots("") returns no slots
	c.Assert(s.testRepo.Slots(""), HasLen, 0)
}

// Tests for Repository.Slot()

func (s *RepositorySuite) TestSlotSucceedsWhenSlotExists(c *C) {
	err := s.testRepo.AddSlot(s.slot)
	c.Assert(err, IsNil)
	slot := s.testRepo.Slot(s.slot.Snap, s.slot.Name)
	c.Assert(slot, DeepEquals, s.slot)
}

func (s *RepositorySuite) TestSlotFailsWhenSlotDoesntExist(c *C) {
	slot := s.testRepo.Slot(s.slot.Snap, s.slot.Name)
	c.Assert(slot, IsNil)
}

// Tests for Repository.AddSlot()

func (s *RepositorySuite) TestAddSlotFailsWhenInterfaceIsUnknown(c *C) {
	err := s.emptyRepo.AddSlot(s.slot)
	c.Assert(err, ErrorMatches, `cannot add slot, interface "interface" is not known`)
}

func (s *RepositorySuite) TestAddSlotFailsWhenSlotNameIsInvalid(c *C) {
	err := s.emptyRepo.AddSlot(&Slot{Snap: s.slot.Snap, Name: "bad-name-", Interface: s.slot.Interface})
	c.Assert(err, ErrorMatches, `invalid interface name: "bad-name-"`)
}

func (s *RepositorySuite) TestAddSlotFailsWithInvalidSnapName(c *C) {
	slot := &Slot{
		Snap:      "bad-snap-",
		Name:      "name",
		Interface: "interface",
	}
	err := s.testRepo.AddSlot(slot)
	c.Assert(err, ErrorMatches, `invalid snap name: "bad-snap-"`)
	c.Assert(s.testRepo.AllSlots(""), HasLen, 0)
}

func (s *RepositorySuite) TestAddSlotFailsForDuplicates(c *C) {
	// Adding the first slot succeeds
	err := s.testRepo.AddSlot(s.slot)
	c.Assert(err, IsNil)
	// Adding the slot again fails with appropriate error
	err = s.testRepo.AddSlot(s.slot)
	c.Assert(err, ErrorMatches, `cannot add slot, snap "consumer" already has slot "slot"`)
}

func (s *RepositorySuite) TestAddSlotFailsWithUnsanitizedSlot(c *C) {
	iface := &TestInterface{
		InterfaceName: "interface",
		SanitizeSlotCallback: func(slot *Slot) error {
			return fmt.Errorf("slot is dirty")
		},
	}
	err := s.emptyRepo.AddInterface(iface)
	c.Assert(err, IsNil)
	err = s.emptyRepo.AddSlot(s.slot)
	c.Assert(err, ErrorMatches, "cannot add slot: slot is dirty")
	c.Assert(s.emptyRepo.AllSlots(""), HasLen, 0)
}

func (s *RepositorySuite) TestAddSlotStoresCorrectData(c *C) {
	err := s.testRepo.AddSlot(s.slot)
	c.Assert(err, IsNil)
	slot := s.testRepo.Slot(s.slot.Snap, s.slot.Name)
	// The added slot has the same data
	c.Assert(slot, DeepEquals, s.slot)
}

// Tests for Repository.RemoveSlot()

func (s *RepositorySuite) TestRemoveSlotSuccedsWhenSlotExistsAndDisconnected(c *C) {
	err := s.testRepo.AddSlot(s.slot)
	c.Assert(err, IsNil)
	// Removing a vacant slot simply works
	err = s.testRepo.RemoveSlot(s.slot.Snap, s.slot.Name)
	c.Assert(err, IsNil)
	// The slot is gone now
	slot := s.testRepo.Slot(s.slot.Snap, s.slot.Name)
	c.Assert(slot, IsNil)
}

func (s *RepositorySuite) TestRemoveSlotFailsWhenSlotDoesntExist(c *C) {
	// Removing a slot that doesn't exist returns an appropriate error
	err := s.testRepo.RemoveSlot(s.slot.Snap, s.slot.Name)
	c.Assert(err, Not(IsNil))
	c.Assert(err, ErrorMatches, `cannot remove plug slot "slot" from snap "consumer", no such slot`)
}

func (s *RepositorySuite) TestRemoveSlotFailsWhenSlotIsConnected(c *C) {
	err := s.testRepo.AddPlug(s.plug)
	c.Assert(err, IsNil)
	err = s.testRepo.AddSlot(s.slot)
	c.Assert(err, IsNil)
	err = s.testRepo.Connect(s.plug.Snap, s.plug.Name, s.slot.Snap, s.slot.Name)
	c.Assert(err, IsNil)
	// Removing a slot occupied by a plug returns an appropriate error
	err = s.testRepo.RemoveSlot(s.slot.Snap, s.slot.Name)
	c.Assert(err, ErrorMatches, `cannot remove slot "slot" from snap "consumer", it is still connected`)
	// The slot is still there
	slot := s.testRepo.Slot(s.slot.Snap, s.slot.Name)
	c.Assert(slot, Not(IsNil))
}

// Tests for Repository.Connect()

func (s *RepositorySuite) TestConnectFailsWhenPlugDoesNotExist(c *C) {
	err := s.testRepo.AddSlot(s.slot)
	c.Assert(err, IsNil)
	// Connecting an unknown plug returns an appropriate error
	err = s.testRepo.Connect(s.plug.Snap, s.plug.Name, s.slot.Snap, s.slot.Name)
	c.Assert(err, ErrorMatches, `cannot connect plug "plug" from snap "provider", no such plug`)
}

func (s *RepositorySuite) TestConnectFailsWhenSlotDoesNotExist(c *C) {
	err := s.testRepo.AddPlug(s.plug)
	c.Assert(err, IsNil)
	// Connecting to an unknown slot returns an error
	err = s.testRepo.Connect(s.plug.Snap, s.plug.Name, s.slot.Snap, s.slot.Name)
	c.Assert(err, ErrorMatches, `cannot connect plug to slot "slot" from snap "consumer", no such slot`)
}

func (s *RepositorySuite) TestConnectSucceedsWhenIdenticalConnectExists(c *C) {
	err := s.testRepo.AddPlug(s.plug)
	c.Assert(err, IsNil)
	err = s.testRepo.AddSlot(s.slot)
	c.Assert(err, IsNil)
	err = s.testRepo.Connect(s.plug.Snap, s.plug.Name, s.slot.Snap, s.slot.Name)
	c.Assert(err, IsNil)
	// Connecting exactly the same thing twice succeeds without an error but does nothing.
	err = s.testRepo.Connect(s.plug.Snap, s.plug.Name, s.slot.Snap, s.slot.Name)
	c.Assert(err, IsNil)
	// Only one connection is actually present.
	c.Assert(s.testRepo.Interfaces(), DeepEquals, &Interfaces{
		Plugs: []*Plug{{
			Snap:        s.plug.Snap,
			Name:        s.plug.Name,
			Interface:   s.plug.Interface,
			Label:       s.plug.Label,
			Connections: []SlotRef{{s.slot.Snap, s.slot.Name}},
		}},
		Slots: []*Slot{{
			Snap:        s.slot.Snap,
			Name:        s.slot.Name,
			Interface:   s.slot.Interface,
			Label:       s.slot.Label,
			Connections: []PlugRef{{s.plug.Snap, s.plug.Name}},
		}},
	})
}

func (s *RepositorySuite) TestConnectFailsWhenSlotAndPlugAreIncompatible(c *C) {
	otherInterface := &TestInterface{InterfaceName: "other-interface"}
	err := s.testRepo.AddInterface(otherInterface)
	c.Assert(err, IsNil)
	err = s.testRepo.AddPlug(&Plug{Snap: s.plug.Snap, Name: s.plug.Name, Interface: "other-interface"})
	c.Assert(err, IsNil)
	err = s.testRepo.AddSlot(s.slot)
	c.Assert(err, IsNil)
	// Connecting a plug to an incompatible slot fails with an appropriate error
	err = s.testRepo.Connect(s.plug.Snap, s.plug.Name, s.slot.Snap, s.slot.Name)
	c.Assert(err, ErrorMatches, `cannot connect plug "provider:plug" \(interface "other-interface"\) to "consumer:slot" \(interface "interface"\)`)
}

func (s *RepositorySuite) TestConnectSucceeds(c *C) {
	err := s.testRepo.AddPlug(s.plug)
	c.Assert(err, IsNil)
	err = s.testRepo.AddSlot(s.slot)
	c.Assert(err, IsNil)
	// Connecting a plug works okay
	err = s.testRepo.Connect(s.plug.Snap, s.plug.Name, s.slot.Snap, s.slot.Name)
	c.Assert(err, IsNil)
}

// Tests for Repository.Disconnect()

func (s *RepositorySuite) TestDisconnectFailsWhenPlugDoesNotExist(c *C) {
	err := s.testRepo.AddSlot(s.slot)
	c.Assert(err, IsNil)
	// Disconnecting an unknown plug returns and appropriate error
	err = s.testRepo.Disconnect(s.plug.Snap, s.plug.Name, s.slot.Snap, s.slot.Name)
	c.Assert(err, ErrorMatches, `cannot disconnect plug "plug" from snap "provider", no such plug`)
}

func (s *RepositorySuite) TestDisconnectFailsWhenSlotDoesNotExist(c *C) {
	err := s.testRepo.AddPlug(s.plug)
	c.Assert(err, IsNil)
	// Disconnecting from an unknown slot returns an appropriate error
	err = s.testRepo.Disconnect(s.plug.Snap, s.plug.Name, s.slot.Snap, s.slot.Name)
	c.Assert(err, ErrorMatches, `cannot disconnect plug from slot "slot" from snap "consumer", no such slot`)
}

func (s *RepositorySuite) TestDisconnectFromSlotFailsWhenSlotDoesNotExist(c *C) {
	err := s.testRepo.AddPlug(s.plug)
	c.Assert(err, IsNil)
	// Disconnecting everything form an unknown slot returns an appropriate error
	err = s.testRepo.Disconnect("", "", s.slot.Snap, s.slot.Name)
	c.Assert(err, ErrorMatches, `cannot disconnect plug from slot "slot" from snap "consumer", no such slot`)
}

func (s *RepositorySuite) TestDisconnectFromSnapFailsWhenSlotDoesNotExist(c *C) {
	err := s.testRepo.AddPlug(s.plug)
	c.Assert(err, IsNil)
	// Disconnecting all plugs from a snap that is not known returns an appropriate error
	err = s.testRepo.Disconnect("", "", s.slot.Snap, "")
	c.Assert(err, ErrorMatches, `cannot disconnect plug from snap "consumer", no such snap`)
}

func (s *RepositorySuite) TestDisconnectFailsWhenNotConnected(c *C) {
	err := s.testRepo.AddPlug(s.plug)
	c.Assert(err, IsNil)
	err = s.testRepo.AddSlot(s.slot)
	c.Assert(err, IsNil)
	// Disconnecting a plug that is not connected returns an appropriate error
	err = s.testRepo.Disconnect(s.plug.Snap, s.plug.Name, s.slot.Snap, s.slot.Name)
	c.Assert(err, ErrorMatches, `cannot disconnect plug "plug" from snap "provider" from slot "slot" from snap "consumer", it is not connected`)
}

func (s *RepositorySuite) TestDisconnectFromSnapDoesNothingWhenNotConnected(c *C) {
	err := s.testRepo.AddPlug(s.plug)
	c.Assert(err, IsNil)
	err = s.testRepo.AddSlot(s.slot)
	c.Assert(err, IsNil)
	// Disconnecting a all plugs from a snap that uses nothing is not an error.
	err = s.testRepo.Disconnect("", "", s.slot.Snap, "")
	c.Assert(err, IsNil)
}

func (s *RepositorySuite) TestDisconnectFromSlotDoesNothingWhenNotConnected(c *C) {
	err := s.testRepo.AddPlug(s.plug)
	c.Assert(err, IsNil)
	err = s.testRepo.AddSlot(s.slot)
	c.Assert(err, IsNil)
	// Disconnecting a all plugs from a slot that uses nothing is not an error.
	err = s.testRepo.Disconnect("", "", s.slot.Snap, s.slot.Name)
	c.Assert(err, IsNil)
}

func (s *RepositorySuite) TestDisconnectSucceeds(c *C) {
	err := s.testRepo.AddPlug(s.plug)
	c.Assert(err, IsNil)
	err = s.testRepo.AddSlot(s.slot)
	c.Assert(err, IsNil)
	err = s.testRepo.Connect(s.plug.Snap, s.plug.Name, s.slot.Snap, s.slot.Name)
	c.Assert(err, IsNil)
	// Disconnecting a connected plug works okay
	err = s.testRepo.Disconnect(s.plug.Snap, s.plug.Name, s.slot.Snap, s.slot.Name)
	c.Assert(err, IsNil)
	c.Assert(s.testRepo.Interfaces(), DeepEquals, &Interfaces{
		Plugs: []*Plug{{
			Snap:      s.plug.Snap,
			Name:      s.plug.Name,
			Interface: s.plug.Interface,
			Label:     s.plug.Label,
		}},
		Slots: []*Slot{{
			Snap:      s.slot.Snap,
			Name:      s.slot.Name,
			Interface: s.slot.Interface,
			Label:     s.slot.Label,
		}},
	})
}

func (s *RepositorySuite) TestDisconnectFromSnap(c *C) {
	err := s.testRepo.AddPlug(s.plug)
	c.Assert(err, IsNil)
	err = s.testRepo.AddSlot(s.slot)
	c.Assert(err, IsNil)
	err = s.testRepo.Connect(s.plug.Snap, s.plug.Name, s.slot.Snap, s.slot.Name)
	c.Assert(err, IsNil)
	// Disconnecting everything from a snap works OK
	err = s.testRepo.Disconnect("", "", s.slot.Snap, "")
	c.Assert(err, IsNil)
	c.Assert(s.testRepo.Interfaces(), DeepEquals, &Interfaces{
		Plugs: []*Plug{{
			Snap:      s.plug.Snap,
			Name:      s.plug.Name,
			Interface: s.plug.Interface,
			Label:     s.plug.Label,
		}},
		Slots: []*Slot{{
			Snap:      s.slot.Snap,
			Name:      s.slot.Name,
			Interface: s.slot.Interface,
			Label:     s.slot.Label,
		}},
	})
}

func (s *RepositorySuite) TestDisconnectFromSlot(c *C) {
	err := s.testRepo.AddPlug(s.plug)
	c.Assert(err, IsNil)
	err = s.testRepo.AddSlot(s.slot)
	c.Assert(err, IsNil)
	err = s.testRepo.Connect(s.plug.Snap, s.plug.Name, s.slot.Snap, s.slot.Name)
	c.Assert(err, IsNil)
	// Disconnecting everything from a plug slot works OK
	err = s.testRepo.Disconnect("", "", s.slot.Snap, s.slot.Name)
	c.Assert(err, IsNil)
	c.Assert(s.testRepo.Interfaces(), DeepEquals, &Interfaces{
		Plugs: []*Plug{{
			Snap:      s.plug.Snap,
			Name:      s.plug.Name,
			Interface: s.plug.Interface,
			Label:     s.plug.Label,
		}},
		Slots: []*Slot{{
			Snap:      s.slot.Snap,
			Name:      s.slot.Name,
			Interface: s.slot.Interface,
			Label:     s.slot.Label,
		}},
	})
}

// Tests for Repository.Interfaces()

func (s *RepositorySuite) TestInterfacesSmokeTest(c *C) {
	err := s.testRepo.AddPlug(s.plug)
	c.Assert(err, IsNil)
	err = s.testRepo.AddSlot(s.slot)
	c.Assert(err, IsNil)
	// After connecting the result is as expected
	err = s.testRepo.Connect(s.plug.Snap, s.plug.Name, s.slot.Snap, s.slot.Name)
	c.Assert(err, IsNil)
	ifaces := s.testRepo.Interfaces()
	c.Assert(ifaces, DeepEquals, &Interfaces{
		Plugs: []*Plug{{
			Name:        s.plug.Name,
			Snap:        s.plug.Snap,
			Interface:   s.plug.Interface,
			Label:       s.plug.Label,
<<<<<<< HEAD
			Connections: []SlotRef{{Snap: s.slot.Snap, Name: s.slot.Name}},
=======
			Connections: []SlotRef{{s.slot.Snap, s.slot.Name}},
>>>>>>> 19ca2e8c
		}},
		Slots: []*Slot{{
			Snap:        s.slot.Snap,
			Name:        s.slot.Name,
			Interface:   s.slot.Interface,
			Label:       s.slot.Label,
<<<<<<< HEAD
			Connections: []PlugRef{{Snap: s.plug.Snap, Name: s.plug.Name}},
=======
			Connections: []PlugRef{{s.plug.Snap, s.plug.Name}},
>>>>>>> 19ca2e8c
		}},
	})
	// After disconnecting the connections become empty
	err = s.testRepo.Disconnect(s.plug.Snap, s.plug.Name, s.slot.Snap, s.slot.Name)
	c.Assert(err, IsNil)
	ifaces = s.testRepo.Interfaces()
	c.Assert(ifaces, DeepEquals, &Interfaces{
		Plugs: []*Plug{{
			Name:      s.plug.Name,
			Snap:      s.plug.Snap,
			Interface: s.plug.Interface,
			Label:     s.plug.Label,
		}},
		Slots: []*Slot{{
			Snap:      s.slot.Snap,
			Name:      s.slot.Name,
			Interface: s.slot.Interface,
			Label:     s.slot.Label,
		}},
	})
}

// Tests for Repository.SecuritySnippetsForSnap()

func (s *RepositorySuite) TestSlotSnippetsForSnapSuccess(c *C) {
	const testSecurity SecuritySystem = "security"
	iface := &TestInterface{
		InterfaceName: "interface",
		PermanentPlugSnippetCallback: func(plug *Plug, securitySystem SecuritySystem) ([]byte, error) {
			if securitySystem == testSecurity {
				return []byte(`static plug snippet`), nil
			}
			return nil, ErrUnknownSecurity
		},
		PlugSnippetCallback: func(plug *Plug, slot *Slot, securitySystem SecuritySystem) ([]byte, error) {
			if securitySystem == testSecurity {
				return []byte(`connection-specific plug snippet`), nil
			}
			return nil, ErrUnknownSecurity
		},
		PermanentSlotSnippetCallback: func(slot *Slot, securitySystem SecuritySystem) ([]byte, error) {
			if securitySystem == testSecurity {
				return []byte(`static slot snippet`), nil
			}
			return nil, ErrUnknownSecurity
		},
		SlotSnippetCallback: func(plug *Plug, slot *Slot, securitySystem SecuritySystem) ([]byte, error) {
			if securitySystem == testSecurity {
				return []byte(`connection-specific slot snippet`), nil
			}
			return nil, ErrUnknownSecurity
		},
	}
	repo := s.emptyRepo
	c.Assert(repo.AddInterface(iface), IsNil)
	c.Assert(repo.AddPlug(s.plug), IsNil)
	c.Assert(repo.AddSlot(s.slot), IsNil)
	// Snaps should get static security now
	var snippets map[string][][]byte
	snippets, err := repo.SecuritySnippetsForSnap(s.plug.Snap, testSecurity)
	c.Assert(err, IsNil)
	c.Check(snippets, DeepEquals, map[string][][]byte{
		"meta/hooks/plug": [][]byte{
			[]byte(`static plug snippet`),
		},
	})
	snippets, err = repo.SecuritySnippetsForSnap(s.slot.Snap, testSecurity)
	c.Assert(err, IsNil)
	c.Check(snippets, DeepEquals, map[string][][]byte{
		"app": [][]byte{
			[]byte(`static slot snippet`),
		},
	})
	// Establish connection between plug and slot
	c.Assert(repo.Connect(s.plug.Snap, s.plug.Name, s.slot.Snap, s.slot.Name), IsNil)
	// Snaps should get static and connection-specific security now
	snippets, err = repo.SecuritySnippetsForSnap(s.plug.Snap, testSecurity)
	c.Assert(err, IsNil)
	c.Check(snippets, DeepEquals, map[string][][]byte{
		"meta/hooks/plug": [][]byte{
			[]byte(`static plug snippet`),
			[]byte(`connection-specific plug snippet`),
		},
	})
	snippets, err = repo.SecuritySnippetsForSnap(s.slot.Snap, testSecurity)
	c.Assert(err, IsNil)
	c.Check(snippets, DeepEquals, map[string][][]byte{
		"app": [][]byte{
			[]byte(`static slot snippet`),
			[]byte(`connection-specific slot snippet`),
		},
	})
}

func (s *RepositorySuite) TestSecuritySnippetsForSnapFailureWithConnectionSnippets(c *C) {
	var testSecurity SecuritySystem = "security"
	iface := &TestInterface{
		InterfaceName: "interface",
		SlotSnippetCallback: func(plug *Plug, slot *Slot, securitySystem SecuritySystem) ([]byte, error) {
			return nil, fmt.Errorf("cannot compute snippet for consumer")
		},
		PlugSnippetCallback: func(plug *Plug, slot *Slot, securitySystem SecuritySystem) ([]byte, error) {
			return nil, fmt.Errorf("cannot compute snippet for provider")
		},
	}
	repo := s.emptyRepo
	c.Assert(repo.AddInterface(iface), IsNil)
	c.Assert(repo.AddPlug(s.plug), IsNil)
	c.Assert(repo.AddSlot(s.slot), IsNil)
	c.Assert(repo.Connect(s.plug.Snap, s.plug.Name, s.slot.Snap, s.slot.Name), IsNil)
	var snippets map[string][][]byte
	snippets, err := repo.SecuritySnippetsForSnap(s.plug.Snap, testSecurity)
	c.Assert(err, ErrorMatches, "cannot compute snippet for provider")
	c.Check(snippets, IsNil)
	snippets, err = repo.SecuritySnippetsForSnap(s.slot.Snap, testSecurity)
	c.Assert(err, ErrorMatches, "cannot compute snippet for consumer")
	c.Check(snippets, IsNil)
}

func (s *RepositorySuite) TestSecuritySnippetsForSnapFailureWithPermanentSnippets(c *C) {
	var testSecurity SecuritySystem = "security"
	iface := &TestInterface{
		InterfaceName: "interface",
		PermanentSlotSnippetCallback: func(slot *Slot, securitySystem SecuritySystem) ([]byte, error) {
			return nil, fmt.Errorf("cannot compute static snippet for consumer")
		},
		PermanentPlugSnippetCallback: func(plug *Plug, securitySystem SecuritySystem) ([]byte, error) {
			return nil, fmt.Errorf("cannot compute static snippet for provider")
		},
	}
	repo := s.emptyRepo
	c.Assert(repo.AddInterface(iface), IsNil)
	c.Assert(repo.AddPlug(s.plug), IsNil)
	c.Assert(repo.AddSlot(s.slot), IsNil)
	c.Assert(repo.Connect(s.plug.Snap, s.plug.Name, s.slot.Snap, s.slot.Name), IsNil)
	var snippets map[string][][]byte
	snippets, err := repo.SecuritySnippetsForSnap(s.plug.Snap, testSecurity)
	c.Assert(err, ErrorMatches, "cannot compute static snippet for provider")
	c.Check(snippets, IsNil)
	snippets, err = repo.SecuritySnippetsForSnap(s.slot.Snap, testSecurity)
	c.Assert(err, ErrorMatches, "cannot compute static snippet for consumer")
	c.Check(snippets, IsNil)
}<|MERGE_RESOLUTION|>--- conflicted
+++ resolved
@@ -778,22 +778,14 @@
 			Snap:        s.plug.Snap,
 			Interface:   s.plug.Interface,
 			Label:       s.plug.Label,
-<<<<<<< HEAD
-			Connections: []SlotRef{{Snap: s.slot.Snap, Name: s.slot.Name}},
-=======
 			Connections: []SlotRef{{s.slot.Snap, s.slot.Name}},
->>>>>>> 19ca2e8c
 		}},
 		Slots: []*Slot{{
 			Snap:        s.slot.Snap,
 			Name:        s.slot.Name,
 			Interface:   s.slot.Interface,
 			Label:       s.slot.Label,
-<<<<<<< HEAD
-			Connections: []PlugRef{{Snap: s.plug.Snap, Name: s.plug.Name}},
-=======
 			Connections: []PlugRef{{s.plug.Snap, s.plug.Name}},
->>>>>>> 19ca2e8c
 		}},
 	})
 	// After disconnecting the connections become empty
