summary: |
    Test that cloud-init is no longer vulnerable on Ubuntu Core with the fix for
    CVE-2020-11933 in place with a system that used NoCloud configuration.

systems: [ubuntu-18.04-64, ubuntu-16.04-64]

environment:
    # this is for how nested.sh sets up the initial user, we will control
    # cloud-init for the test through -cdrom with users created through
    # system-user assertions to ensure that we are testing the right things
    NESTED_USE_CLOUD_INIT: false
    # this variant ensures that existing images without the fix are no longer
    # vulnerable after refreshing to a version of snapd with the fix
    NESTED_BUILD_SNAPD_FROM_CURRENT/refresh: false
    # this variant ensures that new images with the fix are not vulnerable
    NESTED_BUILD_SNAPD_FROM_CURRENT/firstboot: true
    NESTED_IMAGE_ID: cloud-init-nocloud-$NESTED_BUILD_SNAPD_FROM_CURRENT

    # this test is only running on nested systems, so only amd64 for now
    SNAPD_2_45_SNAPD_SNAP: https://storage.googleapis.com/snapd-spread-tests/snaps/snapd_2.45_7777.snap
    SNAPD_2_45_CORE_SNAP: https://storage.googleapis.com/snapd-spread-tests/snaps/core_2.45_9289.snap

prepare: |
    #shellcheck source=tests/lib/nested.sh
    . "$TESTSLIB/nested.sh"

    # first boot - legit NoCloud usage
    nested_build_seed_cdrom "$TESTSLIB/cloud-init-seeds/normal-user" seed.iso cidata user-data meta-data

    # second boot - attacker drive
    nested_build_seed_cdrom "$TESTSLIB/cloud-init-seeds/attacker-user" seed2.iso cidata user-data meta-data

    # if we are not building from current, then we need to seed the specific,
    # old version of snapd that was vulnerable into the image to start there,
    # otherwise we will start from stable or edge which already has the fix and
    # thus this test would no longer be testing that old vulnerable devices 
    # become safe after refreshing to the fix
    if [ "$NESTED_BUILD_SNAPD_FROM_CURRENT" = "false" ]; then
        snap install http --devmode # devmode so it can save to any dir

        mkdir -p "$(nested_get_extra_snaps_path)"

        if os.query is-xenial; then
            # uc16 uses core snap
            http --quiet --download --output core_2.45.snap GET "$SNAPD_2_45_CORE_SNAP"
<<<<<<< HEAD
            cp core_2.45.snap "$(nested_get_extra_snaps_path)"
=======
            # The core snap is unpacked and repacked to prevent it is auto-refreshed when
            # it is installed with --dangerous as it has a different hash
            unsquashfs -d core-snap core_2.45.snap
            snap pack core-snap/ "$(nested_get_extra_snaps_path)"
>>>>>>> 0411409d
        else 
            # uc18 uses snapd snap
            http --quiet --download --output snapd_2.45.snap GET "$SNAPD_2_45_SNAPD_SNAP"
            cp snapd_2.45.snap "$(nested_get_extra_snaps_path)"
        fi
    fi

    tests.nested build-image core 

    # first boot uses seed1 to create the normal-user in addition to the 
    # system-user assertion
    tests.nested create-vm core --param-cdrom "-cdrom $(pwd)/seed.iso"

debug: |
    if [ -f snapd-before-reboot.logs ]; then
        echo "logs before reboot"
        cat snapd-before-reboot.logs
    fi
    #shellcheck source=tests/lib/nested.sh
    . "$TESTSLIB/nested.sh"
    echo "logs from current nested VM boot snapd"
    tests.nested exec "sudo journalctl -e --no-pager -u snapd" || true

execute: |
    #shellcheck source=tests/lib/nested.sh
    . "$TESTSLIB/nested.sh"

    #shellcheck source=tests/lib/snaps.sh
    . "$TESTSLIB/snaps.sh"

    # the VM here will use both system-user assertions and cloud-init to create
    # users on the system, the system-user assertion is for the user1 user, and 
    # the legitimate cloud-init user is the normal-user user

    # wait for cloud-init to finish importing the first seed
    tests.nested exec "sudo cloud-init status --wait"

    echo "The initial cloud-init user was created"
    tests.nested exec "cat /var/lib/extrausers/passwd" | MATCH normal-user

    # wait for snap seeding to be done
    tests.nested wait-for snap-command
    tests.nested exec "sudo snap wait system seed.loaded"

    # if we are not building from current, then we need to prep the snapd snap
    # to install with the fix, this simulates/verifies that devices in the field
    # without the fix will actually be fixed after they refresh
    if [ "$NESTED_BUILD_SNAPD_FROM_CURRENT" = "false" ]; then
        echo "Refreshing to a version of snapd with the fix"
        if os.query is-xenial; then
            # build the core snap for this run
            repack_snapd_deb_into_core_snap "$PWD"
            tests.nested copy "$PWD/core-from-snapd-deb.snap"

            # install the core snap
            tests.nested exec "sudo snap install core-from-snapd-deb.snap --dangerous"

            # now we wait for the reboot for the new core snap
            nested_wait_for_no_ssh
            tests.nested wait-for ssh        
        else
            # build the snapd snap for this run
            repack_snapd_deb_into_snapd_snap "$PWD"
            tests.nested copy "$PWD/snapd-from-deb.snap"

            # install the snapd snap
            tests.nested exec "sudo snap install snapd-from-deb.snap --dangerous"
        fi
    fi

    # Note: there is a race here after we have installed the fix (or we have 
    # booted a fresh image with the fix). 
    # Namely, snapd will begin checking on cloud-init status after it has 
    # ensured that the boot was okay in the device manager, but this will not
    # happen immediately in zero time, and moreover, snapd will not do anything
    # substantial or measurable until cloud-init has reached a steady state or
    # otherwise times out. 
    # As such, in this test, we first wait for cloud-init to settle down, and 
    # then wait a bit longer to give snapd a chance to run again and take 
    # action that we can test for.

    echo "Waiting for cloud-init..."
    tests.nested exec "cloud-init status --wait"

    echo "Waiting for snapd to react to cloud-init"
<<<<<<< HEAD
    seen=0
    for i in $(seq 60); do
        if tests.nested exec "sudo journalctl --no-pager -u snapd" | MATCH "cloud-init reported"; then
            seen=1
            break
        fi
        sleep 1
    done
=======
    # It is needed || true because in ubuntu-core-16 there is not any cloud-init message in the journal log
    retry --wait 1 -n 60 sh -c 'tests.nested exec sudo journalctl --no-pager -u snapd | MATCH "cloud-init reported"'
>>>>>>> 0411409d

    if [ "$seen" = "0" ]; then
        echo "snapd did not restrict cloud-init, test failed"
        exit 1
    fi

    # ensure that snapd restricted cloud-init with the zzzz_snapd.cfg file
    echo "Ensuring that snapd restricted cloud-init"
    tests.nested exec "cloud-init status" | MATCH "status: done"
    tests.nested exec "test ! -f /etc/cloud/cloud-init.disabled"
    tests.nested exec "test -f /etc/cloud/cloud.cfg.d/zzzz_snapd.cfg"
    tests.nested exec "cat /etc/cloud/cloud.cfg.d/zzzz_snapd.cfg" | MATCH "manual_cache_clean: true"

    # save snapd logs before continuing as the logs are not persistent
    tests.nested exec "sudo journalctl -e --no-pager -u snapd" > snapd-before-reboot.logs

    # gracefully shutdown so that we don't have file corruption
    echo "Gracefully shutting down the nested VM to prepare a simulated attack"
    boot_id="$(nested_get_boot_id)"
    tests.nested stop-vm

    # replace the seed.iso with the new attacker iso
    mv seed2.iso seed.iso

    echo "Restarting nested VM with attacker cloud-init CD-ROM drive"
    tests.nested start-vm
    tests.nested wait-for reboot "${boot_id}"

    # cloud-init will actually still run because it was not disabled and we
    # provided a cloud-init drive but importantly, it will not import the drive,
    # so wait for cloud-init to settle down before continuing
    echo "Waiting for cloud-init..."
    tests.nested exec "cloud-init status --wait"

    # the attacker-user should not have been created
    echo "The cloud-init attacker user was not created"
    tests.nested exec "cat /var/lib/extrausers/passwd" | NOMATCH attacker-user

    echo "cloud-init is still restricted"
    tests.nested exec "cloud-init status" | MATCH "status: done"
    tests.nested exec "test ! -f /etc/cloud/cloud-init.disabled"
    tests.nested exec "test -f /etc/cloud/cloud.cfg.d/zzzz_snapd.cfg"<|MERGE_RESOLUTION|>--- conflicted
+++ resolved
@@ -43,14 +43,10 @@
         if os.query is-xenial; then
             # uc16 uses core snap
             http --quiet --download --output core_2.45.snap GET "$SNAPD_2_45_CORE_SNAP"
-<<<<<<< HEAD
-            cp core_2.45.snap "$(nested_get_extra_snaps_path)"
-=======
             # The core snap is unpacked and repacked to prevent it is auto-refreshed when
             # it is installed with --dangerous as it has a different hash
             unsquashfs -d core-snap core_2.45.snap
             snap pack core-snap/ "$(nested_get_extra_snaps_path)"
->>>>>>> 0411409d
         else 
             # uc18 uses snapd snap
             http --quiet --download --output snapd_2.45.snap GET "$SNAPD_2_45_SNAPD_SNAP"
@@ -136,24 +132,8 @@
     tests.nested exec "cloud-init status --wait"
 
     echo "Waiting for snapd to react to cloud-init"
-<<<<<<< HEAD
-    seen=0
-    for i in $(seq 60); do
-        if tests.nested exec "sudo journalctl --no-pager -u snapd" | MATCH "cloud-init reported"; then
-            seen=1
-            break
-        fi
-        sleep 1
-    done
-=======
     # It is needed || true because in ubuntu-core-16 there is not any cloud-init message in the journal log
     retry --wait 1 -n 60 sh -c 'tests.nested exec sudo journalctl --no-pager -u snapd | MATCH "cloud-init reported"'
->>>>>>> 0411409d
-
-    if [ "$seen" = "0" ]; then
-        echo "snapd did not restrict cloud-init, test failed"
-        exit 1
-    fi
 
     # ensure that snapd restricted cloud-init with the zzzz_snapd.cfg file
     echo "Ensuring that snapd restricted cloud-init"
