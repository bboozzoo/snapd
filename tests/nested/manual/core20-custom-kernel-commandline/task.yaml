summary: Verify custom kernel command line handling in UC20

systems: [ubuntu-20.04-64]

environment:
    NESTED_IMAGE_ID: core20-kernel-commandline
    NESTED_BUILD_SNAPD_FROM_CURRENT: true
    NESTED_ENABLE_TPM: true
    NESTED_ENABLE_SECURE_BOOT: true

details: |
    This test checks support for customized kernel command line arguments in UC20

debug: |
    cat system.cmdline.run || true
    cat system.cmdline.recover || true

prepare: |
    #shellcheck source=tests/lib/nested.sh
    . "$TESTSLIB/nested.sh"

    KEY_NAME=$(nested_get_snakeoil_key)
    SNAKEOIL_KEY="$PWD/$KEY_NAME.key"
    SNAKEOIL_CERT="$PWD/$KEY_NAME.pem"

    echo "Grab and prepare the gadget snap"
    snap download --basename=pc --channel="20/edge" pc
    unsquashfs -d pc-gadget pc.snap

    echo "Sign the shim binary"
    nested_secboot_sign_gadget pc-gadget "$SNAKEOIL_KEY" "$SNAKEOIL_CERT"

    echo 'snapd.debug=1 hello from test' > pc-gadget/cmdline.extra
    snap pack pc-gadget/ extra-snaps/

    echo 'snapd.debug=1 updated hello from test' > pc-gadget/cmdline.extra
    snap pack pc-gadget --filename=pc-gadget-cmdline-extra-updated.snap

    rm pc-gadget/cmdline.extra
<<<<<<< HEAD
    echo 'snapd.debug=1 full hello from test' > pc-gadget/cmdline.full
=======
    # keep the console so that we get some logging
    echo 'snapd.debug=1 console=ttyS0 full hello from test' > pc-gadget/cmdline.full
>>>>>>> 1f91b851
    snap pack pc-gadget --filename=pc-gadget-cmdline-full.snap

    rm pc-gadget/cmdline.full
    snap pack pc-gadget --filename=pc-gadget-cmdline-none.snap

    "$TESTSTOOLS"/nested-state build-image core
    "$TESTSTOOLS"/nested-state create-vm core

    for f in pc-gadget-cmdline-extra-updated.snap pc-gadget-cmdline-full.snap pc-gadget-cmdline-none.snap; do
        nested_copy "$f"
    done

execute: |
    #shellcheck source=tests/lib/nested.sh
    . "$TESTSLIB/nested.sh"

    boot_id="$(nested_get_boot_id)"

    echo "Make sure the system is encrypted"
    # in which case the boot chains must exist
    nested_exec sudo cat /var/lib/snapd/device/fde/boot-chains

    # system is in run mode
    echo "Make sure the system is in run mode"
    nested_exec 'sudo cat /proc/cmdline' > system.cmdline.run
    MATCH snapd_recovery_mode=run < system.cmdline.run

    echo "Verify kernel command line in run mode"
    MATCH 'snapd_recovery_mode=run .* hello from test$' < system.cmdline.run

    echo "Perform an update of the gadget"
    REMOTE_CHG_ID=$(nested_exec 'sudo snap install --dangerous --no-wait ./pc-gadget-cmdline-extra-updated.snap')

    echo "Wait for reboot"
    nested_wait_for_reboot "${boot_id}"
    boot_id="$(nested_get_boot_id)"
    nested_exec 'sudo cat /proc/cmdline' | MATCH 'snapd_recovery_mode=run .* updated hello from test'
    # wait for previous change to finish before proceeding
    nested_exec sudo snap watch "$REMOTE_CHG_ID"

    echo "Update to gadget with no command line"
    REMOTE_CHG_ID=$(nested_exec 'sudo snap install --dangerous --no-wait ./pc-gadget-cmdline-none.snap')
    nested_wait_for_reboot "${boot_id}"
    boot_id="$(nested_get_boot_id)"
    echo "Verify that custom command line elements are not present"
    nested_exec 'sudo cat /proc/cmdline' | not MATCH 'hello from test'
    # wait for previous change to finish before proceeding
    nested_exec sudo snap watch "$REMOTE_CHG_ID"

<<<<<<< HEAD
    # TODO: enable once full command line override is supported
    # echo "Update to gadget with full command line"
    # REMOTE_CHG_ID=$(nested_exec 'snap install --dangerous --no-wait ./pc-gadget-cmdline-full.snap')
    # nested_wait_for_reboot "${boot_id}"
    # boot_id="$(nested_get_boot_id)"
    # nested_exec 'sudo cat /proc/cmdline' | not MATCH 'snapd_recovery_mode=run full hello from test'
    # wait for previous change to finish before proceeding
    # nested_exec sudo snap watch "$REMOTE_CHG_ID"
=======
    echo "Update to gadget with full command line"
    REMOTE_CHG_ID=$(nested_exec 'sudo snap install --dangerous --no-wait ./pc-gadget-cmdline-full.snap')
    nested_wait_for_reboot "${boot_id}"
    boot_id="$(nested_get_boot_id)"
    nested_exec 'sudo cat /proc/cmdline' | MATCH 'snapd_recovery_mode=run snapd.debug=1 console=ttyS0 full hello from test'
    # wait for previous change to finish before proceeding
    nested_exec sudo snap watch "$REMOTE_CHG_ID"
>>>>>>> 1f91b851

    echo "Transition to recover mode to verify kernel command line"
    nested_exec 'sudo snap reboot --recover'
    nested_wait_for_reboot "${boot_id}"

    echo "Check the vm is in recover mode"
    nested_exec 'sudo cat /proc/cmdline' > system.cmdline.recover
    MATCH snapd_recovery_mode=recover < system.cmdline.recover

    MATCH 'snapd_recovery_mode=recover snapd_recovery_system=.* .* hello from test$' < system.cmdline.recover<|MERGE_RESOLUTION|>--- conflicted
+++ resolved
@@ -37,12 +37,8 @@
     snap pack pc-gadget --filename=pc-gadget-cmdline-extra-updated.snap
 
     rm pc-gadget/cmdline.extra
-<<<<<<< HEAD
-    echo 'snapd.debug=1 full hello from test' > pc-gadget/cmdline.full
-=======
     # keep the console so that we get some logging
     echo 'snapd.debug=1 console=ttyS0 full hello from test' > pc-gadget/cmdline.full
->>>>>>> 1f91b851
     snap pack pc-gadget --filename=pc-gadget-cmdline-full.snap
 
     rm pc-gadget/cmdline.full
@@ -92,16 +88,6 @@
     # wait for previous change to finish before proceeding
     nested_exec sudo snap watch "$REMOTE_CHG_ID"
 
-<<<<<<< HEAD
-    # TODO: enable once full command line override is supported
-    # echo "Update to gadget with full command line"
-    # REMOTE_CHG_ID=$(nested_exec 'snap install --dangerous --no-wait ./pc-gadget-cmdline-full.snap')
-    # nested_wait_for_reboot "${boot_id}"
-    # boot_id="$(nested_get_boot_id)"
-    # nested_exec 'sudo cat /proc/cmdline' | not MATCH 'snapd_recovery_mode=run full hello from test'
-    # wait for previous change to finish before proceeding
-    # nested_exec sudo snap watch "$REMOTE_CHG_ID"
-=======
     echo "Update to gadget with full command line"
     REMOTE_CHG_ID=$(nested_exec 'sudo snap install --dangerous --no-wait ./pc-gadget-cmdline-full.snap')
     nested_wait_for_reboot "${boot_id}"
@@ -109,7 +95,6 @@
     nested_exec 'sudo cat /proc/cmdline' | MATCH 'snapd_recovery_mode=run snapd.debug=1 console=ttyS0 full hello from test'
     # wait for previous change to finish before proceeding
     nested_exec sudo snap watch "$REMOTE_CHG_ID"
->>>>>>> 1f91b851
 
     echo "Transition to recover mode to verify kernel command line"
     nested_exec 'sudo snap reboot --recover'
