--- conflicted
+++ resolved
@@ -75,12 +75,7 @@
     recoverySystem=$(nested_exec "sudo snap recovery | grep -v Notes | grep -Po '^[0-9]+'")
     nested_uc20_transition_to_system_mode "$recoverySystem" recover
     tests.nested exec 'sudo snap reboot --recover'
-<<<<<<< HEAD
-=======
     tests.nested wait-for reboot "${boot_id}"
-
-    echo "Check the vm is in recover mode"
->>>>>>> 3df12982
     tests.nested exec 'sudo cat /proc/cmdline' | MATCH snapd_recovery_mode=recover
 
     echo "Wait for the snap command to be available since recover mode needs to seed itself"
