--- conflicted
+++ resolved
@@ -269,11 +269,7 @@
     local CHANNEL=$3
     SUM="$(snap info --verbose "$(realpath "${FILENAME}")" | sed '/^sha3-384: */{;s///;q;};d')"
     mkdir -p "${BLOB_DIR}/channels"
-<<<<<<< HEAD
-    echo "${CHANNEL}" >"${BLOB_DIR}/channels/${SUM}"
-=======
     echo "${CHANNEL}" >>"${BLOB_DIR}/channels/${SUM}"
->>>>>>> 98cc2651
 }
 
 main() {
