--- conflicted
+++ resolved
@@ -5,27 +5,17 @@
 reset_classic() {
     systemctl stop snapd.service snapd.socket
 
-<<<<<<< HEAD
     # purge all state
     sh ${SPREAD_PATH}/debian/snapd.postrm purge
+    if [ -d /snap/* ] || [ -d /var/snap/* ]; then
+        echo "postinst purge failed"
+        exit 1
+    fi
     mkdir -p /snap /var/snap /var/lib/snapd
     
     rm -f /tmp/ubuntu-core*
     
     if [ "$1" = "--reuse-core" ]; then
-=======
-# purge all state
-sh ${SPREAD_PATH}/debian/snapd.postrm purge
-if [ -d /snap/* ] || [ -d /var/snap/* ]; then
-    echo "postinst purge failed"
-    exit 1
-fi
-mkdir -p /snap /var/snap /var/lib/snapd
-
-rm -f /tmp/ubuntu-core*
-
-if [ "$1" = "--reuse-core" ]; then
->>>>>>> d595402b
 	$(cd / && tar xzf $SPREAD_PATH/snapd-state.tar.gz)
 	mounts="$(systemctl list-unit-files | grep '^snap[-.].*\.mount' | cut -f1 -d ' ')"
 	services="$(systemctl list-unit-files | grep '^snap[-.].*\.service' | cut -f1 -d ' ')"
