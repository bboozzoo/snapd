--- conflicted
+++ resolved
@@ -9,10 +9,7 @@
     sh ${SPREAD_PATH}/debian/snapd.postrm purge
     if [ -d /snap/* ] || [ -d /var/snap/* ]; then
         echo "postinst purge failed"
-<<<<<<< HEAD
-=======
         ls -lR /snap/* /var/snap/*
->>>>>>> ae4f6397
         exit 1
     fi
     mkdir -p /snap /var/snap /var/lib/snapd
