--- conflicted
+++ resolved
@@ -198,13 +198,7 @@
 	Base        string
 }
 
-<<<<<<< HEAD
-var errInfo = errors.New("cannot get info")
-
-func snapEssentialInfo(w http.ResponseWriter, fn, snapID string, bs asserts.Backstore, cs *ChannelRepository) (*essentialInfo, error) {
-=======
 func snapEssentialInfo(fn, snapID string, bs asserts.Backstore) (*essentialInfo, error) {
->>>>>>> 98cc2651
 	f, err := snapfile.Open(fn)
 	if err != nil {
 		return nil, fmt.Errorf("cannot read: %v: %v", fn, err)
@@ -452,19 +446,11 @@
 		return
 	}
 
-<<<<<<< HEAD
-	essInfo, err := snapEssentialInfo(w, fn, "", bs, s.channelRepository)
-	if essInfo == nil {
-		if err != errInfo {
-			panic(err)
-		}
-=======
 	sn := set.getLatest()
 
 	essInfo, err := snapEssentialInfo(sn.path, "", bs)
 	if err != nil {
 		http.Error(w, err.Error(), 400)
->>>>>>> 98cc2651
 		return
 	}
 
@@ -474,13 +460,8 @@
 		PackageName:     essInfo.Name,
 		Developer:       essInfo.DevelName,
 		DeveloperID:     essInfo.DeveloperID,
-<<<<<<< HEAD
-		AnonDownloadURL: fmt.Sprintf("%s/download/%s", s.RealURL(req), filepath.Base(fn)),
-		DownloadURL:     fmt.Sprintf("%s/download/%s", s.RealURL(req), filepath.Base(fn)),
-=======
 		AnonDownloadURL: fmt.Sprintf("%s/download/%s", s.RealURL(req), filepath.Base(sn.path)),
 		DownloadURL:     fmt.Sprintf("%s/download/%s", s.RealURL(req), filepath.Base(sn.path)),
->>>>>>> 98cc2651
 		Version:         essInfo.Version,
 		Revision:        essInfo.Revision,
 		DownloadDigest:  hexify(essInfo.Digest),
@@ -584,25 +565,6 @@
 		if err != nil {
 			return nil, err
 		}
-<<<<<<< HEAD
-		// TODO: Prefer newer file for the same snap instead of blindly
-		// overwriting
-		snaps[info.SnapName()] = fn
-
-		digest, _, err := asserts.SnapFileSHA3_384(fn)
-		if err != nil {
-			return nil, err
-		}
-		channels, err := s.channelRepository.findSnapChannels(digest)
-		if err != nil {
-			return nil, err
-		}
-		for _, channel := range channels {
-			snaps[fmt.Sprintf("%s|%s", info.SnapName(), channel)] = fn
-		}
-
-		logger.Debugf("found snap %q at %v", info.SnapName(), fn)
-=======
 
 		for _, channel := range channels {
 			compositeName := fmt.Sprintf("%s|%s", info.Name, channel)
@@ -628,7 +590,6 @@
 		if err := addComponentBlobToRevisionSet(snaps, snapNamesToID, fn, bs); err != nil {
 			return nil, err
 		}
->>>>>>> 98cc2651
 	}
 
 	return snaps, err
@@ -711,32 +672,6 @@
 			return
 		}
 
-<<<<<<< HEAD
-		if fn, ok := snaps[name]; ok {
-			essInfo, err := snapEssentialInfo(w, fn, pkg.SnapID, bs, s.channelRepository)
-			if essInfo == nil {
-				if err != errInfo {
-					panic(err)
-				}
-				return
-			}
-
-			replyData.Payload.Packages = append(replyData.Payload.Packages, detailsReplyJSON{
-				Architectures:   []string{"all"},
-				SnapID:          essInfo.SnapID,
-				PackageName:     essInfo.Name,
-				Developer:       essInfo.DevelName,
-				DeveloperID:     essInfo.DeveloperID,
-				DownloadURL:     fmt.Sprintf("%s/download/%s", s.RealURL(req), filepath.Base(fn)),
-				AnonDownloadURL: fmt.Sprintf("%s/download/%s", s.RealURL(req), filepath.Base(fn)),
-				Version:         essInfo.Version,
-				Revision:        essInfo.Revision,
-				DownloadDigest:  hexify(essInfo.Digest),
-				Confinement:     essInfo.Confinement,
-				Type:            essInfo.Type,
-				Base:            essInfo.Base,
-			})
-=======
 		set, ok := snaps[name]
 		if !ok {
 			continue
@@ -748,7 +683,6 @@
 		if err != nil {
 			http.Error(w, err.Error(), 400)
 			return
->>>>>>> 98cc2651
 		}
 
 		replyData.Payload.Packages = append(replyData.Payload.Packages, detailsReplyJSON{
@@ -945,17 +879,10 @@
 			return
 		}
 
-<<<<<<< HEAD
-		var snapPath string
-		var foundSnap bool
-		if a.Channel != "" {
-			snapPath, foundSnap = snaps[fmt.Sprintf("%s|%s", name, a.Channel)]
-=======
 		var set *revisionSet
 		var foundSnap bool
 		if a.Channel != "" {
 			set, foundSnap = snaps[fmt.Sprintf("%s|%s", name, a.Channel)]
->>>>>>> 98cc2651
 		}
 		if !foundSnap {
 			// FIXME: It is possible that many tests do
@@ -963,17 +890,6 @@
 			// fallback to searching for snaps by just
 			// name, without channel. Maybe we should
 			// remove that, and fix all the tests instead.
-<<<<<<< HEAD
-			snapPath, foundSnap = snaps[name]
-		}
-
-		if foundSnap {
-			essInfo, err := snapEssentialInfo(w, snapPath, snapID, bs, s.channelRepository)
-			if essInfo == nil {
-				if err != errInfo {
-					panic(err)
-				}
-=======
 			set, foundSnap = snaps[name]
 		}
 
@@ -999,7 +915,6 @@
 			f, err := snapfile.Open(path.Join(comp.path))
 			if err != nil {
 				http.Error(w, fmt.Sprintf("cannot read: %v: %v", compName, err), 400)
->>>>>>> 98cc2651
 				return
 			}
 
@@ -1008,15 +923,6 @@
 				http.Error(w, fmt.Sprintf("cannot get digest for: %v: %v", compName, err), 400)
 				return
 			}
-<<<<<<< HEAD
-			logger.Debugf("requested snap %q revision %d", essInfo.Name, a.Revision)
-			res.Snap.Publisher.ID = essInfo.DeveloperID
-			res.Snap.Publisher.Username = essInfo.DevelName
-			res.Snap.Download.URL = fmt.Sprintf("%s/download/%s", s.RealURL(req), filepath.Base(snapPath))
-			res.Snap.Download.Sha3_384 = hexify(essInfo.Digest)
-			res.Snap.Download.Size = essInfo.Size
-			replyData.Results = append(replyData.Results, res)
-=======
 
 			compInfo, err := snap.ReadComponentInfoFromContainer(f, nil, nil)
 			if err != nil {
@@ -1049,7 +955,6 @@
 		}
 		if len(resources) > 0 {
 			details.Resources = resources
->>>>>>> 98cc2651
 		}
 
 		res := &snapActionResult{
@@ -1228,20 +1133,12 @@
 	w.Header().Set("Content-Type", "application/json")
 	w.WriteHeader(200)
 	w.Write([]byte(`{"nonce": "blah"}`))
-<<<<<<< HEAD
-	return
-=======
->>>>>>> 98cc2651
 }
 
 func (s *Store) sessionEndpoint(w http.ResponseWriter, req *http.Request) {
 	w.Header().Set("Content-Type", "application/json")
 	w.WriteHeader(200)
 	w.Write([]byte(`{"macaroon": "blahblah"}`))
-<<<<<<< HEAD
-	return
-=======
->>>>>>> 98cc2651
 }
 
 type ChannelRepository struct {
@@ -1250,23 +1147,6 @@
 
 func (cr *ChannelRepository) findSnapChannels(snapDigest string) ([]string, error) {
 	dataPath := filepath.Join(cr.rootDir, snapDigest)
-<<<<<<< HEAD
-	fd, err := os.Open(dataPath)
-	if err != nil {
-		if os.IsNotExist(err) {
-			return nil, nil
-		} else {
-			return nil, err
-		}
-	} else {
-		sc := bufio.NewScanner(fd)
-		var lines []string
-		for sc.Scan() {
-			lines = append(lines, sc.Text())
-		}
-		return lines, nil
-	}
-=======
 	f, err := os.Open(dataPath)
 	if err != nil {
 		if errors.Is(err, os.ErrNotExist) {
@@ -1282,5 +1162,4 @@
 		lines = append(lines, sc.Text())
 	}
 	return lines, nil
->>>>>>> 98cc2651
 }