--- conflicted
+++ resolved
@@ -508,11 +508,6 @@
     interface: dbus
     bus: system
     name: test.system
-<<<<<<< HEAD
-  polkit:
-    interface: polkit
-    action-prefix: io.snapcraft.example
-=======
   kernel-module-load:
     interface: kernel-module-load
     modules:
@@ -524,7 +519,9 @@
       - what: /dev/sda1
         where: /media/myfiles
         options: [rw]
->>>>>>> 7fcec7bb
+  polkit:
+    interface: polkit
+    action-prefix: io.snapcraft.example
   system-files:
     interface: system-files
     read: [/file1]
