--- conflicted
+++ resolved
@@ -1,10 +1,6 @@
 summary: Ensure that the fuse-support interface works.
 
-<<<<<<< HEAD
-systems: [-ubuntu-core-16]
-=======
 systems: [-ubuntu-core-16-64]
->>>>>>> 0122da37
 
 details: |
     The fuse-support interface allows a snap to manage FUSE file systems.
