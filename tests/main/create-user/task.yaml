--- conflicted
+++ resolved
@@ -1,11 +1,6 @@
 summary: Ensure create-user functionality
 
-<<<<<<< HEAD
-# Disabled for Fedora and openSUSE until test case is properly ported
-systems: [-ubuntu-core-16-*, -fedora-*, -opensuse-*]
-=======
 systems: [-ubuntu-core-16-*]
->>>>>>> cbc5c63f
 
 environment:
     USER_EMAIL: mvo@ubuntu.com
