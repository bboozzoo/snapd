--- conflicted
+++ resolved
@@ -1,12 +1,6 @@
 summary: Check that try command works
 systems:
     - -ubuntu-core-16-*
-<<<<<<< HEAD
-    # Disabled for Fedora and openSUSE until test case is properly ported
-    - -fedora-*
-    - -opensuse-*
-=======
->>>>>>> cbc5c63f
 environment:
     PORT: 8081
     SERVICE_FILE: "./service.sh"
