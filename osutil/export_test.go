--- conflicted
+++ resolved
@@ -107,8 +107,6 @@
 	osReadlink = f
 
 	return func() { osReadlink = realOsReadlink }
-<<<<<<< HEAD
-=======
 }
 
 //MockMountInfo mocks content of /proc/self/mountinfo read by IsHomeUsingNFS
@@ -146,5 +144,4 @@
 		os.Remove(etcFstab)
 		etcFstab = old
 	}
->>>>>>> 2c398d47
 }