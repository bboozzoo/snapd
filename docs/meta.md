# Package metadata

This document describes the meta data of a snappy package. All files
are located under the `meta/` directory.

The following files are supported:

## snap.yaml

This file describes the snap package and is the most important file
for a snap package. The following keys are mandatory:

* `name`: the name of the snap (only `^[a-z](?:-?[a-z0-9])*$`)
* `version`: the version of the snap (only `[a-zA-Z0-9.+~-]` are allowed)

The following keys are optional:

* `summary`: A short summary
* `description`: A long description
* `license-agreement`: set to `explicit` if the user needs to accept a
  special `meta/license.txt` before the snap can be installed
* `license-version`: a string that, when it changes and
  `license-agreement` is `explicit`, prompts the user to accept the
  license again.
* `type`: (optional) the type of the snap, can be:
    * `app` - the default if empty
    * `gadget` - a special snap that Gadgets can use to customize snappy for
            their hardware
    * `framework` - a specialized snap that extends the system that other
                  snaps may use

* `architectures`: (optional) a yaml list of supported architectures
                   `["all"]` if empty
* `frameworks`: a list of the frameworks the snap needs as dependencies

* `apps`: the map of apps (binaries and services) that a snap provides
    * `command`: (required) the command to start the service
    * `daemon`: (optional) [simple|forking|oneshot|dbus]
    * `stop-command`: (optional) the command to stop the service
    * `stop-timeout`: (optional) the time in seconds to wait for the
                      service to stop
    * `restart-condition`: (optional) if specified, use the given restart
      condition. Can be one of `on-failure` (default), `never`, `on-success`,
      `on-abnormal`, `on-abort`, and `always`. See `systemd.service(5)`
      (search for `Restart=`) for details.
<<<<<<< HEAD
    * `poststop-command`: (optional) a command that runs after the service
                          has stopped
    * `uses`: a list of `skill` names that the app uses
=======
    * `poststop`: (optional) a command that runs after the service has stopped
    * `slots`: a map of interfaces
>>>>>>> db91980f
    * `ports`: (optional) define what ports the service will work
        * `internal`: the ports the service is going to connect to
            * `tagname`: a free form name
                * `port`: (optional) number/protocol, e.g. `80/tcp`
                * `negotiable`: (optional) Y if the app can use a different port
        * `external`: the ports the service offer to the world
            * `tagname`: a free form name, some names have meaning like "ui"
                * `port`: (optional) see above
                * `negotiable`: (optional) see above
    * `bus-name`: (optional) message bus connection name for the service.
      May only be specified for snaps of 'type: framework' (see above). See
      frameworks.md for details.
    * `socket`: (optional) Set to "true" if the service is socket activated.
                Must be specified with `listen-stream`.
    * `listen-stream`: (optional) The full path of the stream socket or an
                abstract socket. When specifying an absolute path, it should
                normally be in one of the app-specific writable directories.
                When specifying an abstract socket, it must start with '@' and
                typically be followed by either the snap package name or the
                snap package name followed by '\_' and any other characters
                (eg, '@name' or '@name\_something').

* `slots`: a map of interfaces

## Interfaces

The `old-security` interface is used to make porting existing snaps easier.
It provides the following parameters:
    * `caps`: (optional) list of additional security policies to add.
              See `security.md` for details
    * `security-template`: (optional) alternate security template to use
                           instead of `default`. See `security.md` for details
    * `security-override`: (optional) high level overrides to use when
                           `security-template` and `caps` are not
                           sufficient.  See security.md for details
    * `security-policy`: (optional) hand-crafted low-level raw security
                         policy to use instead of using default
                         template-based  security policy. See
                         security.md for details


## license.txt

A license text that the user must accept before the snap can be
installed.

## hooks/ directory

See `config.md` for details.

# Examples

See https://github.com/ubuntu-core/snappy-testdata for up-to-date examples.<|MERGE_RESOLUTION|>--- conflicted
+++ resolved
@@ -43,14 +43,9 @@
       condition. Can be one of `on-failure` (default), `never`, `on-success`,
       `on-abnormal`, `on-abort`, and `always`. See `systemd.service(5)`
       (search for `Restart=`) for details.
-<<<<<<< HEAD
     * `poststop-command`: (optional) a command that runs after the service
                           has stopped
-    * `uses`: a list of `skill` names that the app uses
-=======
-    * `poststop`: (optional) a command that runs after the service has stopped
     * `slots`: a map of interfaces
->>>>>>> db91980f
     * `ports`: (optional) define what ports the service will work
         * `internal`: the ports the service is going to connect to
             * `tagname`: a free form name
