--- conflicted
+++ resolved
@@ -300,681 +300,6 @@
 	checkQuotaState(c, st, nil)
 }
 
-<<<<<<< HEAD
-func (s *quotaControlSuite) TestQuotaCreate(c *C) {
-	r := s.mockSystemctlCalls(c, join(
-		// CreateQuota for non-installed snap - fails
-
-		// CreateQuota for foo - success
-		systemctlCallsForCreateQuota("foo", "test-snap"),
-
-		// CreateQuota for foo2 with overlapping snap already in foo
-
-		// CreateQuota for foo again - fails
-	))
-	defer r()
-
-	st := s.state
-	st.Lock()
-	defer st.Unlock()
-
-	// trying to create a quota with a snap that doesn't exist fails
-	qc := servicestate.QuotaControlAction{
-		Action:      "create",
-		QuotaName:   "foo",
-		MemoryLimit: quantity.SizeGiB,
-		AddSnaps:    []string{"test-snap"},
-	}
-
-	err := servicestate.QuotaCreate(st, nil, qc, allGrps(c, st), nil, nil)
-	c.Assert(err, ErrorMatches, `cannot use snap "test-snap" in group "foo": snap "test-snap" is not installed`)
-
-	// setup the snap so it exists
-	snapstate.Set(s.state, "test-snap", s.testSnapState)
-	snaptest.MockSnapCurrent(c, testYaml, s.testSnapSideInfo)
-
-	qc2 := servicestate.QuotaControlAction{
-		Action:      "create",
-		QuotaName:   "foo",
-		MemoryLimit: 4 * quantity.SizeKiB,
-		AddSnaps:    []string{"test-snap"},
-	}
-
-	// trying to create a quota with too low of a memory limit fails
-	err = servicestate.QuotaCreate(st, nil, qc2, allGrps(c, st), nil, nil)
-	c.Assert(err, ErrorMatches, `memory limit for group "foo" is too small, 4KB is minimum size`)
-
-	// but with an adequately sized memory limit, and a snap that exists, we can
-	// create it
-	qc3 := servicestate.QuotaControlAction{
-		Action:      "create",
-		QuotaName:   "foo",
-		MemoryLimit: 4*quantity.SizeKiB + 1,
-		AddSnaps:    []string{"test-snap"},
-	}
-	err = servicestate.QuotaCreate(st, nil, qc3, allGrps(c, st), nil, nil)
-	c.Assert(err, IsNil)
-
-	// creating the same group again will fail
-	err = servicestate.CreateQuota(s.state, "foo", "", []string{"test-snap"}, 4*quantity.SizeKiB+1)
-	c.Assert(err, ErrorMatches, `group "foo" already exists`)
-
-	// check that the quota groups were created in the state
-	checkQuotaState(c, st, map[string]quotaGroupState{
-		"foo": {
-			MemoryLimit: 4*quantity.SizeKiB + 1,
-			Snaps:       []string{"test-snap"},
-		},
-	})
-}
-
-func (s *quotaControlSuite) TestDoCreateSubGroupQuota(c *C) {
-	r := s.mockSystemctlCalls(c, join(
-		// CreateQuota for foo - no systemctl calls since no snaps in it
-
-		// CreateQuota for foo2 - fails thus no systemctl calls
-
-		// CreateQuota for foo2 - we don't write anything for the first quota
-		// since there are no snaps in the quota to track
-		[]expectedSystemctl{{expArgs: []string{"daemon-reload"}}},
-		systemctlCallsForSliceStart("foo-group"),
-		systemctlCallsForSliceStart("foo-group/foo2"),
-		systemctlCallsForServiceRestart("test-snap"),
-	))
-	defer r()
-
-	st := s.state
-	st.Lock()
-	defer st.Unlock()
-
-	// setup the snap so it exists
-	snapstate.Set(s.state, "test-snap", s.testSnapState)
-	snaptest.MockSnapCurrent(c, testYaml, s.testSnapSideInfo)
-
-	// create a quota group with no snaps to be the parent
-	qc := servicestate.QuotaControlAction{
-		Action:      "create",
-		QuotaName:   "foo-group",
-		MemoryLimit: quantity.SizeGiB,
-	}
-
-	err := servicestate.QuotaCreate(st, nil, qc, allGrps(c, st), nil, nil)
-	c.Assert(err, IsNil)
-
-	// trying to create a quota group with a non-existent parent group fails
-	qc2 := servicestate.QuotaControlAction{
-		Action:      "create",
-		QuotaName:   "foo2",
-		MemoryLimit: quantity.SizeGiB,
-		ParentName:  "foo-non-real",
-		AddSnaps:    []string{"test-snap"},
-	}
-
-	err = servicestate.QuotaCreate(st, nil, qc2, allGrps(c, st), nil, nil)
-	c.Assert(err, ErrorMatches, `cannot create group under non-existent parent group "foo-non-real"`)
-
-	// trying to create a quota group with too big of a limit to fit inside the
-	// parent fails
-	qc3 := servicestate.QuotaControlAction{
-		Action:      "create",
-		QuotaName:   "foo2",
-		MemoryLimit: 2 * quantity.SizeGiB,
-		ParentName:  "foo-group",
-		AddSnaps:    []string{"test-snap"},
-	}
-
-	err = servicestate.QuotaCreate(st, nil, qc3, allGrps(c, st), nil, nil)
-	c.Assert(err, ErrorMatches, `sub-group memory limit of 2 GiB is too large to fit inside remaining quota space 1 GiB for parent group foo-group`)
-
-	// now we can create a sub-quota
-	qc4 := servicestate.QuotaControlAction{
-		Action:      "create",
-		QuotaName:   "foo2",
-		MemoryLimit: quantity.SizeGiB,
-		ParentName:  "foo-group",
-		AddSnaps:    []string{"test-snap"},
-	}
-
-	err = servicestate.QuotaCreate(st, nil, qc4, allGrps(c, st), nil, nil)
-	c.Assert(err, IsNil)
-
-	// check that the quota groups were created in the state
-	checkQuotaState(c, st, map[string]quotaGroupState{
-		"foo-group": {
-			MemoryLimit: quantity.SizeGiB,
-			SubGroups:   []string{"foo2"},
-		},
-		"foo2": {
-			MemoryLimit: quantity.SizeGiB,
-			Snaps:       []string{"test-snap"},
-			ParentGroup: "foo-group",
-		},
-	})
-
-	// foo-group exists as a slice too, but has no snap services in the slice
-	checkSliceState(c, systemd.EscapeUnitNamePath("foo-group"), quantity.SizeGiB)
-}
-
-func (s *quotaControlSuite) TestQuotaRemove(c *C) {
-	r := s.mockSystemctlCalls(c, join(
-		// CreateQuota for foo
-		systemctlCallsForCreateQuota("foo", "test-snap"),
-
-		// for CreateQuota foo2 - no systemctl calls since there are no snaps
-
-		// for CreateQuota foo3 - no systemctl calls since there are no snaps
-
-		// RemoveQuota for foo2 - no daemon reload initially because
-		// we didn't modify anything, as there are no snaps in foo2 so we don't
-		// create that group on disk
-		// TODO: is this bit correct in practice? we are in effect calling
-		// systemctl stop <non-existing-slice> ?
-		systemctlCallsForSliceStop("foo/foo3"),
-
-		systemctlCallsForSliceStop("foo/foo2"),
-
-		// RemoveQuota for foo
-		[]expectedSystemctl{{expArgs: []string{"daemon-reload"}}},
-		systemctlCallsForSliceStop("foo"),
-		[]expectedSystemctl{{expArgs: []string{"daemon-reload"}}},
-		systemctlCallsForServiceRestart("test-snap"),
-	))
-	defer r()
-
-	st := s.state
-	st.Lock()
-	defer st.Unlock()
-
-	// setup the snap so it exists
-	snapstate.Set(s.state, "test-snap", s.testSnapState)
-	snaptest.MockSnapCurrent(c, testYaml, s.testSnapSideInfo)
-
-	// trying to remove a group that does not exist fails
-	qc := servicestate.QuotaControlAction{
-		Action:    "remove",
-		QuotaName: "not-exists",
-	}
-
-	err := servicestate.QuotaRemove(st, nil, qc, allGrps(c, st), nil, nil)
-	c.Assert(err, ErrorMatches, `cannot remove non-existent quota group "not-exists"`)
-
-	qc2 := servicestate.QuotaControlAction{
-		Action:      "create",
-		QuotaName:   "foo",
-		MemoryLimit: quantity.SizeGiB,
-		AddSnaps:    []string{"test-snap"},
-	}
-
-	err = servicestate.QuotaCreate(st, nil, qc2, allGrps(c, st), nil, nil)
-	c.Assert(err, IsNil)
-
-	// create 2 quota sub-groups too
-	qc3 := servicestate.QuotaControlAction{
-		Action:      "create",
-		QuotaName:   "foo2",
-		MemoryLimit: quantity.SizeGiB / 2,
-		ParentName:  "foo",
-	}
-
-	err = servicestate.QuotaCreate(st, nil, qc3, allGrps(c, st), nil, nil)
-	c.Assert(err, IsNil)
-
-	qc4 := servicestate.QuotaControlAction{
-		Action:      "create",
-		QuotaName:   "foo3",
-		MemoryLimit: quantity.SizeGiB / 2,
-		ParentName:  "foo",
-	}
-
-	err = servicestate.QuotaCreate(st, nil, qc4, allGrps(c, st), nil, nil)
-	c.Assert(err, IsNil)
-
-	// check that the quota groups was created in the state
-	checkQuotaState(c, st, map[string]quotaGroupState{
-		"foo": {
-			MemoryLimit: quantity.SizeGiB,
-			Snaps:       []string{"test-snap"},
-			SubGroups:   []string{"foo2", "foo3"},
-		},
-		"foo2": {
-			MemoryLimit: quantity.SizeGiB / 2,
-			ParentGroup: "foo",
-		},
-		"foo3": {
-			MemoryLimit: quantity.SizeGiB / 2,
-			ParentGroup: "foo",
-		},
-	})
-
-	// try removing the parent and it fails since it still has a sub-group
-	// under it
-	qc5 := servicestate.QuotaControlAction{
-		Action:    "remove",
-		QuotaName: "foo",
-	}
-
-	err = servicestate.QuotaRemove(st, nil, qc5, allGrps(c, st), nil, nil)
-	c.Assert(err, ErrorMatches, "cannot remove quota group with sub-groups, remove the sub-groups first")
-
-	// but we can remove the sub-group successfully first
-	qc6 := servicestate.QuotaControlAction{
-		Action:    "remove",
-		QuotaName: "foo3",
-	}
-
-	err = servicestate.QuotaRemove(st, nil, qc6, allGrps(c, st), nil, nil)
-	c.Assert(err, IsNil)
-
-	checkQuotaState(c, st, map[string]quotaGroupState{
-		"foo": {
-			MemoryLimit: quantity.SizeGiB,
-			Snaps:       []string{"test-snap"},
-			SubGroups:   []string{"foo2"},
-		},
-		"foo2": {
-			MemoryLimit: quantity.SizeGiB / 2,
-			ParentGroup: "foo",
-		},
-	})
-
-	// and we can remove the other sub-group
-	qc7 := servicestate.QuotaControlAction{
-		Action:    "remove",
-		QuotaName: "foo2",
-	}
-
-	err = servicestate.QuotaRemove(st, nil, qc7, allGrps(c, st), nil, nil)
-	c.Assert(err, IsNil)
-
-	checkQuotaState(c, st, map[string]quotaGroupState{
-		"foo": {
-			MemoryLimit: quantity.SizeGiB,
-			Snaps:       []string{"test-snap"},
-		},
-	})
-
-	// now we can remove the quota from the state
-	qc8 := servicestate.QuotaControlAction{
-		Action:    "remove",
-		QuotaName: "foo",
-	}
-
-	err = servicestate.QuotaRemove(st, nil, qc8, allGrps(c, st), nil, nil)
-	c.Assert(err, IsNil)
-
-	checkQuotaState(c, st, nil)
-
-	// foo is not mentioned in the service and doesn't exist
-	checkSvcAndSliceState(c, "test-snap.svc1", "foo", 0)
-}
-
-func (s *quotaControlSuite) TestQuotaUpdateGroupNotExist(c *C) {
-	st := s.state
-	st.Lock()
-	defer st.Unlock()
-
-	// non-existent quota group
-	qc := servicestate.QuotaControlAction{
-		Action:    "update",
-		QuotaName: "non-existing",
-	}
-
-	err := servicestate.QuotaUpdate(st, nil, qc, allGrps(c, st), nil, nil)
-	c.Check(err, ErrorMatches, `group "non-existing" does not exist`)
-}
-
-func (s *quotaControlSuite) TestQuotaUpdateSubGroupTooBig(c *C) {
-	r := s.mockSystemctlCalls(c, join(
-		// CreateQuota for foo
-		systemctlCallsForCreateQuota("foo", "test-snap"),
-
-		// CreateQuota for foo2
-		systemctlCallsForCreateQuota("foo/foo2", "test-snap2"),
-
-		// UpdateQuota for foo2 - just the slice changes
-		[]expectedSystemctl{{expArgs: []string{"daemon-reload"}}},
-
-		// UpdateQuota for foo2 which fails - no systemctl calls
-	))
-	defer r()
-
-	st := s.state
-	st.Lock()
-	defer st.Unlock()
-
-	// setup the snap so it exists
-	snapstate.Set(s.state, "test-snap", s.testSnapState)
-	snaptest.MockSnapCurrent(c, testYaml, s.testSnapSideInfo)
-	// and test-snap2
-	si2 := &snap.SideInfo{RealName: "test-snap2", Revision: snap.R(42)}
-	snapst2 := &snapstate.SnapState{
-		Sequence: []*snap.SideInfo{si2},
-		Current:  si2.Revision,
-		Active:   true,
-		SnapType: "app",
-	}
-	snapstate.Set(s.state, "test-snap2", snapst2)
-	snaptest.MockSnapCurrent(c, testYaml2, si2)
-
-	// create a quota group
-	qc := servicestate.QuotaControlAction{
-		Action:      "create",
-		QuotaName:   "foo",
-		MemoryLimit: quantity.SizeGiB,
-		AddSnaps:    []string{"test-snap"},
-	}
-
-	err := servicestate.QuotaCreate(st, nil, qc, allGrps(c, st), nil, nil)
-	c.Assert(err, IsNil)
-
-	// ensure mem-limit is 1 GB
-	expFooGroupState := quotaGroupState{
-		MemoryLimit: quantity.SizeGiB,
-		Snaps:       []string{"test-snap"},
-	}
-	checkQuotaState(c, st, map[string]quotaGroupState{
-		"foo": expFooGroupState,
-	})
-
-	// create a sub-group with 0.5 GiB
-	qc2 := servicestate.QuotaControlAction{
-		Action:      "create",
-		QuotaName:   "foo2",
-		MemoryLimit: quantity.SizeGiB / 2,
-		AddSnaps:    []string{"test-snap2"},
-		ParentName:  "foo",
-	}
-
-	err = servicestate.QuotaCreate(st, nil, qc2, allGrps(c, st), nil, nil)
-	c.Assert(err, IsNil)
-
-	expFooGroupState.SubGroups = []string{"foo2"}
-
-	expFoo2GroupState := quotaGroupState{
-		MemoryLimit: quantity.SizeGiB / 2,
-		Snaps:       []string{"test-snap2"},
-		ParentGroup: "foo",
-	}
-
-	// verify it was set in state
-	checkQuotaState(c, st, map[string]quotaGroupState{
-		"foo":  expFooGroupState,
-		"foo2": expFoo2GroupState,
-	})
-
-	// now try to increase it to the max size
-	qc3 := servicestate.QuotaControlAction{
-		Action:      "update",
-		QuotaName:   "foo2",
-		MemoryLimit: quantity.SizeGiB,
-	}
-
-	err = servicestate.QuotaUpdate(st, nil, qc3, allGrps(c, st), nil, nil)
-	c.Assert(err, IsNil)
-
-	expFoo2GroupState.MemoryLimit = quantity.SizeGiB
-	// and check that it got updated in the state
-	checkQuotaState(c, st, map[string]quotaGroupState{
-		"foo":  expFooGroupState,
-		"foo2": expFoo2GroupState,
-	})
-
-	// now try to increase it above the parent limit
-	qc4 := servicestate.QuotaControlAction{
-		Action:      "update",
-		QuotaName:   "foo2",
-		MemoryLimit: 2 * quantity.SizeGiB,
-	}
-
-	err = servicestate.QuotaUpdate(st, nil, qc4, allGrps(c, st), nil, nil)
-	c.Assert(err, ErrorMatches, `cannot update quota "foo2": group "foo2" is invalid: sub-group memory limit of 2 GiB is too large to fit inside remaining quota space 1 GiB for parent group foo`)
-
-	// and make sure that the existing memory limit is still in place
-	checkQuotaState(c, st, map[string]quotaGroupState{
-		"foo":  expFooGroupState,
-		"foo2": expFoo2GroupState,
-	})
-}
-
-func (s *quotaControlSuite) TestUpdateQuotaGroupNotEnabled(c *C) {
-	s.state.Lock()
-	defer s.state.Unlock()
-	tr := config.NewTransaction(s.state)
-	tr.Set("core", "experimental.quota-groups", false)
-	tr.Commit()
-
-	opts := servicestate.QuotaGroupUpdate{}
-	err := servicestate.UpdateQuota(s.state, "foo", opts)
-	c.Assert(err, ErrorMatches, `experimental feature disabled - test it by setting 'experimental.quota-groups' to true`)
-}
-
-func (s *quotaControlSuite) TestQuotaUpdateChangeMemLimit(c *C) {
-	r := s.mockSystemctlCalls(c, join(
-		// CreateQuota for foo
-		systemctlCallsForCreateQuota("foo", "test-snap"),
-
-		// UpdateQuota for foo - an existing slice was changed, so all we need
-		// to is daemon-reload
-		[]expectedSystemctl{{expArgs: []string{"daemon-reload"}}},
-	))
-	defer r()
-
-	st := s.state
-	st.Lock()
-	defer st.Unlock()
-
-	// setup the snap so it exists
-	snapstate.Set(s.state, "test-snap", s.testSnapState)
-	snaptest.MockSnapCurrent(c, testYaml, s.testSnapSideInfo)
-
-	// create a quota group
-	qc := servicestate.QuotaControlAction{
-		Action:      "create",
-		QuotaName:   "foo",
-		MemoryLimit: quantity.SizeGiB,
-		AddSnaps:    []string{"test-snap"},
-	}
-
-	err := servicestate.QuotaCreate(st, nil, qc, allGrps(c, st), nil, nil)
-	c.Assert(err, IsNil)
-
-	// ensure mem-limit is 1 GB
-	checkQuotaState(c, st, map[string]quotaGroupState{
-		"foo": {
-			MemoryLimit: quantity.SizeGiB,
-			Snaps:       []string{"test-snap"},
-		},
-	})
-
-	// modify to 2 GB
-	qc2 := servicestate.QuotaControlAction{
-		Action:      "update",
-		QuotaName:   "foo",
-		MemoryLimit: 2 * quantity.SizeGiB,
-	}
-	err = servicestate.QuotaUpdate(st, nil, qc2, allGrps(c, st), nil, nil)
-	c.Assert(err, IsNil)
-
-	// and check that it got updated in the state
-	checkQuotaState(c, st, map[string]quotaGroupState{
-		"foo": {
-			MemoryLimit: 2 * quantity.SizeGiB,
-			Snaps:       []string{"test-snap"},
-		},
-	})
-
-	// trying to decrease the memory limit is not yet supported
-	qc3 := servicestate.QuotaControlAction{
-		Action:      "update",
-		QuotaName:   "foo",
-		MemoryLimit: quantity.SizeGiB,
-	}
-	err = servicestate.QuotaUpdate(st, nil, qc3, allGrps(c, st), nil, nil)
-	c.Assert(err, ErrorMatches, "cannot decrease memory limit of existing quota-group, remove and re-create it to decrease the limit")
-}
-
-func (s *quotaControlSuite) TestQuotaUpdateAddSnap(c *C) {
-	r := s.mockSystemctlCalls(c, join(
-		// CreateQuota for foo
-		systemctlCallsForCreateQuota("foo", "test-snap"),
-
-		// UpdateQuota with just test-snap2 restarted since the group already
-		// exists
-		[]expectedSystemctl{{expArgs: []string{"daemon-reload"}}},
-		systemctlCallsForServiceRestart("test-snap2"),
-	))
-	defer r()
-
-	st := s.state
-	st.Lock()
-	defer st.Unlock()
-
-	// setup test-snap
-	snapstate.Set(s.state, "test-snap", s.testSnapState)
-	snaptest.MockSnapCurrent(c, testYaml, s.testSnapSideInfo)
-	// and test-snap2
-	si2 := &snap.SideInfo{RealName: "test-snap2", Revision: snap.R(42)}
-	snapst2 := &snapstate.SnapState{
-		Sequence: []*snap.SideInfo{si2},
-		Current:  si2.Revision,
-		Active:   true,
-		SnapType: "app",
-	}
-	snapstate.Set(s.state, "test-snap2", snapst2)
-	snaptest.MockSnapCurrent(c, testYaml2, si2)
-
-	// create a quota group
-	qc := servicestate.QuotaControlAction{
-		Action:      "create",
-		QuotaName:   "foo",
-		MemoryLimit: quantity.SizeGiB,
-		AddSnaps:    []string{"test-snap"},
-	}
-
-	err := servicestate.QuotaCreate(st, nil, qc, allGrps(c, st), nil, nil)
-	c.Assert(err, IsNil)
-
-	checkQuotaState(c, st, map[string]quotaGroupState{
-		"foo": {
-			MemoryLimit: quantity.SizeGiB,
-			Snaps:       []string{"test-snap"},
-		},
-	})
-
-	// add a snap
-	qc2 := servicestate.QuotaControlAction{
-		Action:    "update",
-		QuotaName: "foo",
-		AddSnaps:  []string{"test-snap2"},
-	}
-	err = servicestate.QuotaUpdate(st, nil, qc2, allGrps(c, st), nil, nil)
-	c.Assert(err, IsNil)
-
-	// and check that it got updated in the state
-	checkQuotaState(c, st, map[string]quotaGroupState{
-		"foo": {
-			MemoryLimit: quantity.SizeGiB,
-			Snaps:       []string{"test-snap", "test-snap2"},
-		},
-	})
-}
-
-func (s *quotaControlSuite) TestQuotaUpdateAddSnapAlreadyInOtherGroup(c *C) {
-	r := s.mockSystemctlCalls(c, join(
-		// CreateQuota for foo
-		systemctlCallsForCreateQuota("foo", "test-snap"),
-
-		// CreateQuota for foo2
-		systemctlCallsForCreateQuota("foo2", "test-snap2"),
-
-		// UpdateQuota for foo which fails - no systemctl calls
-	))
-	defer r()
-
-	st := s.state
-	st.Lock()
-	defer st.Unlock()
-
-	// setup test-snap
-	snapstate.Set(s.state, "test-snap", s.testSnapState)
-	snaptest.MockSnapCurrent(c, testYaml, s.testSnapSideInfo)
-	// and test-snap2
-	si2 := &snap.SideInfo{RealName: "test-snap2", Revision: snap.R(42)}
-	snapst2 := &snapstate.SnapState{
-		Sequence: []*snap.SideInfo{si2},
-		Current:  si2.Revision,
-		Active:   true,
-		SnapType: "app",
-	}
-	snapstate.Set(s.state, "test-snap2", snapst2)
-	snaptest.MockSnapCurrent(c, testYaml2, si2)
-
-	// create a quota group
-	qc := servicestate.QuotaControlAction{
-		Action:      "create",
-		QuotaName:   "foo",
-		MemoryLimit: quantity.SizeGiB,
-		AddSnaps:    []string{"test-snap"},
-	}
-
-	err := servicestate.QuotaCreate(st, nil, qc, allGrps(c, st), nil, nil)
-	c.Assert(err, IsNil)
-
-	checkQuotaState(c, st, map[string]quotaGroupState{
-		"foo": {
-			MemoryLimit: quantity.SizeGiB,
-			Snaps:       []string{"test-snap"},
-		},
-	})
-
-	// create another quota group with the second snap
-	qc2 := servicestate.QuotaControlAction{
-		Action:      "create",
-		QuotaName:   "foo2",
-		MemoryLimit: quantity.SizeGiB,
-		AddSnaps:    []string{"test-snap2"},
-	}
-
-	err = servicestate.QuotaCreate(st, nil, qc2, allGrps(c, st), nil, nil)
-	c.Assert(err, IsNil)
-
-	// verify state
-	checkQuotaState(c, st, map[string]quotaGroupState{
-		"foo": {
-			MemoryLimit: quantity.SizeGiB,
-			Snaps:       []string{"test-snap"},
-		},
-		"foo2": {
-			MemoryLimit: quantity.SizeGiB,
-			Snaps:       []string{"test-snap2"},
-		},
-	})
-
-	// try to add test-snap2 to foo
-	qc3 := servicestate.QuotaControlAction{
-		Action:    "update",
-		QuotaName: "foo",
-		AddSnaps:  []string{"test-snap2"},
-	}
-
-	err = servicestate.QuotaUpdate(st, nil, qc3, allGrps(c, st), nil, nil)
-	c.Assert(err, ErrorMatches, `cannot add snap "test-snap2" to group "foo": snap already in quota group "foo2"`)
-
-	// nothing changed in the state
-	checkQuotaState(c, st, map[string]quotaGroupState{
-		"foo": {
-			MemoryLimit: quantity.SizeGiB,
-			Snaps:       []string{"test-snap"},
-		},
-		"foo2": {
-			MemoryLimit: quantity.SizeGiB,
-			Snaps:       []string{"test-snap2"},
-		},
-	})
-}
-
-=======
->>>>>>> f28ab90b
 func (s *quotaControlSuite) TestEnsureSnapAbsentFromQuotaGroup(c *C) {
 	r := s.mockSystemctlCalls(c, join(
 		// CreateQuota for foo
