// -*- Mode: Go; indent-tabs-mode: t -*-

/*
 * Copyright (C) 2016-2019 Canonical Ltd
 *
 * This program is free software: you can redistribute it and/or modify
 * it under the terms of the GNU General Public License version 3 as
 * published by the Free Software Foundation.
 *
 * This program is distributed in the hope that it will be useful,
 * but WITHOUT ANY WARRANTY; without even the implied warranty of
 * MERCHANTABILITY or FITNESS FOR A PARTICULAR PURPOSE.  See the
 * GNU General Public License for more details.
 *
 * You should have received a copy of the GNU General Public License
 * along with this program.  If not, see <http://www.gnu.org/licenses/>.
 *
 */

package overlord_test

// test the various managers and their operation together through overlord

import (
	"bytes"
	"context"
	"encoding/json"
	"errors"
	"fmt"
	"io"
	"io/ioutil"
	"net/http"
	"net/http/httptest"
	"net/url"
	"os"
	"path/filepath"
	"sort"
	"strings"
	"time"

	. "gopkg.in/check.v1"
	"gopkg.in/tomb.v2"
	"gopkg.in/yaml.v2"

	"github.com/snapcore/snapd/asserts"
	"github.com/snapcore/snapd/asserts/assertstest"
	"github.com/snapcore/snapd/asserts/sysdb"
	"github.com/snapcore/snapd/bootloader"
	"github.com/snapcore/snapd/bootloader/bootloadertest"
	"github.com/snapcore/snapd/client"
	"github.com/snapcore/snapd/dirs"
	"github.com/snapcore/snapd/gadget"
	"github.com/snapcore/snapd/interfaces"
	"github.com/snapcore/snapd/osutil"
	"github.com/snapcore/snapd/overlord"
	"github.com/snapcore/snapd/overlord/assertstate"
	"github.com/snapcore/snapd/overlord/assertstate/assertstatetest"
	"github.com/snapcore/snapd/overlord/auth"
	"github.com/snapcore/snapd/overlord/configstate/config"
	"github.com/snapcore/snapd/overlord/devicestate"
	"github.com/snapcore/snapd/overlord/devicestate/devicestatetest"
	"github.com/snapcore/snapd/overlord/hookstate"
	"github.com/snapcore/snapd/overlord/ifacestate"
	"github.com/snapcore/snapd/overlord/snapshotstate"
	snapshotbackend "github.com/snapcore/snapd/overlord/snapshotstate/backend"
	"github.com/snapcore/snapd/overlord/snapstate"
	"github.com/snapcore/snapd/overlord/state"
	"github.com/snapcore/snapd/release"
	"github.com/snapcore/snapd/snap"
	"github.com/snapcore/snapd/snap/snaptest"
	"github.com/snapcore/snapd/store"
	"github.com/snapcore/snapd/systemd"
	"github.com/snapcore/snapd/testutil"
)

type automaticSnapshotCall struct {
	InstanceName string
	SnapConfig   map[string]interface{}
	Usernames    []string
	Flags        *snapshotbackend.Flags
}

type baseMgrsSuite struct {
	testutil.BaseTest

	tempdir string

	storeSigning *assertstest.StoreStack
	brands       *assertstest.SigningAccounts

	devAcct *asserts.Account

	serveIDtoName map[string]string
	serveSnapPath map[string]string
	serveRevision map[string]string
	serveOldPaths map[string][]string
	serveOldRevs  map[string][]string

	hijackServeSnap func(http.ResponseWriter)

	checkDeviceAndAuthContext func(store.DeviceAndAuthContext)
	expectedSerial            string
	expectedStore             string
	sessionMacaroon           string

	o *overlord.Overlord

	failNextDownload string

	automaticSnapshots []automaticSnapshotCall
}

var (
	_ = Suite(&mgrsSuite{})
	_ = Suite(&storeCtxSetupSuite{})
)

var (
	brandPrivKey, _ = assertstest.GenerateKey(752)

	develPrivKey, _ = assertstest.GenerateKey(752)

	deviceKey, _ = assertstest.GenerateKey(752)
)

const (
	aggressiveSettleTimeout = 50 * time.Millisecond
	connectRetryTimeout     = 70 * time.Millisecond
)

func verifyLastTasksetIsRerefresh(c *C, tts []*state.TaskSet) {
	ts := tts[len(tts)-1]
	c.Assert(ts.Tasks(), HasLen, 1)
	c.Check(ts.Tasks()[0].Kind(), Equals, "check-rerefresh")
}

func (s *baseMgrsSuite) SetUpTest(c *C) {
	s.BaseTest.SetUpTest(c)

	s.tempdir = c.MkDir()
	dirs.SetRootDir(s.tempdir)
	s.AddCleanup(func() { dirs.SetRootDir("") })

	err := os.MkdirAll(filepath.Dir(dirs.SnapStateFile), 0755)
	c.Assert(err, IsNil)

	// needed by hooks
	s.AddCleanup(testutil.MockCommand(c, "snap", "").Restore)

	oldSetupInstallHook := snapstate.SetupInstallHook
	oldSetupRemoveHook := snapstate.SetupRemoveHook
	snapstate.SetupRemoveHook = hookstate.SetupRemoveHook
	snapstate.SetupInstallHook = hookstate.SetupInstallHook
	s.AddCleanup(func() {
		snapstate.SetupRemoveHook = oldSetupRemoveHook
		snapstate.SetupInstallHook = oldSetupInstallHook
	})

	s.automaticSnapshots = nil
	r := snapshotstate.MockBackendSave(func(_ context.Context, id uint64, si *snap.Info, cfg map[string]interface{}, usernames []string, flags *snapshotbackend.Flags) (*client.Snapshot, error) {
		s.automaticSnapshots = append(s.automaticSnapshots, automaticSnapshotCall{InstanceName: si.InstanceName(), SnapConfig: cfg, Usernames: usernames, Flags: flags})
		return nil, nil
	})
	s.AddCleanup(r)

	s.AddCleanup(ifacestate.MockConnectRetryTimeout(connectRetryTimeout))

	os.Setenv("SNAPPY_SQUASHFS_UNPACK_FOR_TESTS", "1")
	s.AddCleanup(func() { os.Unsetenv("SNAPPY_SQUASHFS_UNPACK_FOR_TESTS") })

	// create a fake systemd environment
	os.MkdirAll(filepath.Join(dirs.SnapServicesDir, "multi-user.target.wants"), 0755)

	r = systemd.MockSystemctl(func(cmd ...string) ([]byte, error) {
		return []byte("ActiveState=inactive\n"), nil
	})
	s.AddCleanup(r)

	s.storeSigning = assertstest.NewStoreStack("can0nical", nil)
	s.brands = assertstest.NewSigningAccounts(s.storeSigning)
	s.brands.Register("my-brand", brandPrivKey, map[string]interface{}{
		"validation": "verified",
	})
	s.AddCleanup(sysdb.InjectTrusted(s.storeSigning.Trusted))

	s.devAcct = assertstest.NewAccount(s.storeSigning, "devdevdev", map[string]interface{}{
		"account-id": "devdevdev",
	}, "")
	err = s.storeSigning.Add(s.devAcct)
	c.Assert(err, IsNil)

	s.serveIDtoName = make(map[string]string)
	s.serveSnapPath = make(map[string]string)
	s.serveRevision = make(map[string]string)
	s.serveOldPaths = make(map[string][]string)
	s.serveOldRevs = make(map[string][]string)
	s.hijackServeSnap = nil

	s.checkDeviceAndAuthContext = nil
	s.expectedSerial = ""
	s.expectedStore = ""
	s.sessionMacaroon = ""

	s.AddCleanup(ifacestate.MockSecurityBackends(nil))

	o, err := overlord.New(nil)
	c.Assert(err, IsNil)
	err = o.StartUp()
	c.Assert(err, IsNil)
	o.InterfaceManager().DisableUDevMonitor()
	s.o = o
	st := s.o.State()
	st.Lock()
	defer st.Unlock()
	st.Set("seeded", true)
	// registered
	err = assertstate.Add(st, sysdb.GenericClassicModel())
	c.Assert(err, IsNil)
	devicestatetest.SetDevice(st, &auth.DeviceState{
		Brand:  "generic",
		Model:  "generic-classic",
		Serial: "serialserial",
	})

	// add "core" snap declaration
	headers := map[string]interface{}{
		"series":       "16",
		"snap-name":    "core",
		"publisher-id": "can0nical",
		"timestamp":    time.Now().Format(time.RFC3339),
	}
	headers["snap-id"] = fakeSnapID(headers["snap-name"].(string))
	err = assertstate.Add(st, s.storeSigning.StoreAccountKey(""))
	c.Assert(err, IsNil)
	a, err := s.storeSigning.Sign(asserts.SnapDeclarationType, headers, nil, "")
	c.Assert(err, IsNil)
	err = assertstate.Add(st, a)
	c.Assert(err, IsNil)
	s.serveRevision["core"] = "1"
	s.serveIDtoName[fakeSnapID("core")] = "core"
	err = s.storeSigning.Add(a)
	c.Assert(err, IsNil)

	// add "snap1" snap declaration
	headers = map[string]interface{}{
		"series":       "16",
		"snap-name":    "snap1",
		"publisher-id": "can0nical",
		"timestamp":    time.Now().Format(time.RFC3339),
	}
	headers["snap-id"] = fakeSnapID(headers["snap-name"].(string))
	a2, err := s.storeSigning.Sign(asserts.SnapDeclarationType, headers, nil, "")
	c.Assert(err, IsNil)
	c.Assert(assertstate.Add(st, a2), IsNil)
	c.Assert(s.storeSigning.Add(a2), IsNil)

	// add "snap2" snap declaration
	headers = map[string]interface{}{
		"series":       "16",
		"snap-name":    "snap2",
		"publisher-id": "can0nical",
		"timestamp":    time.Now().Format(time.RFC3339),
	}
	headers["snap-id"] = fakeSnapID(headers["snap-name"].(string))
	a3, err := s.storeSigning.Sign(asserts.SnapDeclarationType, headers, nil, "")
	c.Assert(err, IsNil)
	c.Assert(assertstate.Add(st, a3), IsNil)
	c.Assert(s.storeSigning.Add(a3), IsNil)

	// add "some-snap" snap declaration
	headers = map[string]interface{}{
		"series":       "16",
		"snap-name":    "some-snap",
		"publisher-id": "can0nical",
		"timestamp":    time.Now().Format(time.RFC3339),
	}
	headers["snap-id"] = fakeSnapID(headers["snap-name"].(string))
	a4, err := s.storeSigning.Sign(asserts.SnapDeclarationType, headers, nil, "")
	c.Assert(err, IsNil)
	c.Assert(assertstate.Add(st, a4), IsNil)
	c.Assert(s.storeSigning.Add(a4), IsNil)

	// add "other-snap" snap declaration
	headers = map[string]interface{}{
		"series":       "16",
		"snap-name":    "other-snap",
		"publisher-id": "can0nical",
		"timestamp":    time.Now().Format(time.RFC3339),
	}
	headers["snap-id"] = fakeSnapID(headers["snap-name"].(string))
	a5, err := s.storeSigning.Sign(asserts.SnapDeclarationType, headers, nil, "")
	c.Assert(err, IsNil)
	c.Assert(assertstate.Add(st, a5), IsNil)
	c.Assert(s.storeSigning.Add(a5), IsNil)

	// add pc-kernel snap declaration
	headers = map[string]interface{}{
		"series":       "16",
		"snap-name":    "pc-kernel",
		"publisher-id": "can0nical",
		"timestamp":    time.Now().Format(time.RFC3339),
	}
	headers["snap-id"] = fakeSnapID(headers["snap-name"].(string))
	a6, err := s.storeSigning.Sign(asserts.SnapDeclarationType, headers, nil, "")
	c.Assert(err, IsNil)
	c.Assert(assertstate.Add(st, a6), IsNil)
	c.Assert(s.storeSigning.Add(a6), IsNil)

	// add pc snap declaration
	headers = map[string]interface{}{
		"series":       "16",
		"snap-name":    "pc",
		"publisher-id": "can0nical",
		"timestamp":    time.Now().Format(time.RFC3339),
	}
	headers["snap-id"] = fakeSnapID(headers["snap-name"].(string))
	a7, err := s.storeSigning.Sign(asserts.SnapDeclarationType, headers, nil, "")
	c.Assert(err, IsNil)
	c.Assert(assertstate.Add(st, a7), IsNil)
	c.Assert(s.storeSigning.Add(a7), IsNil)

	// add core itself
	snapstate.Set(st, "core", &snapstate.SnapState{
		Active: true,
		Sequence: []*snap.SideInfo{
			{RealName: "core", SnapID: fakeSnapID("core"), Revision: snap.R(1)},
		},
		Current:  snap.R(1),
		SnapType: "os",
		Flags: snapstate.Flags{
			Required: true,
		},
	})

	// don't actually try to talk to the store on snapstate.Ensure
	// needs doing after the call to devicestate.Manager (which happens in overlord.New)
	snapstate.CanAutoRefresh = nil

	st.Set("refresh-privacy-key", "privacy-key")

	// For triggering errors
	erroringHandler := func(task *state.Task, _ *tomb.Tomb) error {
		return errors.New("error out")
	}
	s.o.TaskRunner().AddHandler("error-trigger", erroringHandler, nil)
}

type mgrsSuite struct {
	baseMgrsSuite
}

var settleTimeout = 15 * time.Second

func makeTestSnapWithFiles(c *C, snapYamlContent string, files [][]string) string {
	info, err := snap.InfoFromSnapYaml([]byte(snapYamlContent))
	c.Assert(err, IsNil)

	for _, app := range info.Apps {
		// files is a list of (filename, content)
		files = append(files, []string{app.Command, ""})
	}

	return snaptest.MakeTestSnapWithFiles(c, snapYamlContent, files)
}

func makeTestSnap(c *C, snapYamlContent string) string {
	return makeTestSnapWithFiles(c, snapYamlContent, nil)
}

func (s *mgrsSuite) TestHappyLocalInstall(c *C) {
	snapYamlContent := `name: foo
apps:
 bar:
  command: bin/bar
`
	snapPath := makeTestSnap(c, snapYamlContent+"version: 1.0")

	st := s.o.State()
	st.Lock()
	defer st.Unlock()

	ts, _, err := snapstate.InstallPath(st, &snap.SideInfo{RealName: "foo"}, snapPath, "", "", snapstate.Flags{DevMode: true})
	c.Assert(err, IsNil)
	chg := st.NewChange("install-snap", "...")
	chg.AddAll(ts)

	st.Unlock()
	err = s.o.Settle(settleTimeout)
	st.Lock()
	c.Assert(err, IsNil)

	c.Assert(chg.Status(), Equals, state.DoneStatus, Commentf("install-snap change failed with: %v", chg.Err()))

	snap, err := snapstate.CurrentInfo(st, "foo")
	c.Assert(err, IsNil)

	// ensure that the binary wrapper file got generated with the right
	// name
	binaryWrapper := filepath.Join(dirs.SnapBinariesDir, "foo.bar")
	c.Assert(osutil.IsSymlink(binaryWrapper), Equals, true)

	// data dirs
	c.Assert(osutil.IsDirectory(snap.DataDir()), Equals, true)
	c.Assert(osutil.IsDirectory(snap.CommonDataDir()), Equals, true)

	// snap file and its mounting

	// after install the snap file is in the right dir
	c.Assert(osutil.FileExists(filepath.Join(dirs.SnapBlobDir, "foo_x1.snap")), Equals, true)

	// ensure the right unit is created
	mup := systemd.MountUnitPath(filepath.Join(dirs.StripRootDir(dirs.SnapMountDir), "foo/x1"))
	c.Assert(mup, testutil.FileMatches, fmt.Sprintf("(?ms).*^Where=%s/foo/x1", dirs.StripRootDir(dirs.SnapMountDir)))
	c.Assert(mup, testutil.FileMatches, "(?ms).*^What=/var/lib/snapd/snaps/foo_x1.snap")
}

func (s *mgrsSuite) TestHappyRemove(c *C) {
	st := s.o.State()
	st.Lock()
	defer st.Unlock()

	snapYamlContent := `name: foo
apps:
 bar:
  command: bin/bar
`
	snapInfo := s.installLocalTestSnap(c, snapYamlContent+"version: 1.0")

	// set config
	tr := config.NewTransaction(st)
	c.Assert(tr.Set("foo", "key", "value"), IsNil)
	tr.Commit()

	ts, err := snapstate.Remove(st, "foo", snap.R(0), nil)
	c.Assert(err, IsNil)
	chg := st.NewChange("remove-snap", "...")
	chg.AddAll(ts)

	st.Unlock()
	err = s.o.Settle(settleTimeout)
	st.Lock()
	c.Assert(err, IsNil)

	c.Assert(chg.Status(), Equals, state.DoneStatus, Commentf("remove-snap change failed with: %v", chg.Err()))

	// ensure that the binary wrapper file got removed
	binaryWrapper := filepath.Join(dirs.SnapBinariesDir, "foo.bar")
	c.Assert(osutil.FileExists(binaryWrapper), Equals, false)

	// data dirs
	c.Assert(osutil.FileExists(snapInfo.DataDir()), Equals, false)
	c.Assert(osutil.FileExists(snapInfo.CommonDataDir()), Equals, false)

	// snap file and its mount
	c.Assert(osutil.FileExists(filepath.Join(dirs.SnapBlobDir, "foo_x1.snap")), Equals, false)
	mup := systemd.MountUnitPath(filepath.Join(dirs.StripRootDir(dirs.SnapMountDir), "foo/x1"))
	c.Assert(osutil.FileExists(mup), Equals, false)

	// automatic snapshot was created
	c.Assert(s.automaticSnapshots, DeepEquals, []automaticSnapshotCall{{"foo", map[string]interface{}{"key": "value"}, nil, &snapshotbackend.Flags{Auto: true}}})
}

func fakeSnapID(name string) string {
	const suffix = "idididididididididididididididid"
	return name + suffix[len(name)+1:]
}

const (
	snapV2 = `{
	"architectures": [
	    "all"
	],
        "download": {
            "url": "@URL@"
        },
        "epoch": @EPOCH@,
        "type": "@TYPE@",
	"name": "@NAME@",
	"revision": @REVISION@,
	"snap-id": "@SNAPID@",
	"summary": "Foo",
	"description": "this is a description",
	"version": "@VERSION@",
        "publisher": {
           "id": "devdevdev",
           "name": "bar"
         },
         "media": [
            {"type": "icon", "url": "@ICON@"}
         ]
}`
)

var fooSnapID = fakeSnapID("foo")

func (s *baseMgrsSuite) prereqSnapAssertions(c *C, extraHeaders ...map[string]interface{}) *asserts.SnapDeclaration {
	if len(extraHeaders) == 0 {
		extraHeaders = []map[string]interface{}{{}}
	}
	var snapDecl *asserts.SnapDeclaration
	for _, extraHeaders := range extraHeaders {
		headers := map[string]interface{}{
			"series":       "16",
			"snap-name":    "foo",
			"publisher-id": "devdevdev",
			"timestamp":    time.Now().Format(time.RFC3339),
		}
		for h, v := range extraHeaders {
			headers[h] = v
		}
		headers["snap-id"] = fakeSnapID(headers["snap-name"].(string))
		a, err := s.storeSigning.Sign(asserts.SnapDeclarationType, headers, nil, "")
		c.Assert(err, IsNil)
		err = s.storeSigning.Add(a)
		c.Assert(err, IsNil)
		snapDecl = a.(*asserts.SnapDeclaration)
	}
	return snapDecl
}

func (s *baseMgrsSuite) makeStoreTestSnapWithFiles(c *C, snapYaml string, revno string, files [][]string) (path, digest string) {
	info, err := snap.InfoFromSnapYaml([]byte(snapYaml))
	c.Assert(err, IsNil)

	snapPath := makeTestSnapWithFiles(c, snapYaml, files)

	snapDigest, size, err := asserts.SnapFileSHA3_384(snapPath)
	c.Assert(err, IsNil)

	headers := map[string]interface{}{
		"snap-id":       fakeSnapID(info.SnapName()),
		"snap-sha3-384": snapDigest,
		"snap-size":     fmt.Sprintf("%d", size),
		"snap-revision": revno,
		"developer-id":  "devdevdev",
		"timestamp":     time.Now().Format(time.RFC3339),
	}
	snapRev, err := s.storeSigning.Sign(asserts.SnapRevisionType, headers, nil, "")
	c.Assert(err, IsNil)
	err = s.storeSigning.Add(snapRev)
	c.Assert(err, IsNil)

	return snapPath, snapDigest
}

func (s *baseMgrsSuite) makeStoreTestSnap(c *C, snapYaml string, revno string) (path, digest string) {
	return s.makeStoreTestSnapWithFiles(c, snapYaml, revno, nil)
}

func (s *baseMgrsSuite) pathFor(name, revno string) string {
	if revno == s.serveRevision[name] {
		return s.serveSnapPath[name]
	}
	for i, r := range s.serveOldRevs[name] {
		if r == revno {
			return s.serveOldPaths[name][i]
		}
	}
	return "/not/found"
}

func (s *baseMgrsSuite) newestThatCanRead(name string, epoch snap.Epoch) (info *snap.Info, rev string) {
	if s.serveSnapPath[name] == "" {
		return nil, ""
	}
	idx := len(s.serveOldPaths[name])
	rev = s.serveRevision[name]
	path := s.serveSnapPath[name]
	for {
		snapf, err := snap.Open(path)
		if err != nil {
			panic(err)
		}
		info, err := snap.ReadInfoFromSnapFile(snapf, nil)
		if err != nil {
			panic(err)
		}
		if info.Epoch.CanRead(epoch) {
			return info, rev
		}
		idx--
		if idx < 0 {
			return nil, ""
		}
		path = s.serveOldPaths[name][idx]
		rev = s.serveOldRevs[name][idx]
	}
}

func (s *baseMgrsSuite) mockStore(c *C) *httptest.Server {
	var baseURL *url.URL
	fillHit := func(hitTemplate, revno string, info *snap.Info) string {
		epochBuf, err := json.Marshal(info.Epoch)
		if err != nil {
			panic(err)
		}
		name := info.SnapName()

		hit := strings.Replace(hitTemplate, "@URL@", baseURL.String()+"/api/v1/snaps/download/"+name+"/"+revno, -1)
		hit = strings.Replace(hit, "@NAME@", name, -1)
		hit = strings.Replace(hit, "@SNAPID@", fakeSnapID(name), -1)
		hit = strings.Replace(hit, "@ICON@", baseURL.String()+"/icon", -1)
		hit = strings.Replace(hit, "@VERSION@", info.Version, -1)
		hit = strings.Replace(hit, "@REVISION@", revno, -1)
		hit = strings.Replace(hit, `@TYPE@`, string(info.GetType()), -1)
		hit = strings.Replace(hit, `@EPOCH@`, string(epochBuf), -1)
		return hit
	}

	mockServer := httptest.NewServer(http.HandlerFunc(func(w http.ResponseWriter, r *http.Request) {
		// all URLS are /api/v1/snaps/... or /v2/snaps/... so
		// check the url is sane and discard the common prefix
		// to simplify indexing into the comps slice.
		comps := strings.Split(r.URL.Path, "/")
		if len(comps) < 2 {
			panic("unexpected url path: " + r.URL.Path)
		}
		if comps[1] == "api" { //v1
			if len(comps) <= 4 {
				panic("unexpected url path: " + r.URL.Path)
			}
			comps = comps[4:]
			if comps[0] == "auth" {
				comps[0] = "auth:" + comps[1]
			}
		} else { // v2
			if len(comps) <= 3 {
				panic("unexpected url path: " + r.URL.Path)
			}
			comps = comps[3:]
			comps[0] = "v2:" + comps[0]
		}

		switch comps[0] {
		case "auth:nonces":
			w.Write([]byte(`{"nonce": "NONCE"}`))
			return
		case "auth:sessions":
			// quick sanity check
			reqBody, err := ioutil.ReadAll(r.Body)
			c.Check(err, IsNil)
			c.Check(bytes.Contains(reqBody, []byte("nonce: NONCE")), Equals, true)
			c.Check(bytes.Contains(reqBody, []byte(fmt.Sprintf("serial: %s", s.expectedSerial))), Equals, true)
			c.Check(bytes.Contains(reqBody, []byte(fmt.Sprintf("store: %s", s.expectedStore))), Equals, true)

			c.Check(s.sessionMacaroon, Not(Equals), "")
			w.WriteHeader(200)
			w.Write([]byte(fmt.Sprintf(`{"macaroon": "%s"}`, s.sessionMacaroon)))
			return
		case "assertions":
			ref := &asserts.Ref{
				Type:       asserts.Type(comps[1]),
				PrimaryKey: comps[2:],
			}
			a, err := ref.Resolve(s.storeSigning.Find)
			if asserts.IsNotFound(err) {
				w.Header().Set("Content-Type", "application/json")
				w.WriteHeader(404)
				w.Write([]byte(`{"status": 404}`))
				return
			}
			if err != nil {
				panic(err)
			}
			w.Header().Set("Content-Type", asserts.MediaType)
			w.WriteHeader(200)
			w.Write(asserts.Encode(a))
			return
		case "download":
			if s.sessionMacaroon != "" {
				// FIXME: download is still using the old headers!
				c.Check(r.Header.Get("X-Device-Authorization"), Equals, fmt.Sprintf(`Macaroon root="%s"`, s.sessionMacaroon))
			}
			if s.failNextDownload == comps[1] {
				s.failNextDownload = ""
				w.WriteHeader(418)
				return
			}
			if s.hijackServeSnap != nil {
				s.hijackServeSnap(w)
				return
			}
			snapR, err := os.Open(s.pathFor(comps[1], comps[2]))
			if err != nil {
				panic(err)
			}
			io.Copy(w, snapR)
		case "v2:refresh":
			if s.sessionMacaroon != "" {
				c.Check(r.Header.Get("Snap-Device-Authorization"), Equals, fmt.Sprintf(`Macaroon root="%s"`, s.sessionMacaroon))
			}
			dec := json.NewDecoder(r.Body)
			var input struct {
				Actions []struct {
					Action      string     `json:"action"`
					SnapID      string     `json:"snap-id"`
					Name        string     `json:"name"`
					InstanceKey string     `json:"instance-key"`
					Epoch       snap.Epoch `json:"epoch"`
				} `json:"actions"`
				Context []struct {
					SnapID string     `json:"snap-id"`
					Epoch  snap.Epoch `json:"epoch"`
				} `json:"context"`
			}
			if err := dec.Decode(&input); err != nil {
				panic(err)
			}
			id2epoch := make(map[string]snap.Epoch, len(input.Context))
			for _, s := range input.Context {
				id2epoch[s.SnapID] = s.Epoch
			}
			type resultJSON struct {
				Result      string          `json:"result"`
				SnapID      string          `json:"snap-id"`
				Name        string          `json:"name"`
				Snap        json.RawMessage `json:"snap"`
				InstanceKey string          `json:"instance-key"`
			}
			var results []resultJSON
			for _, a := range input.Actions {
				name := s.serveIDtoName[a.SnapID]
				epoch := id2epoch[a.SnapID]
				if a.Action == "install" {
					name = a.Name
					epoch = a.Epoch
				}

				info, revno := s.newestThatCanRead(name, epoch)
				if info == nil {
					// no match
					continue
				}
				results = append(results, resultJSON{
					Result:      a.Action,
					SnapID:      a.SnapID,
					InstanceKey: a.InstanceKey,
					Name:        name,
					Snap:        json.RawMessage(fillHit(snapV2, revno, info)),
				})
			}
			w.WriteHeader(200)
			output, err := json.Marshal(map[string]interface{}{
				"results": results,
			})
			if err != nil {
				panic(err)
			}
			w.Write(output)

		default:
			panic("unexpected url path: " + r.URL.Path)
		}
	}))
	c.Assert(mockServer, NotNil)

	baseURL, _ = url.Parse(mockServer.URL)
	storeCfg := store.Config{
		StoreBaseURL: baseURL,
	}

	mStore := store.New(&storeCfg, nil)
	st := s.o.State()
	st.Lock()
	snapstate.ReplaceStore(s.o.State(), mStore)
	st.Unlock()

	// this will be used by remodeling cases
	storeNew := func(cfg *store.Config, dac store.DeviceAndAuthContext) *store.Store {
		cfg.StoreBaseURL = baseURL
		if s.checkDeviceAndAuthContext != nil {
			s.checkDeviceAndAuthContext(dac)
		}
		return store.New(cfg, dac)
	}

	s.AddCleanup(overlord.MockStoreNew(storeNew))

	return mockServer
}

// serveSnap starts serving the snap at snapPath, moving the current
// one onto the list of previous ones if already set.
func (s *baseMgrsSuite) serveSnap(snapPath, revno string) {
	snapf, err := snap.Open(snapPath)
	if err != nil {
		panic(err)
	}
	info, err := snap.ReadInfoFromSnapFile(snapf, nil)
	if err != nil {
		panic(err)
	}
	name := info.SnapName()
	s.serveIDtoName[fakeSnapID(name)] = name

	if oldPath := s.serveSnapPath[name]; oldPath != "" {
		oldRev := s.serveRevision[name]
		if oldRev == "" {
			panic("old path set but not old revision")
		}
		s.serveOldPaths[name] = append(s.serveOldPaths[name], oldPath)
		s.serveOldRevs[name] = append(s.serveOldRevs[name], oldRev)
	}
	s.serveSnapPath[name] = snapPath
	s.serveRevision[name] = revno
}

func (s *mgrsSuite) TestHappyRemoteInstallAndUpgradeSvc(c *C) {
	// test install through store and update, plus some mechanics
	// of update
	// TODO: ok to split if it gets too messy to maintain

	s.prereqSnapAssertions(c)

	snapYamlContent := `name: foo
version: @VERSION@
apps:
 bar:
  command: bin/bar
 svc:
  command: svc
  daemon: forking
`

	ver := "1.0"
	revno := "42"
	snapPath, digest := s.makeStoreTestSnap(c, strings.Replace(snapYamlContent, "@VERSION@", ver, -1), revno)
	s.serveSnap(snapPath, revno)

	mockServer := s.mockStore(c)
	defer mockServer.Close()

	st := s.o.State()
	st.Lock()
	defer st.Unlock()

	ts, err := snapstate.Install(context.TODO(), st, "foo", nil, 0, snapstate.Flags{})
	c.Assert(err, IsNil)
	chg := st.NewChange("install-snap", "...")
	chg.AddAll(ts)

	st.Unlock()
	err = s.o.Settle(settleTimeout)
	st.Lock()
	c.Assert(err, IsNil)

	c.Assert(chg.Status(), Equals, state.DoneStatus, Commentf("install-snap change failed with: %v", chg.Err()))

	info, err := snapstate.CurrentInfo(st, "foo")
	c.Assert(err, IsNil)

	c.Check(info.Revision, Equals, snap.R(42))
	c.Check(info.SnapID, Equals, fooSnapID)
	c.Check(info.Version, Equals, "1.0")
	c.Check(info.Summary(), Equals, "Foo")
	c.Check(info.Description(), Equals, "this is a description")
	c.Assert(osutil.FileExists(info.MountFile()), Equals, true)

	pubAcct, err := assertstate.Publisher(st, info.SnapID)
	c.Assert(err, IsNil)
	c.Check(pubAcct.AccountID(), Equals, "devdevdev")
	c.Check(pubAcct.Username(), Equals, "devdevdev")

	snapRev42, err := assertstate.DB(st).Find(asserts.SnapRevisionType, map[string]string{
		"snap-sha3-384": digest,
	})
	c.Assert(err, IsNil)
	c.Check(snapRev42.(*asserts.SnapRevision).SnapID(), Equals, fooSnapID)
	c.Check(snapRev42.(*asserts.SnapRevision).SnapRevision(), Equals, 42)

	// check service was setup properly
	svcFile := filepath.Join(dirs.SnapServicesDir, "snap.foo.svc.service")
	c.Assert(osutil.FileExists(svcFile), Equals, true)
	stat, err := os.Stat(svcFile)
	c.Assert(err, IsNil)
	// should _not_ be executable
	c.Assert(stat.Mode().String(), Equals, "-rw-r--r--")

	// Refresh

	ver = "2.0"
	revno = "50"
	snapPath, digest = s.makeStoreTestSnap(c, strings.Replace(snapYamlContent, "@VERSION@", ver, -1), revno)
	s.serveSnap(snapPath, revno)

	ts, err = snapstate.Update(st, "foo", nil, 0, snapstate.Flags{})
	c.Assert(err, IsNil)
	chg = st.NewChange("upgrade-snap", "...")
	chg.AddAll(ts)

	st.Unlock()
	err = s.o.Settle(settleTimeout)
	st.Lock()
	c.Assert(err, IsNil)

	c.Assert(chg.Err(), IsNil)
	c.Assert(chg.Status(), Equals, state.DoneStatus, Commentf("upgrade-snap change failed with: %v", chg.Err()))

	info, err = snapstate.CurrentInfo(st, "foo")
	c.Assert(err, IsNil)

	c.Check(info.Revision, Equals, snap.R(50))
	c.Check(info.SnapID, Equals, fooSnapID)
	c.Check(info.Version, Equals, "2.0")

	snapRev50, err := assertstate.DB(st).Find(asserts.SnapRevisionType, map[string]string{
		"snap-sha3-384": digest,
	})
	c.Assert(err, IsNil)
	c.Check(snapRev50.(*asserts.SnapRevision).SnapID(), Equals, fooSnapID)
	c.Check(snapRev50.(*asserts.SnapRevision).SnapRevision(), Equals, 50)

	// check updated wrapper
	symlinkTarget, err := os.Readlink(info.Apps["bar"].WrapperPath())
	c.Assert(err, IsNil)
	c.Assert(symlinkTarget, Equals, "/usr/bin/snap")

	// check updated service file
	c.Assert(svcFile, testutil.FileContains, "/var/snap/foo/"+revno)
}

func (s *mgrsSuite) TestHappyRemoteInstallAndUpdateWithEpochBump(c *C) {
	// test install through store and update, where there's an epoch bump in the upgrade
	// this does less checks on the details of install/update than TestHappyRemoteInstallAndUpgradeSvc

	s.prereqSnapAssertions(c)

	snapPath, _ := s.makeStoreTestSnap(c, "{name: foo, version: 0}", "1")
	s.serveSnap(snapPath, "1")

	mockServer := s.mockStore(c)
	defer mockServer.Close()

	st := s.o.State()
	st.Lock()
	defer st.Unlock()

	ts, err := snapstate.Install(context.TODO(), st, "foo", nil, 0, snapstate.Flags{})
	c.Assert(err, IsNil)
	chg := st.NewChange("install-snap", "...")
	chg.AddAll(ts)

	st.Unlock()
	err = s.o.Settle(settleTimeout)
	st.Lock()
	c.Assert(err, IsNil)

	// confirm it worked
	c.Assert(chg.Status(), Equals, state.DoneStatus, Commentf("install-snap change failed with: %v", chg.Err()))

	// sanity checks
	info, err := snapstate.CurrentInfo(st, "foo")
	c.Assert(err, IsNil)
	c.Assert(info.Revision, Equals, snap.R(1))
	c.Assert(info.SnapID, Equals, fooSnapID)
	c.Assert(info.Epoch.String(), Equals, "0")

	// now add some more snaps
	for i, epoch := range []string{"1*", "2*", "3*"} {
		revno := fmt.Sprint(i + 2)
		snapPath, _ := s.makeStoreTestSnap(c, "{name: foo, version: 0, epoch: "+epoch+"}", revno)
		s.serveSnap(snapPath, revno)
	}

	// refresh

	ts, err = snapstate.Update(st, "foo", nil, 0, snapstate.Flags{})
	c.Assert(err, IsNil)
	chg = st.NewChange("upgrade-snap", "...")
	chg.AddAll(ts)

	st.Unlock()
	err = s.o.Settle(settleTimeout)
	st.Lock()
	c.Assert(err, IsNil)

	c.Assert(chg.Err(), IsNil)
	c.Assert(chg.Status(), Equals, state.DoneStatus, Commentf("upgrade-snap change failed with: %v", chg.Err()))

	info, err = snapstate.CurrentInfo(st, "foo")
	c.Assert(err, IsNil)

	c.Check(info.Revision, Equals, snap.R(4))
	c.Check(info.SnapID, Equals, fooSnapID)
	c.Check(info.Epoch.String(), Equals, "3*")
}

func (s *mgrsSuite) TestHappyRemoteInstallAndUpdateWithPostHocEpochBump(c *C) {
	// test install through store and update, where there is an epoch
	// bump in the upgrade that comes in after the initial update is
	// computed.

	// this is mostly checking the same as TestHappyRemoteInstallAndUpdateWithEpochBump
	// but serves as a sanity check for the Without case that follows
	// (these two together serve as a test for the refresh filtering)
	s.testHappyRemoteInstallAndUpdateWithMaybeEpochBump(c, true)
}

func (s *mgrsSuite) TestHappyRemoteInstallAndUpdateWithoutEpochBump(c *C) {
	// test install through store and update, where there _isn't_ an epoch bump in the upgrade
	// note that there _are_ refreshes available after the refresh,
	// but they're not an epoch bump so they're ignored
	s.testHappyRemoteInstallAndUpdateWithMaybeEpochBump(c, false)
}

func (s *mgrsSuite) testHappyRemoteInstallAndUpdateWithMaybeEpochBump(c *C, doBump bool) {
	s.prereqSnapAssertions(c)

	snapPath, _ := s.makeStoreTestSnap(c, "{name: foo, version: 1}", "1")
	s.serveSnap(snapPath, "1")

	mockServer := s.mockStore(c)
	defer mockServer.Close()

	st := s.o.State()
	st.Lock()
	defer st.Unlock()

	ts, err := snapstate.Install(context.TODO(), st, "foo", nil, 0, snapstate.Flags{})
	c.Assert(err, IsNil)
	chg := st.NewChange("install-snap", "...")
	chg.AddAll(ts)

	st.Unlock()
	err = s.o.Settle(settleTimeout)
	st.Lock()
	c.Assert(err, IsNil)

	// confirm it worked
	c.Assert(chg.Status(), Equals, state.DoneStatus, Commentf("install-snap change failed with: %v", chg.Err()))

	// sanity checks
	info, err := snapstate.CurrentInfo(st, "foo")
	c.Assert(err, IsNil)
	c.Assert(info.Revision, Equals, snap.R(1))
	c.Assert(info.SnapID, Equals, fooSnapID)
	c.Assert(info.Epoch.String(), Equals, "0")

	// add a new revision
	snapPath, _ = s.makeStoreTestSnap(c, "{name: foo, version: 2}", "2")
	s.serveSnap(snapPath, "2")

	// refresh

	ts, err = snapstate.Update(st, "foo", nil, 0, snapstate.Flags{})
	c.Assert(err, IsNil)
	chg = st.NewChange("upgrade-snap", "...")
	chg.AddAll(ts)

	// add another new revision, after the update was computed (maybe with an epoch bump)
	if doBump {
		snapPath, _ = s.makeStoreTestSnap(c, "{name: foo, version: 3, epoch: 1*}", "3")
	} else {
		snapPath, _ = s.makeStoreTestSnap(c, "{name: foo, version: 3}", "3")
	}
	s.serveSnap(snapPath, "3")

	st.Unlock()
	err = s.o.Settle(settleTimeout)
	st.Lock()
	c.Assert(err, IsNil)

	c.Assert(chg.Err(), IsNil)
	c.Assert(chg.Status(), Equals, state.DoneStatus, Commentf("upgrade-snap change failed with: %v", chg.Err()))

	info, err = snapstate.CurrentInfo(st, "foo")
	c.Assert(err, IsNil)

	if doBump {
		// if the epoch bumped, then we should've re-refreshed
		c.Check(info.Revision, Equals, snap.R(3))
		c.Check(info.SnapID, Equals, fooSnapID)
		c.Check(info.Epoch.String(), Equals, "1*")
	} else {
		// if the epoch did not bump, then we should _not_ have re-refreshed
		c.Check(info.Revision, Equals, snap.R(2))
		c.Check(info.SnapID, Equals, fooSnapID)
		c.Check(info.Epoch.String(), Equals, "0")
	}
}

func (s *mgrsSuite) TestHappyRemoteInstallAndUpdateManyWithEpochBump(c *C) {
	// test install through store and update many, where there's an epoch bump in the upgrade
	// this does less checks on the details of install/update than TestHappyRemoteInstallAndUpgradeSvc

	snapNames := []string{"aaaa", "bbbb", "cccc"}
	for _, name := range snapNames {
		s.prereqSnapAssertions(c, map[string]interface{}{"snap-name": name})
		snapPath, _ := s.makeStoreTestSnap(c, fmt.Sprintf("{name: %s, version: 0}", name), "1")
		s.serveSnap(snapPath, "1")
	}

	mockServer := s.mockStore(c)
	defer mockServer.Close()

	st := s.o.State()
	st.Lock()
	defer st.Unlock()

	affected, tasksets, err := snapstate.InstallMany(st, snapNames, 0)
	c.Assert(err, IsNil)
	sort.Strings(affected)
	c.Check(affected, DeepEquals, snapNames)
	chg := st.NewChange("install-snaps", "...")
	for _, taskset := range tasksets {
		chg.AddAll(taskset)
	}

	st.Unlock()
	err = s.o.Settle(settleTimeout)
	st.Lock()
	c.Assert(err, IsNil)

	// confirm it worked
	c.Assert(chg.Status(), Equals, state.DoneStatus, Commentf("install-snap change failed with: %v", chg.Err()))

	// sanity checks
	for _, name := range snapNames {
		info, err := snapstate.CurrentInfo(st, name)
		c.Assert(err, IsNil)
		c.Assert(info.Revision, Equals, snap.R(1))
		c.Assert(info.SnapID, Equals, fakeSnapID(name))
		c.Assert(info.Epoch.String(), Equals, "0")
	}

	// now add some more snap revisions with increasing epochs
	for _, name := range snapNames {
		for i, epoch := range []string{"1*", "2*", "3*"} {
			revno := fmt.Sprint(i + 2)
			snapPath, _ := s.makeStoreTestSnap(c, fmt.Sprintf("{name: %s, version: 0, epoch: %s}", name, epoch), revno)
			s.serveSnap(snapPath, revno)
		}
	}

	// refresh

	affected, tasksets, err = snapstate.UpdateMany(context.TODO(), st, nil, 0, &snapstate.Flags{})
	c.Assert(err, IsNil)
	sort.Strings(affected)
	c.Check(affected, DeepEquals, snapNames)
	chg = st.NewChange("upgrade-snaps", "...")
	for _, taskset := range tasksets {
		chg.AddAll(taskset)
	}

	st.Unlock()
	err = s.o.Settle(settleTimeout)
	st.Lock()
	c.Assert(err, IsNil)

	c.Assert(chg.Err(), IsNil)
	c.Assert(chg.Status(), Equals, state.DoneStatus, Commentf("upgrade-snap change failed with: %v", chg.Err()))

	for _, name := range snapNames {
		info, err := snapstate.CurrentInfo(st, name)
		c.Assert(err, IsNil)

		c.Check(info.Revision, Equals, snap.R(4))
		c.Check(info.SnapID, Equals, fakeSnapID(name))
		c.Check(info.Epoch.String(), Equals, "3*")
	}
}

func (s *mgrsSuite) TestHappyRemoteInstallAndUpdateManyWithEpochBumpAndOneFailing(c *C) {
	// test install through store and update, where there's an epoch bump in the upgrade and one of them fails

	snapNames := []string{"aaaa", "bbbb", "cccc"}
	for _, name := range snapNames {
		s.prereqSnapAssertions(c, map[string]interface{}{"snap-name": name})
		snapPath, _ := s.makeStoreTestSnap(c, fmt.Sprintf("{name: %s, version: 0}", name), "1")
		s.serveSnap(snapPath, "1")
	}

	mockServer := s.mockStore(c)
	defer mockServer.Close()

	st := s.o.State()
	st.Lock()
	defer st.Unlock()

	affected, tasksets, err := snapstate.InstallMany(st, snapNames, 0)
	c.Assert(err, IsNil)
	sort.Strings(affected)
	c.Check(affected, DeepEquals, snapNames)
	chg := st.NewChange("install-snaps", "...")
	for _, taskset := range tasksets {
		chg.AddAll(taskset)
	}

	st.Unlock()
	err = s.o.Settle(settleTimeout)
	st.Lock()
	c.Assert(err, IsNil)

	// confirm it worked
	c.Assert(chg.Status(), Equals, state.DoneStatus, Commentf("install-snap change failed with: %v", chg.Err()))

	// sanity checks
	for _, name := range snapNames {
		info, err := snapstate.CurrentInfo(st, name)
		c.Assert(err, IsNil)
		c.Assert(info.Revision, Equals, snap.R(1))
		c.Assert(info.SnapID, Equals, fakeSnapID(name))
		c.Assert(info.Epoch.String(), Equals, "0")
	}

	// now add some more snap revisions with increasing epochs
	for _, name := range snapNames {
		for i, epoch := range []string{"1*", "2*", "3*"} {
			revno := fmt.Sprint(i + 2)
			snapPath, _ := s.makeStoreTestSnap(c, fmt.Sprintf("{name: %s, version: 0, epoch: %s}", name, epoch), revno)
			s.serveSnap(snapPath, revno)
		}
	}

	// refresh
	affected, tasksets, err = snapstate.UpdateMany(context.TODO(), st, nil, 0, &snapstate.Flags{})
	c.Assert(err, IsNil)
	sort.Strings(affected)
	c.Check(affected, DeepEquals, snapNames)
	chg = st.NewChange("upgrade-snaps", "...")
	for _, taskset := range tasksets {
		chg.AddAll(taskset)
	}

	st.Unlock()
	// the download for the refresh above will be performed below, during 'settle'.
	// fail the refresh of cccc by failing its download
	s.failNextDownload = "cccc"
	err = s.o.Settle(settleTimeout)
	st.Lock()
	c.Assert(err, IsNil)

	c.Assert(chg.Err(), NotNil)
	c.Assert(chg.Status(), Equals, state.ErrorStatus)

	for _, name := range snapNames {
		comment := Commentf("%q", name)
		info, err := snapstate.CurrentInfo(st, name)
		c.Assert(err, IsNil, comment)

		if name == "cccc" {
			// the failed one: still on rev 1 (epoch 0)
			c.Assert(info.Revision, Equals, snap.R(1))
			c.Assert(info.SnapID, Equals, fakeSnapID(name))
			c.Assert(info.Epoch.String(), Equals, "0")
		} else {
			// the non-failed ones: refreshed to rev 4 (epoch 3*)
			c.Check(info.Revision, Equals, snap.R(4), comment)
			c.Check(info.SnapID, Equals, fakeSnapID(name), comment)
			c.Check(info.Epoch.String(), Equals, "3*", comment)
		}
	}
}

func (s *mgrsSuite) TestHappyLocalInstallWithStoreMetadata(c *C) {
	snapDecl := s.prereqSnapAssertions(c)

	snapYamlContent := `name: foo
apps:
 bar:
  command: bin/bar
`
	snapPath := makeTestSnap(c, snapYamlContent+"version: 1.5")

	si := &snap.SideInfo{
		RealName: "foo",
		SnapID:   fooSnapID,
		Revision: snap.R(55),
	}

	st := s.o.State()
	st.Lock()
	defer st.Unlock()

	// have the snap-declaration in the system db
	err := assertstate.Add(st, s.devAcct)
	c.Assert(err, IsNil)
	err = assertstate.Add(st, snapDecl)
	c.Assert(err, IsNil)

	ts, _, err := snapstate.InstallPath(st, si, snapPath, "", "", snapstate.Flags{DevMode: true})
	c.Assert(err, IsNil)
	chg := st.NewChange("install-snap", "...")
	chg.AddAll(ts)

	st.Unlock()
	err = s.o.Settle(settleTimeout)
	st.Lock()
	c.Assert(err, IsNil)

	c.Assert(chg.Status(), Equals, state.DoneStatus, Commentf("install-snap change failed with: %v", chg.Err()))

	info, err := snapstate.CurrentInfo(st, "foo")
	c.Assert(err, IsNil)
	c.Check(info.Revision, Equals, snap.R(55))
	c.Check(info.SnapID, Equals, fooSnapID)
	c.Check(info.Version, Equals, "1.5")

	// ensure that the binary wrapper file got generated with the right
	// name
	binaryWrapper := filepath.Join(dirs.SnapBinariesDir, "foo.bar")
	c.Assert(osutil.IsSymlink(binaryWrapper), Equals, true)

	// data dirs
	c.Assert(osutil.IsDirectory(info.DataDir()), Equals, true)
	c.Assert(osutil.IsDirectory(info.CommonDataDir()), Equals, true)

	// snap file and its mounting

	// after install the snap file is in the right dir
	c.Assert(osutil.FileExists(filepath.Join(dirs.SnapBlobDir, "foo_55.snap")), Equals, true)

	// ensure the right unit is created
	mup := systemd.MountUnitPath(filepath.Join(dirs.StripRootDir(dirs.SnapMountDir), "foo/55"))
	c.Assert(mup, testutil.FileMatches, fmt.Sprintf("(?ms).*^Where=%s/foo/55", dirs.StripRootDir(dirs.SnapMountDir)))
	c.Assert(mup, testutil.FileMatches, "(?ms).*^What=/var/lib/snapd/snaps/foo_55.snap")
}

func (s *mgrsSuite) TestParallelInstanceLocalInstallSnapNameMismatch(c *C) {
	snapDecl := s.prereqSnapAssertions(c)

	snapYamlContent := `name: foo
apps:
 bar:
  command: bin/bar
`
	snapPath := makeTestSnap(c, snapYamlContent+"version: 1.5")

	si := &snap.SideInfo{
		RealName: "foo",
		SnapID:   fooSnapID,
		Revision: snap.R(55),
	}

	st := s.o.State()
	st.Lock()
	defer st.Unlock()

	// have the snap-declaration in the system db
	err := assertstate.Add(st, s.devAcct)
	c.Assert(err, IsNil)
	err = assertstate.Add(st, snapDecl)
	c.Assert(err, IsNil)

	_, _, err = snapstate.InstallPath(st, si, snapPath, "bar_instance", "", snapstate.Flags{DevMode: true})
	c.Assert(err, ErrorMatches, `cannot install snap "bar_instance", the name does not match the metadata "foo"`)
}

func (s *mgrsSuite) TestParallelInstanceLocalInstallInvalidInstanceName(c *C) {
	snapDecl := s.prereqSnapAssertions(c)

	snapYamlContent := `name: foo
apps:
 bar:
  command: bin/bar
`
	snapPath := makeTestSnap(c, snapYamlContent+"version: 1.5")

	si := &snap.SideInfo{
		RealName: "foo",
		SnapID:   fooSnapID,
		Revision: snap.R(55),
	}

	st := s.o.State()
	st.Lock()
	defer st.Unlock()

	// have the snap-declaration in the system db
	err := assertstate.Add(st, s.devAcct)
	c.Assert(err, IsNil)
	err = assertstate.Add(st, snapDecl)
	c.Assert(err, IsNil)

	_, _, err = snapstate.InstallPath(st, si, snapPath, "bar_invalid_instance_name", "", snapstate.Flags{DevMode: true})
	c.Assert(err, ErrorMatches, `invalid instance name: invalid instance key: "invalid_instance_name"`)
}

func (s *mgrsSuite) TestCheckInterfaces(c *C) {
	snapDecl := s.prereqSnapAssertions(c)

	snapYamlContent := `name: foo
apps:
 bar:
  command: bin/bar
slots:
 network:
`
	snapPath := makeTestSnap(c, snapYamlContent+"version: 1.5")

	si := &snap.SideInfo{
		RealName: "foo",
		SnapID:   fooSnapID,
		Revision: snap.R(55),
	}

	st := s.o.State()
	st.Lock()
	defer st.Unlock()

	// have the snap-declaration in the system db
	err := assertstate.Add(st, s.devAcct)
	c.Assert(err, IsNil)
	err = assertstate.Add(st, snapDecl)
	c.Assert(err, IsNil)

	// mock SanitizePlugsSlots so that unknown interfaces are not rejected
	restoreSanitize := snap.MockSanitizePlugsSlots(func(snapInfo *snap.Info) {})
	defer restoreSanitize()

	ts, _, err := snapstate.InstallPath(st, si, snapPath, "", "", snapstate.Flags{DevMode: true})
	c.Assert(err, IsNil)
	chg := st.NewChange("install-snap", "...")
	chg.AddAll(ts)

	st.Unlock()
	err = s.o.Settle(settleTimeout)
	st.Lock()
	c.Assert(err, IsNil)

	c.Assert(chg.Err(), ErrorMatches, `(?s).*installation not allowed by "network" slot rule of interface "network".*`)
	c.Check(chg.Status(), Equals, state.ErrorStatus)
}

func (s *mgrsSuite) TestHappyRefreshControl(c *C) {
	// test install through store and update, plus some mechanics
	// of update
	// TODO: ok to split if it gets too messy to maintain

	s.prereqSnapAssertions(c)

	snapYamlContent := `name: foo
version: @VERSION@
`

	ver := "1.0"
	revno := "42"
	snapPath, _ := s.makeStoreTestSnap(c, strings.Replace(snapYamlContent, "@VERSION@", ver, -1), revno)
	s.serveSnap(snapPath, revno)

	mockServer := s.mockStore(c)
	defer mockServer.Close()

	st := s.o.State()
	st.Lock()
	defer st.Unlock()

	ts, err := snapstate.Install(context.TODO(), st, "foo", nil, 0, snapstate.Flags{})
	c.Assert(err, IsNil)
	chg := st.NewChange("install-snap", "...")
	chg.AddAll(ts)

	st.Unlock()
	err = s.o.Settle(settleTimeout)
	st.Lock()
	c.Assert(err, IsNil)

	c.Assert(chg.Status(), Equals, state.DoneStatus, Commentf("install-snap change failed with: %v", chg.Err()))

	info, err := snapstate.CurrentInfo(st, "foo")
	c.Assert(err, IsNil)

	c.Check(info.Revision, Equals, snap.R(42))

	// Refresh

	// Setup refresh control

	headers := map[string]interface{}{
		"series":          "16",
		"snap-id":         "bar-id",
		"snap-name":       "bar",
		"publisher-id":    "devdevdev",
		"refresh-control": []interface{}{fooSnapID},
		"timestamp":       time.Now().Format(time.RFC3339),
	}
	snapDeclBar, err := s.storeSigning.Sign(asserts.SnapDeclarationType, headers, nil, "")
	c.Assert(err, IsNil)
	err = s.storeSigning.Add(snapDeclBar)
	c.Assert(err, IsNil)
	err = assertstate.Add(st, snapDeclBar)
	c.Assert(err, IsNil)

	snapstate.Set(st, "bar", &snapstate.SnapState{
		Active: true,
		Sequence: []*snap.SideInfo{
			{RealName: "bar", SnapID: "bar-id", Revision: snap.R(1)},
		},
		Current:  snap.R(1),
		SnapType: "app",
	})

	develSigning := assertstest.NewSigningDB("devdevdev", develPrivKey)

	develAccKey := assertstest.NewAccountKey(s.storeSigning, s.devAcct, nil, develPrivKey.PublicKey(), "")
	err = s.storeSigning.Add(develAccKey)
	c.Assert(err, IsNil)

	ver = "2.0"
	revno = "50"
	snapPath, _ = s.makeStoreTestSnap(c, strings.Replace(snapYamlContent, "@VERSION@", ver, -1), revno)
	s.serveSnap(snapPath, revno)

	updated, tss, err := snapstate.UpdateMany(context.TODO(), st, []string{"foo"}, 0, nil)
	c.Check(updated, IsNil)
	c.Check(tss, IsNil)
	// no validation we, get an error
	c.Check(err, ErrorMatches, `cannot refresh "foo" to revision 50: no validation by "bar"`)

	// setup validation
	headers = map[string]interface{}{
		"series":                 "16",
		"snap-id":                "bar-id",
		"approved-snap-id":       fooSnapID,
		"approved-snap-revision": "50",
		"timestamp":              time.Now().Format(time.RFC3339),
	}
	barValidation, err := develSigning.Sign(asserts.ValidationType, headers, nil, "")
	c.Assert(err, IsNil)
	err = s.storeSigning.Add(barValidation)
	c.Assert(err, IsNil)

	// ... and try again
	updated, tss, err = snapstate.UpdateMany(context.TODO(), st, []string{"foo"}, 0, nil)
	c.Assert(err, IsNil)
	c.Assert(updated, DeepEquals, []string{"foo"})
	c.Assert(tss, HasLen, 2)
	verifyLastTasksetIsRerefresh(c, tss)
	chg = st.NewChange("upgrade-snaps", "...")
	chg.AddAll(tss[0])

	st.Unlock()
	err = s.o.Settle(settleTimeout)
	st.Lock()
	c.Assert(err, IsNil)

	c.Assert(chg.Err(), IsNil)
	c.Assert(chg.Status(), Equals, state.DoneStatus, Commentf("upgrade-snap change failed with: %v", chg.Err()))

	info, err = snapstate.CurrentInfo(st, "foo")
	c.Assert(err, IsNil)

	c.Check(info.Revision, Equals, snap.R(50))
}

// core & kernel

var modelDefaults = map[string]interface{}{
	"architecture": "amd64",
	"store":        "my-brand-store-id",
	"gadget":       "pc",
	"kernel":       "pc-kernel",
}

func findKind(chg *state.Change, kind string) *state.Task {
	for _, t := range chg.Tasks() {
		if t.Kind() == kind {
			return t
		}
	}
	return nil
}

func (s *mgrsSuite) TestInstallCoreSnapUpdatesBootloaderEnvAndSplitsAcrossRestart(c *C) {
	bloader := bootloadertest.Mock("mock", c.MkDir())
	bootloader.Force(bloader)
	defer bootloader.Force(nil)

	restore := release.MockOnClassic(false)
	defer restore()

	model := s.brands.Model("my-brand", "my-model", modelDefaults)

	const packageOS = `
name: core
version: 16.04-1
type: os
`
	snapPath := makeTestSnap(c, packageOS)

	st := s.o.State()
	st.Lock()
	defer st.Unlock()

	// setup model assertion
	assertstatetest.AddMany(st, s.brands.AccountsAndKeys("my-brand")...)
	devicestatetest.SetDevice(st, &auth.DeviceState{
		Brand:  "my-brand",
		Model:  "my-model",
		Serial: "serialserialserial",
	})
	err := assertstate.Add(st, model)
	c.Assert(err, IsNil)

	ts, _, err := snapstate.InstallPath(st, &snap.SideInfo{RealName: "core"}, snapPath, "", "", snapstate.Flags{})
	c.Assert(err, IsNil)
	chg := st.NewChange("install-snap", "...")
	chg.AddAll(ts)

	st.Unlock()
	err = s.o.Settle(settleTimeout)
	st.Lock()
	c.Assert(err, IsNil)

	// final steps will are post poned until we are in the restarted snapd
	ok, rst := st.Restarting()
	c.Assert(ok, Equals, true)
	c.Assert(rst, Equals, state.RestartSystem)

	t := findKind(chg, "auto-connect")
	c.Assert(t, NotNil)
	c.Assert(t.Status(), Equals, state.DoingStatus, Commentf("install-snap change failed with: %v", chg.Err()))

	// this is already set
	c.Assert(bloader.BootVars, DeepEquals, map[string]string{
		"snap_try_core": "core_x1.snap",
		"snap_mode":     "try",
	})

	// simulate successful restart happened
	state.MockRestarting(st, state.RestartUnset)
	bloader.BootVars["snap_mode"] = ""
	bloader.SetBootBase("core_x1.snap")

	st.Unlock()
	err = s.o.Settle(settleTimeout)
	st.Lock()
	c.Assert(err, IsNil)

	c.Assert(chg.Status(), Equals, state.DoneStatus, Commentf("install-snap change failed with: %v", chg.Err()))
}

func (s *baseMgrsSuite) mockSuccessfulReboot(c *C, bloader *bootloadertest.MockBootloader) {
	st := s.o.State()
	restarting, restartType := st.Restarting()
	c.Assert(restarting, Equals, true, Commentf("mockSuccessfulReboot called when there was no pending restart"))
	c.Assert(restartType, Equals, state.RestartSystem, Commentf("mockSuccessfulReboot called but restartType is not SystemRestart but %v", restartType))
	state.MockRestarting(st, state.RestartUnset)
	err := bloader.SetTryingDuringReboot()
	c.Assert(err, IsNil)
	s.o.DeviceManager().ResetBootOk()
	st.Unlock()
	defer st.Lock()
	err = s.o.DeviceManager().Ensure()
	c.Assert(err, IsNil)
}

func (s *baseMgrsSuite) mockRollbackAcrossReboot(c *C, bloader *bootloadertest.MockBootloader) {
	st := s.o.State()
	restarting, restartType := st.Restarting()
	c.Assert(restarting, Equals, true, Commentf("mockRollbackAcrossReboot called when there was no pending restart"))
	c.Assert(restartType, Equals, state.RestartSystem, Commentf("mockRollbackAcrossReboot called but restartType is not SystemRestart but %v", restartType))
	state.MockRestarting(st, state.RestartUnset)
	err := bloader.SetRollbackAcrossReboot()
	c.Assert(err, IsNil)
	s.o.DeviceManager().ResetBootOk()
	st.Unlock()
	s.o.Settle(settleTimeout)
	st.Lock()
}

func (s *mgrsSuite) TestInstallKernelSnapUpdatesBootloaderEnv(c *C) {
	bloader := bootloadertest.Mock("mock", c.MkDir())
	bootloader.Force(bloader)
	defer bootloader.Force(nil)

	restore := release.MockOnClassic(false)
	defer restore()

	model := s.brands.Model("my-brand", "my-model", modelDefaults)

	const packageKernel = `
name: pc-kernel
version: 4.0-1
type: kernel`

	files := [][]string{
		{"kernel.img", "I'm a kernel"},
		{"initrd.img", "...and I'm an initrd"},
		{"meta/kernel.yaml", "version: 4.2"},
	}
	snapPath := snaptest.MakeTestSnapWithFiles(c, packageKernel, files)

	st := s.o.State()
	st.Lock()
	defer st.Unlock()

	// pretend we have core18/pc-kernel
	bloader.BootVars = map[string]string{
		"snap_core":   "core18_2.snap",
		"snap_kernel": "pc-kernel_123.snap",
		"snap_mode":   "",
	}
	si1 := &snap.SideInfo{RealName: "pc-kernel", Revision: snap.R(123)}
	snapstate.Set(st, "pc-kernel", &snapstate.SnapState{
		SnapType: "kernel",
		Active:   true,
		Sequence: []*snap.SideInfo{si1},
		Current:  si1.Revision,
	})
	snaptest.MockSnapWithFiles(c, packageKernel, si1, [][]string{
		{"meta/kernel.yaml", ""},
	})
	si2 := &snap.SideInfo{RealName: "core18", Revision: snap.R(2)}
	snapstate.Set(st, "core18", &snapstate.SnapState{
		SnapType: "base",
		Active:   true,
		Sequence: []*snap.SideInfo{si2},
		Current:  si2.Revision,
	})

	// setup model assertion
	assertstatetest.AddMany(st, s.brands.AccountsAndKeys("my-brand")...)
	devicestatetest.SetDevice(st, &auth.DeviceState{
		Brand:  "my-brand",
		Model:  "my-model",
		Serial: "serialserialserial",
	})
	err := assertstate.Add(st, model)
	c.Assert(err, IsNil)

	ts, _, err := snapstate.InstallPath(st, &snap.SideInfo{RealName: "pc-kernel"}, snapPath, "", "", snapstate.Flags{})
	c.Assert(err, IsNil)
	chg := st.NewChange("install-snap", "...")
	chg.AddAll(ts)

	// run, this will trigger a wait for the restart
	st.Unlock()
	err = s.o.Settle(settleTimeout)
	st.Lock()
	c.Assert(err, IsNil)
	// we are in restarting state and the change is not done yet
	restarting, _ := st.Restarting()
	c.Check(restarting, Equals, true)
	c.Check(chg.Status(), Equals, state.DoingStatus)

	c.Assert(bloader.BootVars, DeepEquals, map[string]string{
		"snap_core":       "core18_2.snap",
		"snap_kernel":     "pc-kernel_123.snap",
		"snap_try_kernel": "pc-kernel_x1.snap",
		"snap_mode":       "try",
	})
	// pretend we restarted
	s.mockSuccessfulReboot(c, bloader)

	st.Unlock()
	err = s.o.Settle(settleTimeout)
	st.Lock()
	c.Assert(err, IsNil)

	c.Assert(chg.Status(), Equals, state.DoneStatus, Commentf("install-snap change failed with: %v", chg.Err()))
}

func (s *mgrsSuite) TestInstallKernelSnapUndoUpdatesBootloaderEnv(c *C) {
	bloader := bootloadertest.Mock("mock", c.MkDir())
	bootloader.Force(bloader)
	defer bootloader.Force(nil)

	restore := release.MockOnClassic(false)
	defer restore()

	model := s.brands.Model("my-brand", "my-model", modelDefaults)

	const packageKernel = `
name: pc-kernel
version: 4.0-1
type: kernel`

	files := [][]string{
		{"kernel.img", "I'm a kernel"},
		{"initrd.img", "...and I'm an initrd"},
		{"meta/kernel.yaml", "version: 4.2"},
	}
	snapPath := snaptest.MakeTestSnapWithFiles(c, packageKernel, files)

	st := s.o.State()
	st.Lock()
	defer st.Unlock()

	// pretend we have core18/pc-kernel
	bloader.BootVars = map[string]string{
		"snap_core":   "core18_2.snap",
		"snap_kernel": "pc-kernel_123.snap",
		"snap_mode":   "",
	}
	si1 := &snap.SideInfo{RealName: "pc-kernel", Revision: snap.R(123)}
	snapstate.Set(st, "pc-kernel", &snapstate.SnapState{
		SnapType: "kernel",
		Active:   true,
		Sequence: []*snap.SideInfo{si1},
		Current:  si1.Revision,
	})
	snaptest.MockSnapWithFiles(c, packageKernel, si1, [][]string{
		{"meta/kernel.yaml", ""},
	})
	si2 := &snap.SideInfo{RealName: "core18", Revision: snap.R(2)}
	snapstate.Set(st, "core18", &snapstate.SnapState{
		SnapType: "base",
		Active:   true,
		Sequence: []*snap.SideInfo{si2},
		Current:  si2.Revision,
	})

	// setup model assertion
	assertstatetest.AddMany(st, s.brands.AccountsAndKeys("my-brand")...)
	devicestatetest.SetDevice(st, &auth.DeviceState{
		Brand:  "my-brand",
		Model:  "my-model",
		Serial: "serialserialserial",
	})
	err := assertstate.Add(st, model)
	c.Assert(err, IsNil)

	ts, _, err := snapstate.InstallPath(st, &snap.SideInfo{RealName: "pc-kernel"}, snapPath, "", "", snapstate.Flags{})
	c.Assert(err, IsNil)

	terr := st.NewTask("error-trigger", "provoking total undo")
	terr.WaitFor(ts.Tasks()[len(ts.Tasks())-1])
	ts.AddTask(terr)
	chg := st.NewChange("install-snap", "...")
	chg.AddAll(ts)

	// run, this will trigger a wait for the restart
	st.Unlock()
	err = s.o.Settle(settleTimeout)
	st.Lock()
	c.Assert(err, IsNil)

	c.Assert(bloader.BootVars, DeepEquals, map[string]string{
		"snap_core":       "core18_2.snap",
		"snap_kernel":     "pc-kernel_123.snap",
		"snap_try_kernel": "pc-kernel_x1.snap",
		"snap_mode":       "try",
	})

	// we are in restarting state and the change is not done yet
	restarting, _ := st.Restarting()
	c.Check(restarting, Equals, true)
	c.Check(chg.Status(), Equals, state.DoingStatus)
	// pretend we restarted
	s.mockSuccessfulReboot(c, bloader)

	st.Unlock()
	err = s.o.Settle(settleTimeout)
	st.Lock()
	c.Assert(err, IsNil)

	c.Assert(chg.Status(), Equals, state.ErrorStatus)

	// and we undo the bootvars and trigger a reboot
	c.Check(bloader.BootVars, DeepEquals, map[string]string{
		"snap_core":       "core18_2.snap",
		"snap_try_core":   "",
		"snap_try_kernel": "pc-kernel_123.snap",
		"snap_kernel":     "pc-kernel_x1.snap",
		"snap_mode":       "try",
	})
	restarting, _ = st.Restarting()
	c.Check(restarting, Equals, true)
}

func (s *mgrsSuite) installLocalTestSnap(c *C, snapYamlContent string) *snap.Info {
	st := s.o.State()

	snapPath := makeTestSnap(c, snapYamlContent)
	snapf, err := snap.Open(snapPath)
	c.Assert(err, IsNil)
	info, err := snap.ReadInfoFromSnapFile(snapf, nil)
	c.Assert(err, IsNil)

	// store current state
	snapName := info.InstanceName()
	var snapst snapstate.SnapState
	snapstate.Get(st, snapName, &snapst)

	ts, _, err := snapstate.InstallPath(st, &snap.SideInfo{RealName: snapName}, snapPath, "", "", snapstate.Flags{DevMode: true})
	c.Assert(err, IsNil)
	chg := st.NewChange("install-snap", "...")
	chg.AddAll(ts)

	st.Unlock()
	err = s.o.Settle(settleTimeout)
	st.Lock()
	c.Assert(err, IsNil)

	c.Assert(chg.Err(), IsNil)
	c.Assert(chg.Status(), Equals, state.DoneStatus, Commentf("install-snap change failed with: %v", chg.Err()))

	return info
}

func (s *mgrsSuite) removeSnap(c *C, name string) {
	st := s.o.State()

	ts, err := snapstate.Remove(st, name, snap.R(0), nil)
	c.Assert(err, IsNil)
	chg := st.NewChange("remove-snap", "...")
	chg.AddAll(ts)

	st.Unlock()
	err = s.o.Settle(settleTimeout)
	st.Lock()
	c.Assert(err, IsNil)

	c.Assert(chg.Err(), IsNil)
	c.Assert(chg.Status(), Equals, state.DoneStatus, Commentf("remove-snap change failed with: %v", chg.Err()))
}

func (s *mgrsSuite) TestHappyRevert(c *C) {
	st := s.o.State()
	st.Lock()
	defer st.Unlock()

	x1Yaml := `name: foo
version: 1.0
apps:
 x1:
  command: bin/bar
`
	x1binary := filepath.Join(dirs.SnapBinariesDir, "foo.x1")

	x2Yaml := `name: foo
version: 2.0
apps:
 x2:
  command: bin/bar
`
	x2binary := filepath.Join(dirs.SnapBinariesDir, "foo.x2")

	s.installLocalTestSnap(c, x1Yaml)
	s.installLocalTestSnap(c, x2Yaml)

	// ensure we are on x2
	_, err := os.Lstat(x2binary)
	c.Assert(err, IsNil)
	_, err = os.Lstat(x1binary)
	c.Assert(err, ErrorMatches, ".*no such file.*")

	// now do the revert
	ts, err := snapstate.Revert(st, "foo", snapstate.Flags{})
	c.Assert(err, IsNil)
	chg := st.NewChange("revert-snap", "...")
	chg.AddAll(ts)

	st.Unlock()
	err = s.o.Settle(settleTimeout)
	st.Lock()
	c.Assert(err, IsNil)

	c.Assert(chg.Status(), Equals, state.DoneStatus, Commentf("revert-snap change failed with: %v", chg.Err()))

	// ensure that we use x1 now
	_, err = os.Lstat(x1binary)
	c.Assert(err, IsNil)
	_, err = os.Lstat(x2binary)
	c.Assert(err, ErrorMatches, ".*no such file.*")

	// ensure that x1,x2 is still there, revert just moves the "current"
	// pointer
	for _, fn := range []string{"foo_x2.snap", "foo_x1.snap"} {
		p := filepath.Join(dirs.SnapBlobDir, fn)
		c.Assert(osutil.FileExists(p), Equals, true)
	}
}

func (s *mgrsSuite) TestHappyAlias(c *C) {
	st := s.o.State()
	st.Lock()
	defer st.Unlock()

	fooYaml := `name: foo
version: 1.0
apps:
    foo:
        command: bin/foo
`
	s.installLocalTestSnap(c, fooYaml)

	ts, err := snapstate.Alias(st, "foo", "foo", "foo_")
	c.Assert(err, IsNil)
	chg := st.NewChange("alias", "...")
	chg.AddAll(ts)

	st.Unlock()
	err = s.o.Settle(settleTimeout)
	st.Lock()
	c.Assert(err, IsNil)

	c.Assert(chg.Err(), IsNil)
	c.Assert(chg.Status(), Equals, state.DoneStatus, Commentf("alias change failed with: %v", chg.Err()))

	foo_Alias := filepath.Join(dirs.SnapBinariesDir, "foo_")
	dest, err := os.Readlink(foo_Alias)
	c.Assert(err, IsNil)

	c.Check(dest, Equals, "foo")

	var snapst snapstate.SnapState
	err = snapstate.Get(st, "foo", &snapst)
	c.Assert(err, IsNil)
	c.Check(snapst.AutoAliasesDisabled, Equals, false)
	c.Check(snapst.AliasesPending, Equals, false)
	c.Check(snapst.Aliases, DeepEquals, map[string]*snapstate.AliasTarget{
		"foo_": {Manual: "foo"},
	})

	s.removeSnap(c, "foo")

	c.Check(osutil.IsSymlink(foo_Alias), Equals, false)
}

func (s *mgrsSuite) TestHappyUnalias(c *C) {
	st := s.o.State()
	st.Lock()
	defer st.Unlock()

	fooYaml := `name: foo
version: 1.0
apps:
    foo:
        command: bin/foo
`
	s.installLocalTestSnap(c, fooYaml)

	ts, err := snapstate.Alias(st, "foo", "foo", "foo_")
	c.Assert(err, IsNil)
	chg := st.NewChange("alias", "...")
	chg.AddAll(ts)

	st.Unlock()
	err = s.o.Settle(settleTimeout)
	st.Lock()
	c.Assert(err, IsNil)

	c.Assert(chg.Err(), IsNil)
	c.Assert(chg.Status(), Equals, state.DoneStatus, Commentf("alias change failed with: %v", chg.Err()))

	foo_Alias := filepath.Join(dirs.SnapBinariesDir, "foo_")
	dest, err := os.Readlink(foo_Alias)
	c.Assert(err, IsNil)

	c.Check(dest, Equals, "foo")

	ts, snapName, err := snapstate.RemoveManualAlias(st, "foo_")
	c.Assert(err, IsNil)
	c.Check(snapName, Equals, "foo")
	chg = st.NewChange("unalias", "...")
	chg.AddAll(ts)

	st.Unlock()
	err = s.o.Settle(settleTimeout)
	st.Lock()
	c.Assert(err, IsNil)

	c.Assert(chg.Err(), IsNil)
	c.Assert(chg.Status(), Equals, state.DoneStatus, Commentf("unalias change failed with: %v", chg.Err()))

	c.Check(osutil.IsSymlink(foo_Alias), Equals, false)

	var snapst snapstate.SnapState
	err = snapstate.Get(st, "foo", &snapst)
	c.Assert(err, IsNil)
	c.Check(snapst.AutoAliasesDisabled, Equals, false)
	c.Check(snapst.AliasesPending, Equals, false)
	c.Check(snapst.Aliases, HasLen, 0)
}

func (s *mgrsSuite) TestHappyRemoteInstallAutoAliases(c *C) {
	s.prereqSnapAssertions(c, map[string]interface{}{
		"snap-name": "foo",
		"aliases": []interface{}{
			map[string]interface{}{"name": "app1", "target": "app1"},
			map[string]interface{}{"name": "app2", "target": "app2"},
		},
	})

	snapYamlContent := `name: foo
version: @VERSION@
apps:
 app1:
  command: bin/app1
 app2:
  command: bin/app2
`

	ver := "1.0"
	revno := "42"
	snapPath, _ := s.makeStoreTestSnap(c, strings.Replace(snapYamlContent, "@VERSION@", ver, -1), revno)
	s.serveSnap(snapPath, revno)

	mockServer := s.mockStore(c)
	defer mockServer.Close()

	st := s.o.State()
	st.Lock()
	defer st.Unlock()

	ts, err := snapstate.Install(context.TODO(), st, "foo", nil, 0, snapstate.Flags{})
	c.Assert(err, IsNil)
	chg := st.NewChange("install-snap", "...")
	chg.AddAll(ts)

	st.Unlock()
	err = s.o.Settle(settleTimeout)
	st.Lock()
	c.Assert(err, IsNil)

	c.Assert(chg.Status(), Equals, state.DoneStatus, Commentf("install-snap change failed with: %v", chg.Err()))

	var snapst snapstate.SnapState
	err = snapstate.Get(st, "foo", &snapst)
	c.Assert(err, IsNil)
	c.Check(snapst.AutoAliasesDisabled, Equals, false)
	c.Check(snapst.Aliases, DeepEquals, map[string]*snapstate.AliasTarget{
		"app1": {Auto: "app1"},
		"app2": {Auto: "app2"},
	})

	// check disk
	app1Alias := filepath.Join(dirs.SnapBinariesDir, "app1")
	dest, err := os.Readlink(app1Alias)
	c.Assert(err, IsNil)
	c.Check(dest, Equals, "foo.app1")

	app2Alias := filepath.Join(dirs.SnapBinariesDir, "app2")
	dest, err = os.Readlink(app2Alias)
	c.Assert(err, IsNil)
	c.Check(dest, Equals, "foo.app2")
}

func (s *mgrsSuite) TestHappyRemoteInstallAndUpdateAutoAliases(c *C) {
	s.prereqSnapAssertions(c, map[string]interface{}{
		"snap-name": "foo",
		"aliases": []interface{}{
			map[string]interface{}{"name": "app1", "target": "app1"},
		},
	})

	fooYaml := `name: foo
version: @VERSION@
apps:
 app1:
  command: bin/app1
 app2:
  command: bin/app2
`

	fooPath, _ := s.makeStoreTestSnap(c, strings.Replace(fooYaml, "@VERSION@", "1.0", -1), "10")
	s.serveSnap(fooPath, "10")

	mockServer := s.mockStore(c)
	defer mockServer.Close()

	st := s.o.State()
	st.Lock()
	defer st.Unlock()

	ts, err := snapstate.Install(context.TODO(), st, "foo", nil, 0, snapstate.Flags{})
	c.Assert(err, IsNil)
	chg := st.NewChange("install-snap", "...")
	chg.AddAll(ts)

	st.Unlock()
	err = s.o.Settle(settleTimeout)
	st.Lock()
	c.Assert(err, IsNil)

	c.Assert(chg.Status(), Equals, state.DoneStatus, Commentf("install-snap change failed with: %v", chg.Err()))

	info, err := snapstate.CurrentInfo(st, "foo")
	c.Assert(err, IsNil)
	c.Check(info.Revision, Equals, snap.R(10))
	c.Check(info.Version, Equals, "1.0")

	var snapst snapstate.SnapState
	err = snapstate.Get(st, "foo", &snapst)
	c.Assert(err, IsNil)
	c.Check(snapst.AutoAliasesDisabled, Equals, false)
	c.Check(snapst.Aliases, DeepEquals, map[string]*snapstate.AliasTarget{
		"app1": {Auto: "app1"},
	})

	app1Alias := filepath.Join(dirs.SnapBinariesDir, "app1")
	dest, err := os.Readlink(app1Alias)
	c.Assert(err, IsNil)
	c.Check(dest, Equals, "foo.app1")

	s.prereqSnapAssertions(c, map[string]interface{}{
		"snap-name": "foo",
		"aliases": []interface{}{
			map[string]interface{}{"name": "app2", "target": "app2"},
		},
		"revision": "1",
	})

	// new foo version/revision
	fooPath, _ = s.makeStoreTestSnap(c, strings.Replace(fooYaml, "@VERSION@", "1.5", -1), "15")
	s.serveSnap(fooPath, "15")

	// refresh all
	updated, tss, err := snapstate.UpdateMany(context.TODO(), st, nil, 0, nil)
	c.Assert(err, IsNil)
	c.Assert(updated, DeepEquals, []string{"foo"})
	c.Assert(tss, HasLen, 2)
	verifyLastTasksetIsRerefresh(c, tss)
	chg = st.NewChange("upgrade-snaps", "...")
	chg.AddAll(tss[0])

	st.Unlock()
	err = s.o.Settle(settleTimeout)
	st.Lock()
	c.Assert(err, IsNil)

	c.Assert(chg.Status(), Equals, state.DoneStatus, Commentf("upgrade-snap change failed with: %v", chg.Err()))

	info, err = snapstate.CurrentInfo(st, "foo")
	c.Assert(err, IsNil)
	c.Check(info.Revision, Equals, snap.R(15))
	c.Check(info.Version, Equals, "1.5")

	var snapst2 snapstate.SnapState
	err = snapstate.Get(st, "foo", &snapst2)
	c.Assert(err, IsNil)
	c.Check(snapst2.AutoAliasesDisabled, Equals, false)
	c.Check(snapst2.Aliases, DeepEquals, map[string]*snapstate.AliasTarget{
		"app2": {Auto: "app2"},
	})

	c.Check(osutil.IsSymlink(app1Alias), Equals, false)

	app2Alias := filepath.Join(dirs.SnapBinariesDir, "app2")
	dest, err = os.Readlink(app2Alias)
	c.Assert(err, IsNil)
	c.Check(dest, Equals, "foo.app2")
}

func (s *mgrsSuite) TestHappyRemoteInstallAndUpdateAutoAliasesUnaliased(c *C) {
	s.prereqSnapAssertions(c, map[string]interface{}{
		"snap-name": "foo",
		"aliases": []interface{}{
			map[string]interface{}{"name": "app1", "target": "app1"},
		},
	})

	fooYaml := `name: foo
version: @VERSION@
apps:
 app1:
  command: bin/app1
 app2:
  command: bin/app2
`

	fooPath, _ := s.makeStoreTestSnap(c, strings.Replace(fooYaml, "@VERSION@", "1.0", -1), "10")
	s.serveSnap(fooPath, "10")

	mockServer := s.mockStore(c)
	defer mockServer.Close()

	st := s.o.State()
	st.Lock()
	defer st.Unlock()

	ts, err := snapstate.Install(context.TODO(), st, "foo", nil, 0, snapstate.Flags{Unaliased: true})
	c.Assert(err, IsNil)
	chg := st.NewChange("install-snap", "...")
	chg.AddAll(ts)

	st.Unlock()
	err = s.o.Settle(settleTimeout)
	st.Lock()
	c.Assert(err, IsNil)

	c.Assert(chg.Status(), Equals, state.DoneStatus, Commentf("install-snap change failed with: %v", chg.Err()))

	info, err := snapstate.CurrentInfo(st, "foo")
	c.Assert(err, IsNil)
	c.Check(info.Revision, Equals, snap.R(10))
	c.Check(info.Version, Equals, "1.0")

	var snapst snapstate.SnapState
	err = snapstate.Get(st, "foo", &snapst)
	c.Assert(err, IsNil)
	c.Check(snapst.AutoAliasesDisabled, Equals, true)
	c.Check(snapst.Aliases, DeepEquals, map[string]*snapstate.AliasTarget{
		"app1": {Auto: "app1"},
	})

	app1Alias := filepath.Join(dirs.SnapBinariesDir, "app1")
	c.Check(osutil.IsSymlink(app1Alias), Equals, false)

	s.prereqSnapAssertions(c, map[string]interface{}{
		"snap-name": "foo",
		"aliases": []interface{}{
			map[string]interface{}{"name": "app2", "target": "app2"},
		},
		"revision": "1",
	})

	// new foo version/revision
	fooPath, _ = s.makeStoreTestSnap(c, strings.Replace(fooYaml, "@VERSION@", "1.5", -1), "15")
	s.serveSnap(fooPath, "15")

	// refresh foo
	ts, err = snapstate.Update(st, "foo", nil, 0, snapstate.Flags{})
	c.Assert(err, IsNil)
	chg = st.NewChange("upgrade-snap", "...")
	chg.AddAll(ts)

	st.Unlock()
	err = s.o.Settle(settleTimeout)
	st.Lock()
	c.Assert(err, IsNil)

	c.Assert(chg.Status(), Equals, state.DoneStatus, Commentf("upgrade-snap change failed with: %v", chg.Err()))

	info, err = snapstate.CurrentInfo(st, "foo")
	c.Assert(err, IsNil)
	c.Check(info.Revision, Equals, snap.R(15))
	c.Check(info.Version, Equals, "1.5")

	var snapst2 snapstate.SnapState
	err = snapstate.Get(st, "foo", &snapst2)
	c.Assert(err, IsNil)
	c.Check(snapst2.AutoAliasesDisabled, Equals, true)
	c.Check(snapst2.Aliases, DeepEquals, map[string]*snapstate.AliasTarget{
		"app2": {Auto: "app2"},
	})

	c.Check(osutil.IsSymlink(app1Alias), Equals, false)

	app2Alias := filepath.Join(dirs.SnapBinariesDir, "app2")
	c.Check(osutil.IsSymlink(app2Alias), Equals, false)
}

func (s *mgrsSuite) TestHappyOrthogonalRefreshAutoAliases(c *C) {
	s.prereqSnapAssertions(c, map[string]interface{}{
		"snap-name": "foo",
		"aliases": []interface{}{
			map[string]interface{}{"name": "app1", "target": "app1"},
		},
	}, map[string]interface{}{
		"snap-name": "bar",
	})

	fooYaml := `name: foo
version: @VERSION@
apps:
 app1:
  command: bin/app1
 app2:
  command: bin/app2
`

	barYaml := `name: bar
version: @VERSION@
apps:
 app1:
  command: bin/app1
 app3:
  command: bin/app3
`

	fooPath, _ := s.makeStoreTestSnap(c, strings.Replace(fooYaml, "@VERSION@", "1.0", -1), "10")
	s.serveSnap(fooPath, "10")

	barPath, _ := s.makeStoreTestSnap(c, strings.Replace(barYaml, "@VERSION@", "2.0", -1), "20")
	s.serveSnap(barPath, "20")

	mockServer := s.mockStore(c)
	defer mockServer.Close()

	st := s.o.State()
	st.Lock()
	defer st.Unlock()

	ts, err := snapstate.Install(context.TODO(), st, "foo", nil, 0, snapstate.Flags{})
	c.Assert(err, IsNil)
	chg := st.NewChange("install-snap", "...")
	chg.AddAll(ts)

	st.Unlock()
	err = s.o.Settle(settleTimeout)
	st.Lock()
	c.Assert(err, IsNil)

	c.Assert(chg.Status(), Equals, state.DoneStatus, Commentf("install-snap change failed with: %v", chg.Err()))

	c.Assert(chg.Status(), Equals, state.DoneStatus, Commentf("install-snap change failed with: %v", chg.Err()))

	ts, err = snapstate.Install(context.TODO(), st, "bar", nil, 0, snapstate.Flags{})
	c.Assert(err, IsNil)
	chg = st.NewChange("install-snap", "...")
	chg.AddAll(ts)

	st.Unlock()
	err = s.o.Settle(settleTimeout)
	st.Lock()
	c.Assert(err, IsNil)

	c.Assert(chg.Status(), Equals, state.DoneStatus, Commentf("install-snap change failed with: %v", chg.Err()))

	info, err := snapstate.CurrentInfo(st, "foo")
	c.Assert(err, IsNil)
	c.Check(info.Revision, Equals, snap.R(10))
	c.Check(info.Version, Equals, "1.0")

	info, err = snapstate.CurrentInfo(st, "bar")
	c.Assert(err, IsNil)
	c.Check(info.Revision, Equals, snap.R(20))
	c.Check(info.Version, Equals, "2.0")

	var snapst snapstate.SnapState
	err = snapstate.Get(st, "foo", &snapst)
	c.Assert(err, IsNil)
	c.Check(snapst.AutoAliasesDisabled, Equals, false)
	c.Check(snapst.Aliases, DeepEquals, map[string]*snapstate.AliasTarget{
		"app1": {Auto: "app1"},
	})

	// foo gets a new version/revision and a change of automatic aliases
	// bar gets only the latter
	// app1 is transferred from foo to bar
	// UpdateMany after a snap-declaration refresh handles all of this
	s.prereqSnapAssertions(c, map[string]interface{}{
		"snap-name": "foo",
		"aliases": []interface{}{
			map[string]interface{}{"name": "app2", "target": "app2"},
		},
		"revision": "1",
	}, map[string]interface{}{
		"snap-name": "bar",
		"aliases": []interface{}{
			map[string]interface{}{"name": "app1", "target": "app1"},
			map[string]interface{}{"name": "app3", "target": "app3"},
		},
		"revision": "1",
	})

	// new foo version/revision
	fooPath, _ = s.makeStoreTestSnap(c, strings.Replace(fooYaml, "@VERSION@", "1.5", -1), "15")
	s.serveSnap(fooPath, "15")

	// refresh all
	err = assertstate.RefreshSnapDeclarations(st, 0)
	c.Assert(err, IsNil)

	updated, tss, err := snapstate.UpdateMany(context.TODO(), st, nil, 0, nil)
	c.Assert(err, IsNil)
	sort.Strings(updated)
	c.Assert(updated, DeepEquals, []string{"bar", "foo"})
	c.Assert(tss, HasLen, 4)
	verifyLastTasksetIsRerefresh(c, tss)
	chg = st.NewChange("upgrade-snaps", "...")
	chg.AddAll(tss[0])
	chg.AddAll(tss[1])
	chg.AddAll(tss[2])

	st.Unlock()
	err = s.o.Settle(settleTimeout)
	st.Lock()
	c.Assert(err, IsNil)

	c.Assert(chg.Status(), Equals, state.DoneStatus, Commentf("upgrade-snap change failed with: %v", chg.Err()))

	info, err = snapstate.CurrentInfo(st, "foo")
	c.Assert(err, IsNil)
	c.Check(info.Revision, Equals, snap.R(15))
	c.Check(info.Version, Equals, "1.5")

	var snapst2 snapstate.SnapState
	err = snapstate.Get(st, "foo", &snapst2)
	c.Assert(err, IsNil)
	c.Check(snapst2.AutoAliasesDisabled, Equals, false)
	c.Check(snapst2.Aliases, DeepEquals, map[string]*snapstate.AliasTarget{
		"app2": {Auto: "app2"},
	})
	var snapst3 snapstate.SnapState
	err = snapstate.Get(st, "bar", &snapst3)
	c.Assert(err, IsNil)
	c.Check(snapst3.AutoAliasesDisabled, Equals, false)
	c.Check(snapst3.Aliases, DeepEquals, map[string]*snapstate.AliasTarget{
		"app1": {Auto: "app1"},
		"app3": {Auto: "app3"},
	})

	app2Alias := filepath.Join(dirs.SnapBinariesDir, "app2")
	dest, err := os.Readlink(app2Alias)
	c.Assert(err, IsNil)
	c.Check(dest, Equals, "foo.app2")

	app1Alias := filepath.Join(dirs.SnapBinariesDir, "app1")
	dest, err = os.Readlink(app1Alias)
	c.Assert(err, IsNil)
	c.Check(dest, Equals, "bar.app1")
	app3Alias := filepath.Join(dirs.SnapBinariesDir, "app3")
	dest, err = os.Readlink(app3Alias)
	c.Assert(err, IsNil)
	c.Check(dest, Equals, "bar.app3")
}

func (s *mgrsSuite) TestHappyStopWhileDownloadingHeader(c *C) {
	s.prereqSnapAssertions(c)

	snapYamlContent := `name: foo
version: 1.0
`
	snapPath, _ := s.makeStoreTestSnap(c, snapYamlContent, "42")
	s.serveSnap(snapPath, "42")

	stopped := make(chan struct{})
	s.hijackServeSnap = func(_ http.ResponseWriter) {
		s.o.Stop()
		close(stopped)
	}

	mockServer := s.mockStore(c)
	defer mockServer.Close()

	st := s.o.State()
	st.Lock()
	defer st.Unlock()

	ts, err := snapstate.Install(context.TODO(), st, "foo", nil, 0, snapstate.Flags{})
	c.Assert(err, IsNil)
	chg := st.NewChange("install-snap", "...")
	chg.AddAll(ts)

	st.Unlock()
	s.o.Loop()

	<-stopped

	st.Lock()
	c.Assert(chg.Status(), Equals, state.DoingStatus, Commentf("install-snap change failed with: %v", chg.Err()))
}

func (s *mgrsSuite) TestHappyStopWhileDownloadingBody(c *C) {
	s.prereqSnapAssertions(c)

	snapYamlContent := `name: foo
version: 1.0
`
	snapPath, _ := s.makeStoreTestSnap(c, snapYamlContent, "42")
	s.serveSnap(snapPath, "42")

	stopped := make(chan struct{})
	s.hijackServeSnap = func(w http.ResponseWriter) {
		w.WriteHeader(200)
		// best effort to reach the body reading part in the client
		w.Write(make([]byte, 10000))
		time.Sleep(100 * time.Millisecond)
		w.Write(make([]byte, 10000))
		s.o.Stop()
		close(stopped)
	}

	mockServer := s.mockStore(c)
	defer mockServer.Close()

	st := s.o.State()
	st.Lock()
	defer st.Unlock()

	ts, err := snapstate.Install(context.TODO(), st, "foo", nil, 0, snapstate.Flags{})
	c.Assert(err, IsNil)
	chg := st.NewChange("install-snap", "...")
	chg.AddAll(ts)

	st.Unlock()
	s.o.Loop()

	<-stopped

	st.Lock()
	c.Assert(chg.Status(), Equals, state.DoingStatus, Commentf("install-snap change failed with: %v", chg.Err()))
}

type storeCtxSetupSuite struct {
	o  *overlord.Overlord
	sc store.DeviceAndAuthContext

	storeSigning   *assertstest.StoreStack
	restoreTrusted func()

	brands *assertstest.SigningAccounts

	deviceKey asserts.PrivateKey

	model  *asserts.Model
	serial *asserts.Serial

	restoreBackends func()
}

func (s *storeCtxSetupSuite) SetUpTest(c *C) {
	tempdir := c.MkDir()
	dirs.SetRootDir(tempdir)
	err := os.MkdirAll(filepath.Dir(dirs.SnapStateFile), 0755)
	c.Assert(err, IsNil)

	captureStoreCtx := func(_ *store.Config, dac store.DeviceAndAuthContext) *store.Store {
		s.sc = dac
		return store.New(nil, nil)
	}
	r := overlord.MockStoreNew(captureStoreCtx)
	defer r()

	s.storeSigning = assertstest.NewStoreStack("can0nical", nil)
	s.restoreTrusted = sysdb.InjectTrusted(s.storeSigning.Trusted)

	s.brands = assertstest.NewSigningAccounts(s.storeSigning)
	s.brands.Register("my-brand", brandPrivKey, map[string]interface{}{
		"verification": "verified",
	})
	assertstest.AddMany(s.storeSigning, s.brands.AccountsAndKeys("my-brand")...)

	s.model = s.brands.Model("my-brand", "my-model", modelDefaults)

	encDevKey, err := asserts.EncodePublicKey(deviceKey.PublicKey())
	c.Assert(err, IsNil)
	serial, err := s.brands.Signing("my-brand").Sign(asserts.SerialType, map[string]interface{}{
		"authority-id":        "my-brand",
		"brand-id":            "my-brand",
		"model":               "my-model",
		"serial":              "7878",
		"device-key":          string(encDevKey),
		"device-key-sha3-384": deviceKey.PublicKey().ID(),
		"timestamp":           time.Now().Format(time.RFC3339),
	}, nil, "")
	c.Assert(err, IsNil)
	s.serial = serial.(*asserts.Serial)

	s.restoreBackends = ifacestate.MockSecurityBackends(nil)

	o, err := overlord.New(nil)
	c.Assert(err, IsNil)
	o.InterfaceManager().DisableUDevMonitor()
	s.o = o

	st := o.State()
	st.Lock()
	defer st.Unlock()

	assertstatetest.AddMany(st, s.storeSigning.StoreAccountKey(""))
	assertstatetest.AddMany(st, s.brands.AccountsAndKeys("my-brand")...)
}

func (s *storeCtxSetupSuite) TearDownTest(c *C) {
	dirs.SetRootDir("")
	s.restoreBackends()
	s.restoreTrusted()
}

func (s *storeCtxSetupSuite) TestStoreID(c *C) {
	st := s.o.State()
	st.Lock()
	defer st.Unlock()

	st.Unlock()
	storeID, err := s.sc.StoreID("fallback")
	st.Lock()
	c.Assert(err, IsNil)
	c.Check(storeID, Equals, "fallback")

	// setup model in system statey
	devicestatetest.SetDevice(st, &auth.DeviceState{
		Brand:  s.serial.BrandID(),
		Model:  s.serial.Model(),
		Serial: s.serial.Serial(),
	})
	err = assertstate.Add(st, s.model)
	c.Assert(err, IsNil)

	st.Unlock()
	storeID, err = s.sc.StoreID("fallback")
	st.Lock()
	c.Assert(err, IsNil)
	c.Check(storeID, Equals, "my-brand-store-id")
}

func (s *storeCtxSetupSuite) TestDeviceSessionRequestParams(c *C) {
	st := s.o.State()
	st.Lock()
	defer st.Unlock()

	st.Unlock()
	_, err := s.sc.DeviceSessionRequestParams("NONCE")
	st.Lock()
	c.Check(err, Equals, store.ErrNoSerial)

	// setup model, serial and key in system state
	err = assertstate.Add(st, s.model)
	c.Assert(err, IsNil)
	err = assertstate.Add(st, s.serial)
	c.Assert(err, IsNil)
	kpMgr, err := asserts.OpenFSKeypairManager(dirs.SnapDeviceDir)
	c.Assert(err, IsNil)
	err = kpMgr.Put(deviceKey)
	c.Assert(err, IsNil)
	devicestatetest.SetDevice(st, &auth.DeviceState{
		Brand:  s.serial.BrandID(),
		Model:  s.serial.Model(),
		Serial: s.serial.Serial(),
		KeyID:  deviceKey.PublicKey().ID(),
	})

	st.Unlock()
	params, err := s.sc.DeviceSessionRequestParams("NONCE")
	st.Lock()
	c.Assert(err, IsNil)
	c.Check(strings.HasPrefix(params.EncodedRequest(), "type: device-session-request\n"), Equals, true)
	c.Check(params.EncodedSerial(), DeepEquals, string(asserts.Encode(s.serial)))
	c.Check(params.EncodedModel(), DeepEquals, string(asserts.Encode(s.model)))

}

func (s *storeCtxSetupSuite) TestProxyStoreParams(c *C) {
	st := s.o.State()
	st.Lock()
	defer st.Unlock()

	defURL, err := url.Parse("http://store")
	c.Assert(err, IsNil)

	st.Unlock()
	proxyStoreID, proxyStoreURL, err := s.sc.ProxyStoreParams(defURL)
	st.Lock()
	c.Assert(err, IsNil)
	c.Check(proxyStoreID, Equals, "")
	c.Check(proxyStoreURL, Equals, defURL)

	// setup proxy store reference and assertion
	operatorAcct := assertstest.NewAccount(s.storeSigning, "foo-operator", nil, "")
	err = assertstate.Add(st, operatorAcct)
	c.Assert(err, IsNil)
	stoAs, err := s.storeSigning.Sign(asserts.StoreType, map[string]interface{}{
		"store":       "foo",
		"operator-id": operatorAcct.AccountID(),
		"url":         "http://foo.internal",
		"timestamp":   time.Now().Format(time.RFC3339),
	}, nil, "")
	c.Assert(err, IsNil)
	err = assertstate.Add(st, stoAs)
	c.Assert(err, IsNil)
	tr := config.NewTransaction(st)
	err = tr.Set("core", "proxy.store", "foo")
	c.Assert(err, IsNil)
	tr.Commit()

	fooURL, err := url.Parse("http://foo.internal")
	c.Assert(err, IsNil)

	st.Unlock()
	proxyStoreID, proxyStoreURL, err = s.sc.ProxyStoreParams(defURL)
	st.Lock()
	c.Assert(err, IsNil)
	c.Check(proxyStoreID, Equals, "foo")
	c.Check(proxyStoreURL, DeepEquals, fooURL)
}

const snapYamlContent1 = `name: snap1
plugs:
 shared-data-plug:
  interface: content
  target: import
  content: mylib
apps:
 bar:
  command: bin/bar
`
const snapYamlContent2 = `name: snap2
slots:
 shared-data-slot:
  interface: content
  content: mylib
  read:
   - /
apps:
 bar:
  command: bin/bar
`

func (s *mgrsSuite) testTwoInstalls(c *C, snapName1, snapYaml1, snapName2, snapYaml2 string) {
	snapPath1 := makeTestSnap(c, snapYaml1+"version: 1.0")
	snapPath2 := makeTestSnap(c, snapYaml2+"version: 1.0")

	st := s.o.State()
	st.Lock()
	defer st.Unlock()

	ts1, _, err := snapstate.InstallPath(st, &snap.SideInfo{RealName: snapName1, SnapID: fakeSnapID(snapName1), Revision: snap.R(3)}, snapPath1, "", "", snapstate.Flags{DevMode: true})
	c.Assert(err, IsNil)
	chg := st.NewChange("install-snap", "...")
	chg.AddAll(ts1)

	ts2, _, err := snapstate.InstallPath(st, &snap.SideInfo{RealName: snapName2, SnapID: fakeSnapID(snapName2), Revision: snap.R(3)}, snapPath2, "", "", snapstate.Flags{DevMode: true})
	c.Assert(err, IsNil)

	ts2.WaitAll(ts1)
	chg.AddAll(ts2)

	st.Unlock()
	err = s.o.Settle(settleTimeout)
	st.Lock()
	c.Assert(err, IsNil)

	c.Assert(chg.Status(), Equals, state.DoneStatus, Commentf("install-snap change failed with: %v", chg.Err()))

	tasks := chg.Tasks()
	connectTask := tasks[len(tasks)-2]
	c.Assert(connectTask.Kind(), Equals, "connect")

	setupProfilesTask := tasks[len(tasks)-1]
	c.Assert(setupProfilesTask.Kind(), Equals, "setup-profiles")

	// verify connect task data
	var plugRef interfaces.PlugRef
	var slotRef interfaces.SlotRef
	c.Assert(connectTask.Get("plug", &plugRef), IsNil)
	c.Assert(connectTask.Get("slot", &slotRef), IsNil)
	c.Assert(plugRef.Snap, Equals, "snap1")
	c.Assert(plugRef.Name, Equals, "shared-data-plug")
	c.Assert(slotRef.Snap, Equals, "snap2")
	c.Assert(slotRef.Name, Equals, "shared-data-slot")

	// verify that connection was made
	var conns map[string]interface{}
	c.Assert(st.Get("conns", &conns), IsNil)
	c.Assert(conns, HasLen, 1)

	repo := s.o.InterfaceManager().Repository()
	cn, err := repo.Connected("snap1", "shared-data-plug")
	c.Assert(err, IsNil)
	c.Assert(cn, HasLen, 1)
	c.Assert(cn, DeepEquals, []*interfaces.ConnRef{{
		PlugRef: interfaces.PlugRef{Snap: "snap1", Name: "shared-data-plug"},
		SlotRef: interfaces.SlotRef{Snap: "snap2", Name: "shared-data-slot"},
	}})
}

func (s *mgrsSuite) TestTwoInstallsWithAutoconnectPlugSnapFirst(c *C) {
	s.testTwoInstalls(c, "snap1", snapYamlContent1, "snap2", snapYamlContent2)
}

func (s *mgrsSuite) TestTwoInstallsWithAutoconnectSlotSnapFirst(c *C) {
	s.testTwoInstalls(c, "snap2", snapYamlContent2, "snap1", snapYamlContent1)
}

func (s *mgrsSuite) TestRemoveAndInstallWithAutoconnectHappy(c *C) {
	st := s.o.State()
	st.Lock()
	defer st.Unlock()

	_ = s.installLocalTestSnap(c, snapYamlContent1+"version: 1.0")

	ts, err := snapstate.Remove(st, "snap1", snap.R(0), nil)
	c.Assert(err, IsNil)
	chg := st.NewChange("remove-snap", "...")
	chg.AddAll(ts)

	snapPath := makeTestSnap(c, snapYamlContent2+"version: 1.0")
	chg2 := st.NewChange("install-snap", "...")
	ts2, _, err := snapstate.InstallPath(st, &snap.SideInfo{RealName: "snap2", SnapID: fakeSnapID("snap2"), Revision: snap.R(3)}, snapPath, "", "", snapstate.Flags{DevMode: true})
	chg2.AddAll(ts2)
	c.Assert(err, IsNil)

	st.Unlock()
	err = s.o.Settle(settleTimeout)
	st.Lock()
	c.Assert(err, IsNil)

	c.Assert(chg.Status(), Equals, state.DoneStatus, Commentf("remove-snap change failed with: %v", chg.Err()))
	c.Assert(chg2.Status(), Equals, state.DoneStatus, Commentf("install-snap change failed with: %v", chg.Err()))
}

const otherSnapYaml = `name: other-snap
version: 1.0
apps:
   baz:
        command: bin/bar
        plugs: [media-hub]
`

func (s *mgrsSuite) TestUpdateManyWithAutoconnect(c *C) {
	const someSnapYaml = `name: some-snap
version: 1.0
apps:
   foo:
        command: bin/bar
        plugs: [network,home]
        slots: [media-hub]
`

	const coreSnapYaml = `name: core
type: os
version: @VERSION@`

	snapPath, _ := s.makeStoreTestSnap(c, someSnapYaml, "40")
	s.serveSnap(snapPath, "40")

	snapPath, _ = s.makeStoreTestSnap(c, otherSnapYaml, "50")
	s.serveSnap(snapPath, "50")

	corePath, _ := s.makeStoreTestSnap(c, strings.Replace(coreSnapYaml, "@VERSION@", "30", -1), "30")
	s.serveSnap(corePath, "30")

	mockServer := s.mockStore(c)
	defer mockServer.Close()

	st := s.o.State()
	st.Lock()
	defer st.Unlock()

	st.Set("conns", map[string]interface{}{})

	si := &snap.SideInfo{RealName: "some-snap", SnapID: fakeSnapID("some-snap"), Revision: snap.R(1)}
	snapInfo := snaptest.MockSnap(c, someSnapYaml, si)
	c.Assert(snapInfo.Plugs, HasLen, 2)

	oi := &snap.SideInfo{RealName: "other-snap", SnapID: fakeSnapID("other-snap"), Revision: snap.R(1)}
	otherInfo := snaptest.MockSnap(c, otherSnapYaml, oi)
	c.Assert(otherInfo.Plugs, HasLen, 1)

	csi := &snap.SideInfo{RealName: "core", SnapID: fakeSnapID("core"), Revision: snap.R(1)}
	coreInfo := snaptest.MockSnap(c, strings.Replace(coreSnapYaml, "@VERSION@", "1", -1), csi)

	// add implicit slots
	coreInfo.Slots["network"] = &snap.SlotInfo{
		Name:      "network",
		Snap:      coreInfo,
		Interface: "network",
	}
	coreInfo.Slots["home"] = &snap.SlotInfo{
		Name:      "home",
		Snap:      coreInfo,
		Interface: "home",
	}

	snapstate.Set(st, "some-snap", &snapstate.SnapState{
		Active:   true,
		Sequence: []*snap.SideInfo{si},
		Current:  snap.R(1),
		SnapType: "app",
	})
	snapstate.Set(st, "other-snap", &snapstate.SnapState{
		Active:   true,
		Sequence: []*snap.SideInfo{oi},
		Current:  snap.R(1),
		SnapType: "app",
	})

	repo := s.o.InterfaceManager().Repository()

	// add snaps to the repo to have plugs/slots
	c.Assert(repo.AddSnap(snapInfo), IsNil)
	c.Assert(repo.AddSnap(otherInfo), IsNil)
	c.Assert(repo.AddSnap(coreInfo), IsNil)

	// refresh all
	err := assertstate.RefreshSnapDeclarations(st, 0)
	c.Assert(err, IsNil)

	updates, tts, err := snapstate.UpdateMany(context.TODO(), st, []string{"core", "some-snap", "other-snap"}, 0, nil)
	c.Assert(err, IsNil)
	c.Check(updates, HasLen, 3)
	c.Assert(tts, HasLen, 4)
	verifyLastTasksetIsRerefresh(c, tts)

	// to make TaskSnapSetup work
	chg := st.NewChange("refresh", "...")
	for _, ts := range tts[:len(tts)-1] {
		chg.AddAll(ts)
	}

	// force hold state to hit ignore status of findSymmetricAutoconnect
	tts[2].Tasks()[0].SetStatus(state.HoldStatus)

	st.Unlock()
	err = s.o.Settle(3 * time.Second)
	st.Lock()
	c.Assert(err, IsNil)

	// simulate successful restart happened
	state.MockRestarting(st, state.RestartUnset)
	tts[2].Tasks()[0].SetStatus(state.DefaultStatus)
	st.Unlock()

	err = s.o.Settle(settleTimeout)
	st.Lock()

	c.Assert(err, IsNil)

	c.Assert(chg.Status(), Equals, state.DoneStatus)

	// check connections
	var conns map[string]interface{}
	st.Get("conns", &conns)
	c.Assert(conns, DeepEquals, map[string]interface{}{
		"some-snap:home core:home":                 map[string]interface{}{"interface": "home", "auto": true},
		"some-snap:network core:network":           map[string]interface{}{"interface": "network", "auto": true},
		"other-snap:media-hub some-snap:media-hub": map[string]interface{}{"interface": "media-hub", "auto": true},
	})

	connections, err := repo.Connections("some-snap")
	c.Assert(err, IsNil)
	c.Assert(connections, HasLen, 3)
}

func (s *mgrsSuite) TestUpdateWithAutoconnectAndInactiveRevisions(c *C) {
	const someSnapYaml = `name: some-snap
version: 1.0
apps:
   foo:
        command: bin/bar
        plugs: [network]
`
	const coreSnapYaml = `name: core
type: os
version: 1`

	snapPath, _ := s.makeStoreTestSnap(c, someSnapYaml, "40")
	s.serveSnap(snapPath, "40")

	mockServer := s.mockStore(c)
	defer mockServer.Close()

	st := s.o.State()
	st.Lock()
	defer st.Unlock()

	si1 := &snap.SideInfo{RealName: "some-snap", SnapID: fakeSnapID("some-snap"), Revision: snap.R(1)}
	snapInfo := snaptest.MockSnap(c, someSnapYaml, si1)
	c.Assert(snapInfo.Plugs, HasLen, 1)

	csi := &snap.SideInfo{RealName: "core", SnapID: fakeSnapID("core"), Revision: snap.R(1)}
	coreInfo := snaptest.MockSnap(c, coreSnapYaml, csi)

	// add implicit slots
	coreInfo.Slots["network"] = &snap.SlotInfo{
		Name:      "network",
		Snap:      coreInfo,
		Interface: "network",
	}

	// some-snap has inactive revisions
	si0 := &snap.SideInfo{RealName: "some-snap", SnapID: fakeSnapID("some-snap"), Revision: snap.R(0)}
	si2 := &snap.SideInfo{RealName: "some-snap", SnapID: fakeSnapID("some-snap"), Revision: snap.R(2)}
	snapstate.Set(st, "some-snap", &snapstate.SnapState{
		Active:   true,
		Sequence: []*snap.SideInfo{si0, si1, si2},
		Current:  snap.R(1),
		SnapType: "app",
	})

	repo := s.o.InterfaceManager().Repository()

	// add snaps to the repo to have plugs/slots
	c.Assert(repo.AddSnap(snapInfo), IsNil)
	c.Assert(repo.AddSnap(coreInfo), IsNil)

	// refresh all
	err := assertstate.RefreshSnapDeclarations(st, 0)
	c.Assert(err, IsNil)

	updates, tts, err := snapstate.UpdateMany(context.TODO(), st, []string{"some-snap"}, 0, nil)
	c.Assert(err, IsNil)
	c.Check(updates, HasLen, 1)
	c.Assert(tts, HasLen, 2)
	verifyLastTasksetIsRerefresh(c, tts)

	// to make TaskSnapSetup work
	chg := st.NewChange("refresh", "...")
	chg.AddAll(tts[0])

	st.Unlock()
	err = s.o.Settle(settleTimeout)
	st.Lock()

	c.Assert(err, IsNil)
	c.Assert(chg.Status(), Equals, state.DoneStatus)

	// check connections
	var conns map[string]interface{}
	st.Get("conns", &conns)
	c.Assert(conns, DeepEquals, map[string]interface{}{
		"some-snap:network core:network": map[string]interface{}{"interface": "network", "auto": true},
	})
}

const someSnapYaml = `name: some-snap
version: 1.0
apps:
   foo:
        command: bin/bar
        slots: [media-hub]
`

func (s *mgrsSuite) testUpdateWithAutoconnectRetry(c *C, updateSnapName, removeSnapName string) {
	snapPath, _ := s.makeStoreTestSnap(c, someSnapYaml, "40")
	s.serveSnap(snapPath, "40")

	snapPath, _ = s.makeStoreTestSnap(c, otherSnapYaml, "50")
	s.serveSnap(snapPath, "50")

	mockServer := s.mockStore(c)
	defer mockServer.Close()

	st := s.o.State()
	st.Lock()
	defer st.Unlock()

	st.Set("conns", map[string]interface{}{})

	si := &snap.SideInfo{RealName: "some-snap", SnapID: fakeSnapID("some-snap"), Revision: snap.R(1)}
	snapInfo := snaptest.MockSnap(c, someSnapYaml, si)
	c.Assert(snapInfo.Slots, HasLen, 1)

	oi := &snap.SideInfo{RealName: "other-snap", SnapID: fakeSnapID("other-snap"), Revision: snap.R(1)}
	otherInfo := snaptest.MockSnap(c, otherSnapYaml, oi)
	c.Assert(otherInfo.Plugs, HasLen, 1)

	snapstate.Set(st, "some-snap", &snapstate.SnapState{
		Active:   true,
		Sequence: []*snap.SideInfo{si},
		Current:  snap.R(1),
		SnapType: "app",
	})
	snapstate.Set(st, "other-snap", &snapstate.SnapState{
		Active:   true,
		Sequence: []*snap.SideInfo{oi},
		Current:  snap.R(1),
		SnapType: "app",
	})

	repo := s.o.InterfaceManager().Repository()

	// add snaps to the repo to have plugs/slots
	c.Assert(repo.AddSnap(snapInfo), IsNil)
	c.Assert(repo.AddSnap(otherInfo), IsNil)

	// refresh all
	err := assertstate.RefreshSnapDeclarations(st, 0)
	c.Assert(err, IsNil)

	ts, err := snapstate.Update(st, updateSnapName, nil, 0, snapstate.Flags{})
	c.Assert(err, IsNil)

	// to make TaskSnapSetup work
	chg := st.NewChange("refresh", "...")
	chg.AddAll(ts)

	// remove other-snap
	ts2, err := snapstate.Remove(st, removeSnapName, snap.R(0), nil)
	c.Assert(err, IsNil)
	chg2 := st.NewChange("remove-snap", "...")
	chg2.AddAll(ts2)

	// force hold state on first removal task to hit Retry error
	ts2.Tasks()[0].SetStatus(state.HoldStatus)

	// Settle is not converging here because of the task in Hold status, therefore
	// it always hits given timeout before we carry on with the test. We're
	// interested in hitting the retry condition on auto-connect task, so
	// instead of passing a generous timeout to Settle(), repeat Settle() a number
	// of times with an aggressive timeout and break as soon as we reach the desired
	// state of auto-connect task.
	var retryCheck bool
	var autoconnectLog string
	for i := 0; i < 50 && !retryCheck; i++ {
		st.Unlock()
		s.o.Settle(aggressiveSettleTimeout)
		st.Lock()

		for _, t := range st.Tasks() {
			if t.Kind() == "auto-connect" && t.Status() == state.DoingStatus && strings.Contains(strings.Join(t.Log(), ""), "Waiting") {
				autoconnectLog = strings.Join(t.Log(), "")
				retryCheck = true
				break
			}
		}
	}

	c.Check(retryCheck, Equals, true)
	c.Assert(autoconnectLog, Matches, `.*Waiting for conflicting change in progress: conflicting snap.*`)

	// back to default state, that will unblock autoconnect
	ts2.Tasks()[0].SetStatus(state.DefaultStatus)
	st.Unlock()
	err = s.o.Settle(settleTimeout)
	st.Lock()
	c.Assert(err, IsNil)

	c.Check(chg.Err(), IsNil)
	c.Assert(chg.Status(), Equals, state.DoneStatus)

	// check connections
	var conns map[string]interface{}
	st.Get("conns", &conns)
	c.Assert(conns, HasLen, 0)
}

func (s *mgrsSuite) TestUpdateWithAutoconnectRetrySlotSide(c *C) {
	s.testUpdateWithAutoconnectRetry(c, "some-snap", "other-snap")
}

func (s *mgrsSuite) TestUpdateWithAutoconnectRetryPlugSide(c *C) {
	s.testUpdateWithAutoconnectRetry(c, "other-snap", "some-snap")
}

func (s *mgrsSuite) TestDisconnectIgnoredOnSymmetricRemove(c *C) {
	const someSnapYaml = `name: some-snap
version: 1.0
apps:
   foo:
        command: bin/bar
        slots: [media-hub]
hooks:
   disconnect-slot-media-hub:
`
	const otherSnapYaml = `name: other-snap
version: 1.0
apps:
   baz:
        command: bin/bar
        plugs: [media-hub]
hooks:
   disconnect-plug-media-hub:
`
	st := s.o.State()
	st.Lock()
	defer st.Unlock()

	st.Set("conns", map[string]interface{}{
		"other-snap:media-hub some-snap:media-hub": map[string]interface{}{"interface": "media-hub", "auto": false},
	})

	si := &snap.SideInfo{RealName: "some-snap", SnapID: fakeSnapID("some-snap"), Revision: snap.R(1)}
	snapInfo := snaptest.MockSnap(c, someSnapYaml, si)
	c.Assert(snapInfo.Slots, HasLen, 1)

	oi := &snap.SideInfo{RealName: "other-snap", SnapID: fakeSnapID("other-snap"), Revision: snap.R(1)}
	otherInfo := snaptest.MockSnap(c, otherSnapYaml, oi)
	c.Assert(otherInfo.Plugs, HasLen, 1)

	snapstate.Set(st, "some-snap", &snapstate.SnapState{
		Active:   true,
		Sequence: []*snap.SideInfo{si},
		Current:  snap.R(1),
		SnapType: "app",
	})
	snapstate.Set(st, "other-snap", &snapstate.SnapState{
		Active:   true,
		Sequence: []*snap.SideInfo{oi},
		Current:  snap.R(1),
		SnapType: "app",
	})

	repo := s.o.InterfaceManager().Repository()

	// add snaps to the repo to have plugs/slots
	c.Assert(repo.AddSnap(snapInfo), IsNil)
	c.Assert(repo.AddSnap(otherInfo), IsNil)
	repo.Connect(&interfaces.ConnRef{
		PlugRef: interfaces.PlugRef{Snap: "other-snap", Name: "media-hub"},
		SlotRef: interfaces.SlotRef{Snap: "some-snap", Name: "media-hub"},
	}, nil, nil, nil, nil, nil)

	ts, err := snapstate.Remove(st, "some-snap", snap.R(0), nil)
	c.Assert(err, IsNil)
	chg := st.NewChange("uninstall", "...")
	chg.AddAll(ts)

	// remove other-snap
	ts2, err := snapstate.Remove(st, "other-snap", snap.R(0), nil)
	c.Assert(err, IsNil)
	chg2 := st.NewChange("uninstall", "...")
	chg2.AddAll(ts2)

	st.Unlock()
	err = s.o.Settle(settleTimeout)
	st.Lock()
	c.Assert(err, IsNil)

	c.Assert(chg.Status(), Equals, state.DoneStatus)

	// check connections
	var conns map[string]interface{}
	st.Get("conns", &conns)
	c.Assert(conns, HasLen, 0)

	var disconnectInterfacesCount, slotHookCount, plugHookCount int
	for _, t := range st.Tasks() {
		if t.Kind() == "auto-disconnect" {
			disconnectInterfacesCount++
		}
		if t.Kind() == "run-hook" {
			var hsup hookstate.HookSetup
			c.Assert(t.Get("hook-setup", &hsup), IsNil)
			if hsup.Hook == "disconnect-plug-media-hub" {
				plugHookCount++
			}
			if hsup.Hook == "disconnect-slot-media-hub" {
				slotHookCount++
			}
		}
	}
	c.Assert(plugHookCount, Equals, 1)
	c.Assert(slotHookCount, Equals, 1)
	c.Assert(disconnectInterfacesCount, Equals, 2)

	var snst snapstate.SnapState
	err = snapstate.Get(st, "other-snap", &snst)
	c.Assert(err, Equals, state.ErrNoState)
	_, err = repo.Connected("other-snap", "media-hub")
	c.Assert(err, ErrorMatches, `snap "other-snap" has no plug or slot named "media-hub"`)
}

func (s *mgrsSuite) TestDisconnectOnUninstallRemovesAutoconnection(c *C) {
	st := s.o.State()
	st.Lock()
	defer st.Unlock()

	st.Set("conns", map[string]interface{}{
		"other-snap:media-hub some-snap:media-hub": map[string]interface{}{"interface": "media-hub", "auto": true},
	})

	si := &snap.SideInfo{RealName: "some-snap", SnapID: fakeSnapID("some-snap"), Revision: snap.R(1)}
	snapInfo := snaptest.MockSnap(c, someSnapYaml, si)

	oi := &snap.SideInfo{RealName: "other-snap", SnapID: fakeSnapID("other-snap"), Revision: snap.R(1)}
	otherInfo := snaptest.MockSnap(c, otherSnapYaml, oi)

	snapstate.Set(st, "some-snap", &snapstate.SnapState{
		Active:   true,
		Sequence: []*snap.SideInfo{si},
		Current:  snap.R(1),
		SnapType: "app",
	})
	snapstate.Set(st, "other-snap", &snapstate.SnapState{
		Active:   true,
		Sequence: []*snap.SideInfo{oi},
		Current:  snap.R(1),
		SnapType: "app",
	})

	repo := s.o.InterfaceManager().Repository()

	// add snaps to the repo to have plugs/slots
	c.Assert(repo.AddSnap(snapInfo), IsNil)
	c.Assert(repo.AddSnap(otherInfo), IsNil)
	repo.Connect(&interfaces.ConnRef{
		PlugRef: interfaces.PlugRef{Snap: "other-snap", Name: "media-hub"},
		SlotRef: interfaces.SlotRef{Snap: "some-snap", Name: "media-hub"},
	}, nil, nil, nil, nil, nil)

	ts, err := snapstate.Remove(st, "some-snap", snap.R(0), nil)
	c.Assert(err, IsNil)
	chg := st.NewChange("uninstall", "...")
	chg.AddAll(ts)

	st.Unlock()
	err = s.o.Settle(settleTimeout)
	st.Lock()
	c.Assert(err, IsNil)

	c.Assert(chg.Status(), Equals, state.DoneStatus)

	// check connections; auto-connection should be removed completely from conns on uninstall.
	var conns map[string]interface{}
	st.Get("conns", &conns)
	c.Assert(conns, HasLen, 0)
}

// TODO: add a custom checker in testutils for this and similar
func validateDownloadCheckTasks(c *C, tasks []*state.Task, name, revno, channel string) int {
	var i int
	c.Assert(tasks[i].Summary(), Equals, fmt.Sprintf(`Ensure prerequisites for "%s" are available`, name))
	i++
	c.Assert(tasks[i].Summary(), Equals, fmt.Sprintf(`Download snap "%s" (%s) from channel "%s"`, name, revno, channel))
	i++
	c.Assert(tasks[i].Summary(), Equals, fmt.Sprintf(`Fetch and check assertions for snap "%s" (%s)`, name, revno))
	i++
	return i
}

const (
	noConfigure = 1 << iota
	isGadget
)

func validateInstallTasks(c *C, tasks []*state.Task, name, revno string, flags int) int {
	var i int
	c.Assert(tasks[i].Summary(), Equals, fmt.Sprintf(`Mount snap "%s" (%s)`, name, revno))
	i++
	if flags&isGadget != 0 {
		c.Assert(tasks[i].Summary(), Equals, fmt.Sprintf(`Update assets from gadget "%s" (%s)`, name, revno))
		i++
	}
	c.Assert(tasks[i].Summary(), Equals, fmt.Sprintf(`Copy snap "%s" data`, name))
	i++
	c.Assert(tasks[i].Summary(), Equals, fmt.Sprintf(`Setup snap "%s" (%s) security profiles`, name, revno))
	i++
	c.Assert(tasks[i].Summary(), Equals, fmt.Sprintf(`Make snap "%s" (%s) available to the system`, name, revno))
	i++
	c.Assert(tasks[i].Summary(), Equals, fmt.Sprintf(`Automatically connect eligible plugs and slots of snap "%s"`, name))
	i++
	c.Assert(tasks[i].Summary(), Equals, fmt.Sprintf(`Set automatic aliases for snap "%s"`, name))
	i++
	c.Assert(tasks[i].Summary(), Equals, fmt.Sprintf(`Setup snap "%s" aliases`, name))
	i++
	c.Assert(tasks[i].Summary(), Equals, fmt.Sprintf(`Run install hook of "%s" snap if present`, name))
	i++
	c.Assert(tasks[i].Summary(), Equals, fmt.Sprintf(`Start snap "%s" (%s) services`, name, revno))
	i++
	if flags&noConfigure == 0 {
		c.Assert(tasks[i].Summary(), Equals, fmt.Sprintf(`Run configure hook of "%s" snap if present`, name))
		i++
	}
	c.Assert(tasks[i].Summary(), Equals, fmt.Sprintf(`Run health check of "%s" snap`, name))
	i++
	return i
}

func validateRefreshTasks(c *C, tasks []*state.Task, name, revno string, flags int) int {
	var i int
	c.Assert(tasks[i].Summary(), Equals, fmt.Sprintf(`Mount snap "%s" (%s)`, name, revno))
	i++
	c.Assert(tasks[i].Summary(), Equals, fmt.Sprintf(`Run pre-refresh hook of "%s" snap if present`, name))
	i++
	c.Assert(tasks[i].Summary(), Equals, fmt.Sprintf(`Stop snap "%s" services`, name))
	i++
	c.Assert(tasks[i].Summary(), Equals, fmt.Sprintf(`Remove aliases for snap "%s"`, name))
	i++
	c.Assert(tasks[i].Summary(), Equals, fmt.Sprintf(`Make current revision for snap "%s" unavailable`, name))
	i++
	if flags&isGadget != 0 {
		c.Assert(tasks[i].Summary(), Equals, fmt.Sprintf(`Update assets from gadget %q (%s)`, name, revno))
		i++

	}
	c.Assert(tasks[i].Summary(), Equals, fmt.Sprintf(`Copy snap "%s" data`, name))
	i++
	c.Assert(tasks[i].Summary(), Equals, fmt.Sprintf(`Setup snap "%s" (%s) security profiles`, name, revno))
	i++
	c.Assert(tasks[i].Summary(), Equals, fmt.Sprintf(`Make snap "%s" (%s) available to the system`, name, revno))
	i++
	c.Assert(tasks[i].Summary(), Equals, fmt.Sprintf(`Automatically connect eligible plugs and slots of snap "%s"`, name))
	i++
	c.Assert(tasks[i].Summary(), Equals, fmt.Sprintf(`Set automatic aliases for snap "%s"`, name))
	i++
	c.Assert(tasks[i].Summary(), Equals, fmt.Sprintf(`Setup snap "%s" aliases`, name))
	i++
	c.Assert(tasks[i].Summary(), Equals, fmt.Sprintf(`Run post-refresh hook of "%s" snap if present`, name))
	i++
	c.Assert(tasks[i].Summary(), Equals, fmt.Sprintf(`Start snap "%s" (%s) services`, name, revno))
	i++
	c.Assert(tasks[i].Summary(), Equals, fmt.Sprintf(`Clean up "%s" (%s) install`, name, revno))
	i++
	c.Assert(tasks[i].Summary(), Equals, fmt.Sprintf(`Run configure hook of "%s" snap if present`, name))
	i++
	c.Assert(tasks[i].Summary(), Equals, fmt.Sprintf(`Run health check of "%s" snap`, name))
	i++
	return i
}

// byReadyTime sorts a list of tasks by their "ready" time
type byReadyTime []*state.Task

func (a byReadyTime) Len() int           { return len(a) }
func (a byReadyTime) Swap(i, j int)      { a[i], a[j] = a[j], a[i] }
func (a byReadyTime) Less(i, j int) bool { return a[i].ReadyTime().Before(a[j].ReadyTime()) }

func (s *mgrsSuite) TestRemodelRequiredSnapsAdded(c *C) {
	for _, name := range []string{"foo", "bar", "baz"} {
		s.prereqSnapAssertions(c, map[string]interface{}{
			"snap-name": name,
		})
		snapPath, _ := s.makeStoreTestSnap(c, fmt.Sprintf("{name: %s, version: 1.0}", name), "1")
		s.serveSnap(snapPath, "1")
	}

	mockServer := s.mockStore(c)
	defer mockServer.Close()

	st := s.o.State()
	st.Lock()
	defer st.Unlock()

	// pretend we have an old required snap installed
	si1 := &snap.SideInfo{RealName: "old-required-snap-1", Revision: snap.R(1)}
	snapstate.Set(st, "old-required-snap-1", &snapstate.SnapState{
		SnapType: "app",
		Active:   true,
		Sequence: []*snap.SideInfo{si1},
		Current:  si1.Revision,
		Flags:    snapstate.Flags{Required: true},
	})

	// create/set custom model assertion
	assertstatetest.AddMany(st, s.brands.AccountsAndKeys("my-brand")...)

	model := s.brands.Model("my-brand", "my-model", modelDefaults)

	// setup model assertion
	devicestatetest.SetDevice(st, &auth.DeviceState{
		Brand:  "my-brand",
		Model:  "my-model",
		Serial: "serialserialserial",
	})
	err := assertstate.Add(st, model)
	c.Assert(err, IsNil)

	// create a new model
	newModel := s.brands.Model("my-brand", "my-model", modelDefaults, map[string]interface{}{
		"required-snaps": []interface{}{"foo", "bar", "baz"},
		"revision":       "1",
	})

	chg, err := devicestate.Remodel(st, newModel)
	c.Assert(err, IsNil)

	c.Check(devicestate.Remodeling(st), Equals, true)

	st.Unlock()
	err = s.o.Settle(settleTimeout)
	st.Lock()
	c.Assert(err, IsNil)

	c.Assert(chg.Status(), Equals, state.DoneStatus, Commentf("upgrade-snap change failed with: %v", chg.Err()))

	c.Check(devicestate.Remodeling(st), Equals, false)

	// the new required-snap "foo" is installed
	var snapst snapstate.SnapState
	err = snapstate.Get(st, "foo", &snapst)
	c.Assert(err, IsNil)
	info, err := snapst.CurrentInfo()
	c.Assert(err, IsNil)
	c.Check(info.Revision, Equals, snap.R(1))
	c.Check(info.Version, Equals, "1.0")

	// and marked required
	c.Check(snapst.Required, Equals, true)

	// and core is still marked required
	err = snapstate.Get(st, "core", &snapst)
	c.Assert(err, IsNil)
	c.Check(snapst.Required, Equals, true)

	// but old-required-snap-1 is no longer marked required
	err = snapstate.Get(st, "old-required-snap-1", &snapst)
	c.Assert(err, IsNil)
	c.Check(snapst.Required, Equals, false)

	// ensure sorting is correct
	tasks := chg.Tasks()
	sort.Sort(byReadyTime(tasks))

	var i int
	// first all downloads/checks in sequential order
	for _, name := range []string{"foo", "bar", "baz"} {
		i += validateDownloadCheckTasks(c, tasks[i:], name, "1", "stable")
	}
	// then all installs in sequential order
	for _, name := range []string{"foo", "bar", "baz"} {
		i += validateInstallTasks(c, tasks[i:], name, "1", 0)
	}
	// ensure that we only have the tasks we checked (plus the one
	// extra "set-model" task)
	c.Assert(tasks, HasLen, i+1)
}

<<<<<<< HEAD
func (ms *mgrsSuite) TestRemodelSwitchToDifferentBase(c *C) {
	bloader := bootloadertest.Mock("mock", c.MkDir())
	bootloader.Force(bloader)
	defer bootloader.Force(nil)
	bloader.SetBootVars(map[string]string{
		"snap_mode":   "",
		"snap_core":   "core18_1.snap",
		"snap_kernel": "pc-kernel_1.snap",
=======
func (s *mgrsSuite) TestRemodelRequiredSnapsAddedUndo(c *C) {
	for _, name := range []string{"foo", "bar", "baz"} {
		s.prereqSnapAssertions(c, map[string]interface{}{
			"snap-name": name,
		})
		snapPath, _ := s.makeStoreTestSnap(c, fmt.Sprintf("{name: %s, version: 1.0}", name), "1")
		s.serveSnap(snapPath, "1")
	}

	mockServer := s.mockStore(c)
	defer mockServer.Close()

	st := s.o.State()
	st.Lock()
	defer st.Unlock()

	// pretend we have an old required snap installed
	si1 := &snap.SideInfo{RealName: "old-required-snap-1", Revision: snap.R(1)}
	snapstate.Set(st, "old-required-snap-1", &snapstate.SnapState{
		SnapType: "app",
		Active:   true,
		Sequence: []*snap.SideInfo{si1},
		Current:  si1.Revision,
		Flags:    snapstate.Flags{Required: true},
	})

	// create/set custom model assertion
	assertstatetest.AddMany(st, s.brands.AccountsAndKeys("my-brand")...)
	curModel := s.brands.Model("my-brand", "my-model", modelDefaults)

	// setup model assertion
	devicestatetest.SetDevice(st, &auth.DeviceState{
		Brand:  "my-brand",
		Model:  "my-model",
		Serial: "serialserialserial",
	})
	err := assertstate.Add(st, curModel)
	c.Assert(err, IsNil)

	// create a new model
	newModel := s.brands.Model("my-brand", "my-model", modelDefaults, map[string]interface{}{
		"required-snaps": []interface{}{"foo", "bar", "baz"},
		"revision":       "1",
	})

	devicestate.InjectSetModelError(fmt.Errorf("boom"))
	defer devicestate.InjectSetModelError(nil)

	chg, err := devicestate.Remodel(st, newModel)
	c.Assert(err, IsNil)

	st.Unlock()
	err = s.o.Settle(settleTimeout)
	st.Lock()
	c.Assert(err, IsNil)

	c.Assert(chg.Status(), Equals, state.ErrorStatus)

	// None of the new snaps got installed
	var snapst snapstate.SnapState
	for _, snapName := range []string{"foo", "bar", "baz"} {
		err = snapstate.Get(st, snapName, &snapst)
		c.Assert(err, Equals, state.ErrNoState)
	}

	// old-required-snap-1 is still marked required
	err = snapstate.Get(st, "old-required-snap-1", &snapst)
	c.Assert(err, IsNil)
	c.Check(snapst.Required, Equals, true)

	// check tasks are in undo state
	for _, t := range chg.Tasks() {
		if t.Kind() == "link-snap" {
			c.Assert(t.Status(), Equals, state.UndoneStatus)
		}
	}

	model, err := s.o.DeviceManager().Model()
	c.Assert(err, IsNil)
	c.Assert(model, DeepEquals, curModel)
}

func (s *mgrsSuite) TestRemodelDifferentBase(c *C) {
	// make "core18" snap available in the store
	s.prereqSnapAssertions(c, map[string]interface{}{
		"snap-name": "core18",
>>>>>>> f3eaed44
	})

	restore := release.MockOnClassic(false)
	defer restore()

	mockServer := ms.mockStore(c)
	defer mockServer.Close()

	st := ms.o.State()
	st.Lock()
	defer st.Unlock()

	si := &snap.SideInfo{RealName: "core18", SnapID: fakeSnapID("core18"), Revision: snap.R(1)}
	snapstate.Set(st, "core18", &snapstate.SnapState{
		Active:   true,
		Sequence: []*snap.SideInfo{si},
		Current:  snap.R(1),
		SnapType: "base",
	})
	si2 := &snap.SideInfo{RealName: "pc", SnapID: fakeSnapID("pc"), Revision: snap.R(1)}
	gadgetSnapYaml := "name: pc\nversion: 1.0\ntype: gadget"
	snapstate.Set(st, "pc", &snapstate.SnapState{
		Active:   true,
		Sequence: []*snap.SideInfo{si2},
		Current:  snap.R(1),
		SnapType: "gadget",
	})
	gadgetYaml := `
volumes:
    volume-id:
        bootloader: grub
`
	snaptest.MockSnapWithFiles(c, gadgetSnapYaml, si2, [][]string{
		{"meta/gadget.yaml", gadgetYaml},
	})

	// add "core20" snap to fake store
	const core20Yaml = `name: core20
type: base
version: 20.04`
	ms.prereqSnapAssertions(c, map[string]interface{}{
		"snap-name":    "core20",
		"publisher-id": "can0nical",
	})
	snapPath, _ := ms.makeStoreTestSnap(c, core20Yaml, "2")
	ms.serveSnap(snapPath, "2")

	// add "foo" snap to fake store
	ms.prereqSnapAssertions(c, map[string]interface{}{
		"snap-name": "foo",
	})
	snapPath, _ = ms.makeStoreTestSnap(c, `{name: "foo", version: 1.0}`, "1")
	ms.serveSnap(snapPath, "1")

	// create/set custom model assertion
	model := ms.brands.Model("can0nical", "my-model", modelDefaults, map[string]interface{}{
		"base": "core18",
	})

	// setup model assertion
	devicestatetest.SetDevice(st, &auth.DeviceState{
		Brand: "can0nical",
		Model: "my-model",
	})
	err := assertstate.Add(st, model)
	c.Assert(err, IsNil)

	// create a new model
	newModel := ms.brands.Model("can0nical", "my-model", modelDefaults, map[string]interface{}{
		"base":           "core20",
		"revision":       "1",
		"required-snaps": []interface{}{"foo"},
	})

	chg, err := devicestate.Remodel(st, newModel)
	c.Assert(err, IsNil)

	st.Unlock()
	err = ms.o.Settle(settleTimeout)
	st.Lock()
	c.Assert(err, IsNil)
	c.Assert(chg.Err(), IsNil)

	// system waits for a restart because of the new base
	t := findKind(chg, "auto-connect")
	c.Assert(t, NotNil)
	c.Assert(t.Status(), Equals, state.DoingStatus)

	// check that the boot vars got updated as expected
	bvars, err := bloader.GetBootVars("snap_mode", "snap_core", "snap_try_core", "snap_kernel", "snap_try_kernel")
	c.Assert(err, IsNil)
	c.Assert(bvars, DeepEquals, map[string]string{
		"snap_mode":       "try",
		"snap_core":       "core18_1.snap",
		"snap_try_core":   "core20_2.snap",
		"snap_kernel":     "pc-kernel_1.snap",
		"snap_try_kernel": "",
	})

	// simulate successful restart happened and that the bootvars
	// got updated
	state.MockRestarting(st, state.RestartUnset)
	bloader.SetBootVars(map[string]string{
		"snap_mode":   "",
		"snap_core":   "core20_2.snap",
		"snap_kernel": "pc-kernel_1.snap",
	})

	// continue
	st.Unlock()
	err = ms.o.Settle(settleTimeout)
	st.Lock()
	c.Assert(err, IsNil)

	c.Assert(chg.Status(), Equals, state.DoneStatus, Commentf("upgrade-snap change failed with: %v", chg.Err()))

	// ensure tasks were run in the right order
	tasks := chg.Tasks()
	sort.Sort(byReadyTime(tasks))

	// first all downloads/checks in sequential order
	var i int
	i += validateDownloadCheckTasks(c, tasks[i:], "core20", "2", "stable")
	i += validateDownloadCheckTasks(c, tasks[i:], "foo", "1", "stable")

	// then all installs in sequential order
	i += validateInstallTasks(c, tasks[i:], "core20", "2", noConfigure)
	i += validateInstallTasks(c, tasks[i:], "foo", "1", 0)

	// ensure that we only have the tasks we checked (plus the one
	// extra "set-model" task)
	c.Assert(tasks, HasLen, i+1)
}

func (ms *mgrsSuite) TestRemodelSwitchCoreToBase(c *C) {
	bloader := bootloadertest.Mock("mock", c.MkDir())
	bootloader.Force(bloader)
	defer bootloader.Force(nil)
	bloader.SetBootVars(map[string]string{
		"snap_mode":   "",
		"snap_core":   "core_1.snap",
		"snap_kernel": "pc-kernel_1.snap",
	})

	restore := release.MockOnClassic(false)
	defer restore()

	mockServer := ms.mockStore(c)
	defer mockServer.Close()

	st := ms.o.State()
	st.Lock()
	defer st.Unlock()

	si := &snap.SideInfo{RealName: "core", SnapID: fakeSnapID("core"), Revision: snap.R(1)}
	snapstate.Set(st, "core", &snapstate.SnapState{
		Active:   true,
		Sequence: []*snap.SideInfo{si},
		Current:  snap.R(1),
		SnapType: "os",
	})
	si2 := &snap.SideInfo{RealName: "pc", SnapID: fakeSnapID("pc"), Revision: snap.R(1)}
	gadgetSnapYaml := "name: pc\nversion: 1.0\ntype: gadget"
	snapstate.Set(st, "pc", &snapstate.SnapState{
		Active:   true,
		Sequence: []*snap.SideInfo{si2},
		Current:  snap.R(1),
		SnapType: "gadget",
	})
	gadgetYaml := `
volumes:
    volume-id:
        bootloader: grub
`
	snaptest.MockSnapWithFiles(c, gadgetSnapYaml, si2, [][]string{
		{"meta/gadget.yaml", gadgetYaml},
	})

	// add "core18" snap to fake store
	const core18Yaml = `name: core18
type: base
version: 18.04`
	ms.prereqSnapAssertions(c, map[string]interface{}{
		"snap-name":    "core18",
		"publisher-id": "can0nical",
	})
	snapPath, _ := ms.makeStoreTestSnap(c, core18Yaml, "2")
	ms.serveSnap(snapPath, "2")

	// add "foo" snap to fake store
	ms.prereqSnapAssertions(c, map[string]interface{}{
		"snap-name": "foo",
	})
	snapPath, _ = ms.makeStoreTestSnap(c, `{name: "foo", version: 1.0}`, "1")
	ms.serveSnap(snapPath, "1")

	// create/set custom model assertion
	model := ms.brands.Model("can0nical", "my-model", modelDefaults, nil)

	// setup model assertion
	devicestatetest.SetDevice(st, &auth.DeviceState{
		Brand:  "can0nical",
		Model:  "my-model",
		Serial: "serialserialserial",
	})
	err := assertstate.Add(st, model)
	c.Assert(err, IsNil)

	// create a new model
	newModel := ms.brands.Model("can0nical", "my-model", modelDefaults, map[string]interface{}{
		"base":           "core18",
		"revision":       "1",
		"required-snaps": []interface{}{"foo"},
	})

	chg, err := devicestate.Remodel(st, newModel)
	c.Assert(err, IsNil)

	st.Unlock()
	err = ms.o.Settle(settleTimeout)
	st.Lock()
	c.Assert(err, IsNil)
	c.Assert(chg.Err(), IsNil)

	// system waits for a restart because of the new base
	t := findKind(chg, "auto-connect")
	c.Assert(t, NotNil)
	c.Assert(t.Status(), Equals, state.DoingStatus)

	// check that the boot vars got updated as expected
	bvars, err := bloader.GetBootVars("snap_mode", "snap_core", "snap_try_core", "snap_kernel", "snap_try_kernel")
	c.Assert(err, IsNil)
	c.Assert(bvars, DeepEquals, map[string]string{
		"snap_mode":       "try",
		"snap_core":       "core_1.snap",
		"snap_try_core":   "core18_2.snap",
		"snap_kernel":     "pc-kernel_1.snap",
		"snap_try_kernel": "",
	})

	// simulate successful restart happened and that the bootvars
	// got updated
	state.MockRestarting(st, state.RestartUnset)
	bloader.SetBootVars(map[string]string{
		"snap_mode":   "",
		"snap_core":   "core18_2.snap",
		"snap_kernel": "pc-kernel_1.snap",
	})

	// continue
	st.Unlock()
	err = ms.o.Settle(settleTimeout)
	st.Lock()
	c.Assert(err, IsNil)

	c.Assert(chg.Status(), Equals, state.DoneStatus, Commentf("upgrade-snap change failed with: %v", chg.Err()))

	// ensure tasks were run in the right order
	tasks := chg.Tasks()
	sort.Sort(byReadyTime(tasks))

	// first all downloads/checks in sequential order
	var i int
	i += validateDownloadCheckTasks(c, tasks[i:], "core18", "2", "stable")
	i += validateDownloadCheckTasks(c, tasks[i:], "foo", "1", "stable")

	// then all installs in sequential order
	i += validateInstallTasks(c, tasks[i:], "core18", "2", noConfigure)
	i += validateInstallTasks(c, tasks[i:], "foo", "1", 0)

	// ensure that we only have the tasks we checked (plus the one
	// extra "set-model" task)
	c.Assert(tasks, HasLen, i+1)
}

func (ms *mgrsSuite) TestRemodelSwitchToDifferentBaseUndo(c *C) {
	bloader := bootloadertest.Mock("mock", c.MkDir())
	bootloader.Force(bloader)
	defer bootloader.Force(nil)
	bloader.SetBootVars(map[string]string{
		"snap_mode":   "",
		"snap_core":   "core18_1.snap",
		"snap_kernel": "pc-kernel_1.snap",
	})

	restore := release.MockOnClassic(false)
	defer restore()

	mockServer := ms.mockStore(c)
	defer mockServer.Close()

	st := ms.o.State()
	st.Lock()
	defer st.Unlock()

	si := &snap.SideInfo{RealName: "core18", SnapID: fakeSnapID("core18"), Revision: snap.R(1)}
	snapstate.Set(st, "core18", &snapstate.SnapState{
		Active:   true,
		Sequence: []*snap.SideInfo{si},
		Current:  snap.R(1),
		SnapType: "base",
	})
	snaptest.MockSnapWithFiles(c, "name: core18\ntype: base\nversion: 1.0", si, nil)

	si2 := &snap.SideInfo{RealName: "pc", SnapID: fakeSnapID("pc"), Revision: snap.R(1)}
	gadgetSnapYaml := "name: pc\nversion: 1.0\ntype: gadget"
	snapstate.Set(st, "pc", &snapstate.SnapState{
		Active:   true,
		Sequence: []*snap.SideInfo{si2},
		Current:  snap.R(1),
		SnapType: "gadget",
	})
	gadgetYaml := `
volumes:
    volume-id:
        bootloader: grub
`
	snaptest.MockSnapWithFiles(c, gadgetSnapYaml, si2, [][]string{
		{"meta/gadget.yaml", gadgetYaml},
	})

	// add "core20" snap to fake store
	const core20Yaml = `name: core20
type: base
version: 20.04`
	ms.prereqSnapAssertions(c, map[string]interface{}{
		"snap-name":    "core20",
		"publisher-id": "can0nical",
	})
	snapPath, _ := ms.makeStoreTestSnap(c, core20Yaml, "2")
	ms.serveSnap(snapPath, "2")

	// add "foo" snap to fake store
	ms.prereqSnapAssertions(c, map[string]interface{}{
		"snap-name": "foo",
	})
	snapPath, _ = ms.makeStoreTestSnap(c, `{name: "foo", version: 1.0}`, "1")
	ms.serveSnap(snapPath, "1")

	// create/set custom model assertion
	model := ms.brands.Model("can0nical", "my-model", modelDefaults, map[string]interface{}{
		"base": "core18",
	})

	// setup model assertion
	devicestatetest.SetDevice(st, &auth.DeviceState{
		Brand:  "can0nical",
		Model:  "my-model",
		Serial: "serialserialserial",
	})
	err := assertstate.Add(st, model)
	c.Assert(err, IsNil)

	// create a new model
	newModel := ms.brands.Model("can0nical", "my-model", modelDefaults, map[string]interface{}{
		"base":           "core20",
		"revision":       "1",
		"required-snaps": []interface{}{"foo"},
	})

	devicestate.InjectSetModelError(fmt.Errorf("boom"))
	defer devicestate.InjectSetModelError(nil)

	chg, err := devicestate.Remodel(st, newModel)
	c.Assert(err, IsNil)

	st.Unlock()
	err = ms.o.Settle(settleTimeout)
	st.Lock()
	c.Assert(err, IsNil)
	c.Assert(chg.Err(), IsNil)

	// system waits for a restart because of the new base
	t := findKind(chg, "auto-connect")
	c.Assert(t, NotNil)
	c.Assert(t.Status(), Equals, state.DoingStatus)

	// check that the boot vars got updated as expected
	c.Assert(bloader.BootVars, DeepEquals, map[string]string{
		"snap_mode":     "try",
		"snap_core":     "core18_1.snap",
		"snap_try_core": "core20_2.snap",
		"snap_kernel":   "pc-kernel_1.snap",
	})
	// simulate successful restart happened
	ms.mockSuccessfulReboot(c, bloader)
	c.Assert(bloader.BootVars, DeepEquals, map[string]string{
		"snap_mode":       "",
		"snap_core":       "core20_2.snap",
		"snap_try_core":   "",
		"snap_kernel":     "pc-kernel_1.snap",
		"snap_try_kernel": "",
	})

	// continue
	st.Unlock()
	err = ms.o.Settle(settleTimeout)
	st.Lock()
	c.Assert(err, IsNil)

	c.Assert(chg.Status(), Equals, state.ErrorStatus)

	// and we are in restarting state
	restarting, restartType := st.Restarting()
	c.Check(restarting, Equals, true)
	c.Check(restartType, Equals, state.RestartSystem)

	// and the undo gave us our old kernel back
	c.Assert(bloader.BootVars, DeepEquals, map[string]string{
		"snap_core":       "core20_2.snap",
		"snap_try_core":   "core18_1.snap",
		"snap_kernel":     "pc-kernel_1.snap",
		"snap_try_kernel": "",
		"snap_mode":       "try",
	})
}

func (ms *mgrsSuite) TestRemodelSwitchToDifferentBaseUndoOnRollback(c *C) {
	bloader := bootloadertest.Mock("mock", c.MkDir())
	bootloader.Force(bloader)
	defer bootloader.Force(nil)
	bloader.SetBootVars(map[string]string{
		"snap_mode":   "",
		"snap_core":   "core18_1.snap",
		"snap_kernel": "pc-kernel_1.snap",
	})

	restore := release.MockOnClassic(false)
	defer restore()

	mockServer := ms.mockStore(c)
	defer mockServer.Close()

	st := ms.o.State()
	st.Lock()
	defer st.Unlock()

	si := &snap.SideInfo{RealName: "core18", SnapID: fakeSnapID("core18"), Revision: snap.R(1)}
	snapstate.Set(st, "core18", &snapstate.SnapState{
		Active:   true,
		Sequence: []*snap.SideInfo{si},
		Current:  snap.R(1),
		SnapType: "base",
	})
	snaptest.MockSnapWithFiles(c, "name: core18\ntype: base\nversion: 1.0", si, nil)

	si2 := &snap.SideInfo{RealName: "pc", SnapID: fakeSnapID("pc"), Revision: snap.R(1)}
	gadgetSnapYaml := "name: pc\nversion: 1.0\ntype: gadget"
	snapstate.Set(st, "pc", &snapstate.SnapState{
		Active:   true,
		Sequence: []*snap.SideInfo{si2},
		Current:  snap.R(1),
		SnapType: "gadget",
	})
	gadgetYaml := `
volumes:
    volume-id:
        bootloader: grub
`
	snaptest.MockSnapWithFiles(c, gadgetSnapYaml, si2, [][]string{
		{"meta/gadget.yaml", gadgetYaml},
	})

	// add "core20" snap to fake store
	const core20Yaml = `name: core20
type: base
version: 20.04`
	ms.prereqSnapAssertions(c, map[string]interface{}{
		"snap-name":    "core20",
		"publisher-id": "can0nical",
	})
	snapPath, _ := ms.makeStoreTestSnap(c, core20Yaml, "2")
	ms.serveSnap(snapPath, "2")

	// add "foo" snap to fake store
	ms.prereqSnapAssertions(c, map[string]interface{}{
		"snap-name": "foo",
	})
	snapPath, _ = ms.makeStoreTestSnap(c, `{name: "foo", version: 1.0}`, "1")
	ms.serveSnap(snapPath, "1")

	// create/set custom model assertion
	model := ms.brands.Model("can0nical", "my-model", modelDefaults, map[string]interface{}{
		"base": "core18",
	})

	// setup model assertion
	devicestatetest.SetDevice(st, &auth.DeviceState{
		Brand:  "can0nical",
		Model:  "my-model",
		Serial: "serialserialserial",
	})
	err := assertstate.Add(st, model)
	c.Assert(err, IsNil)

	// create a new model
	newModel := ms.brands.Model("can0nical", "my-model", modelDefaults, map[string]interface{}{
		"base":           "core20",
		"revision":       "1",
		"required-snaps": []interface{}{"foo"},
	})

	chg, err := devicestate.Remodel(st, newModel)
	c.Assert(err, IsNil)

	st.Unlock()
	err = ms.o.Settle(settleTimeout)
	st.Lock()
	c.Assert(err, IsNil)
	c.Assert(chg.Err(), IsNil)

	// system waits for a restart because of the new base
	t := findKind(chg, "auto-connect")
	c.Assert(t, NotNil)
	c.Assert(t.Status(), Equals, state.DoingStatus)

	// check that the boot vars got updated as expected
	c.Assert(bloader.BootVars, DeepEquals, map[string]string{
		"snap_mode":     "try",
		"snap_core":     "core18_1.snap",
		"snap_try_core": "core20_2.snap",
		"snap_kernel":   "pc-kernel_1.snap",
	})
	// simulate successful restart happened
	ms.mockRollbackAcrossReboot(c, bloader)
	c.Assert(bloader.BootVars, DeepEquals, map[string]string{
		"snap_mode":       "",
		"snap_core":       "core18_1.snap",
		"snap_try_core":   "",
		"snap_kernel":     "pc-kernel_1.snap",
		"snap_try_kernel": "",
	})

	// continue
	st.Unlock()
	err = ms.o.Settle(settleTimeout)
	st.Lock()
	c.Assert(err, IsNil)

	c.Assert(chg.Status(), Equals, state.ErrorStatus)

	// and we are *not* in restarting state
	restarting, _ := st.Restarting()
	c.Check(restarting, Equals, false)
	// bootvars unchanged
	c.Assert(bloader.BootVars, DeepEquals, map[string]string{
		"snap_mode":       "",
		"snap_core":       "core18_1.snap",
		"snap_try_core":   "",
		"snap_kernel":     "pc-kernel_1.snap",
		"snap_try_kernel": "",
	})
}

type kernelSuite struct {
	baseMgrsSuite

	bloader *bootloadertest.MockBootloader
}

var _ = Suite(&kernelSuite{})

func (s *kernelSuite) SetUpTest(c *C) {
	s.baseMgrsSuite.SetUpTest(c)

	s.bloader = bootloadertest.Mock("mock", c.MkDir())
	s.bloader.SetBootKernel("pc-kernel_1.snap")
	s.bloader.SetBootBase("core_1.snap")
	bootloader.Force(s.bloader)
	s.AddCleanup(func() { bootloader.Force(nil) })

	restore := release.MockOnClassic(false)
	s.AddCleanup(restore)
	mockServer := s.mockStore(c)
	s.AddCleanup(mockServer.Close)

	st := s.o.State()
	st.Lock()
	defer st.Unlock()

	// create/set custom model assertion
	model := s.brands.Model("can0nical", "my-model", modelDefaults)
	devicestatetest.SetDevice(st, &auth.DeviceState{
		Brand:  "can0nical",
		Model:  "my-model",
		Serial: "serialserialserial",
	})
	err := assertstate.Add(st, model)
	c.Assert(err, IsNil)

	// make a mock "pc-kernel" kernel
	si := &snap.SideInfo{RealName: "pc-kernel", SnapID: fakeSnapID("pc-kernel"), Revision: snap.R(1)}
	snapstate.Set(st, "pc-kernel", &snapstate.SnapState{
		Active:   true,
		Sequence: []*snap.SideInfo{si},
		Current:  snap.R(1),
		SnapType: "kernel",
	})
	snaptest.MockSnapWithFiles(c, "name: pc-kernel\ntype: kernel\nversion: 1.0", si, nil)

	// make a mock "pc" gadget
	si2 := &snap.SideInfo{RealName: "pc", SnapID: fakeSnapID("pc"), Revision: snap.R(1)}
	gadgetSnapYaml := "name: pc\nversion: 1.0\ntype: gadget"
	snapstate.Set(st, "pc", &snapstate.SnapState{
		Active:   true,
		Sequence: []*snap.SideInfo{si2},
		Current:  snap.R(1),
		SnapType: "gadget",
	})
	gadgetYaml := `
volumes:
    volume-id:
        bootloader: grub
`
	snaptest.MockSnapWithFiles(c, gadgetSnapYaml, si2, [][]string{
		{"meta/gadget.yaml", gadgetYaml},
	})

	// add some store snaps
	const kernelYaml = `name: pc-kernel
type: kernel
version: 2.0`
	snapPath, _ := s.makeStoreTestSnap(c, kernelYaml, "2")
	s.serveSnap(snapPath, "2")

	const brandKernelYaml = `name: brand-kernel
type: kernel
version: 1.0`
	s.prereqSnapAssertions(c, map[string]interface{}{
		"snap-name":    "brand-kernel",
		"publisher-id": "can0nical",
	})
	snapPath, _ = s.makeStoreTestSnap(c, brandKernelYaml, "2")
	s.serveSnap(snapPath, "2")

	s.prereqSnapAssertions(c, map[string]interface{}{
		"snap-name": "foo",
	})
	snapPath, _ = s.makeStoreTestSnap(c, `{name: "foo", version: 1.0}`, "1")
	s.serveSnap(snapPath, "1")
}

func (s *kernelSuite) TestRemodelSwitchKernelTrack(c *C) {
	st := s.o.State()
	st.Lock()
	defer st.Unlock()

	// create a new model
	newModel := s.brands.Model("can0nical", "my-model", modelDefaults, map[string]interface{}{
		"kernel":         "pc-kernel=18",
		"revision":       "1",
		"required-snaps": []interface{}{"foo"},
	})

	chg, err := devicestate.Remodel(st, newModel)
	c.Assert(err, IsNil)

	st.Unlock()
	err = s.o.Settle(settleTimeout)
	st.Lock()
	c.Assert(err, IsNil)

	// system waits for a restart because of the new kernel
	t := findKind(chg, "auto-connect")
	c.Assert(t, NotNil)
	c.Assert(t.Status(), Equals, state.DoingStatus)

	// simulate successful restart happened
	s.mockSuccessfulReboot(c, s.bloader)

	// continue
	st.Unlock()
	err = s.o.Settle(settleTimeout)
	st.Lock()
	c.Assert(err, IsNil)

	c.Assert(chg.Status(), Equals, state.DoneStatus, Commentf("upgrade-snap change failed with: %v", chg.Err()))

	// ensure tasks were run in the right order
	tasks := chg.Tasks()
	sort.Sort(byReadyTime(tasks))

	// first all downloads/checks in sequential order
	var i int
	i += validateDownloadCheckTasks(c, tasks[i:], "pc-kernel", "2", "18")
	i += validateDownloadCheckTasks(c, tasks[i:], "foo", "1", "stable")

	// then all installs in sequential order
	i += validateRefreshTasks(c, tasks[i:], "pc-kernel", "2", 0)
	i += validateInstallTasks(c, tasks[i:], "foo", "1", 0)

	// ensure that we only have the tasks we checked (plus the one
	// extra "set-model" task)
	c.Assert(tasks, HasLen, i+1)
}

func (ms *kernelSuite) TestRemodelSwitchToDifferentKernel(c *C) {
	st := ms.o.State()
	st.Lock()
	defer st.Unlock()

	// create a new model
	newModel := ms.brands.Model("can0nical", "my-model", modelDefaults, map[string]interface{}{
		"kernel":         "brand-kernel",
		"revision":       "1",
		"required-snaps": []interface{}{"foo"},
	})

	chg, err := devicestate.Remodel(st, newModel)
	c.Assert(err, IsNil)

	st.Unlock()
	// regular settleTimeout is not enough on arm builds :/
	err = ms.o.Settle(4 * settleTimeout)
	st.Lock()
	c.Assert(err, IsNil)
	c.Assert(chg.Err(), IsNil)

	// system waits for a restart because of the new kernel
	t := findKind(chg, "auto-connect")
	c.Assert(t, NotNil)
	c.Assert(t.Status(), Equals, state.DoingStatus)

	// check that the system tries to boot the new brand kernel
	c.Assert(ms.bloader.BootVars, DeepEquals, map[string]string{
		"snap_core":       "core_1.snap",
		"snap_kernel":     "pc-kernel_1.snap",
		"snap_try_kernel": "brand-kernel_2.snap",
		"snap_mode":       "try",
	})
	// simulate successful system-restart bootenv updates (those
	// vars will be cleared by snapd on a restart)
	ms.mockSuccessfulReboot(c, ms.bloader)
	// bootvars are as expected
	c.Assert(ms.bloader.BootVars, DeepEquals, map[string]string{
		"snap_core":       "core_1.snap",
		"snap_kernel":     "brand-kernel_2.snap",
		"snap_try_core":   "",
		"snap_try_kernel": "",
		"snap_mode":       "",
	})

	// continue
	st.Unlock()
	// regular settleTimeout is not enough on arm builds :/
	err = ms.o.Settle(4 * settleTimeout)
	st.Lock()
	c.Assert(err, IsNil)

	c.Assert(chg.Status(), Equals, state.DoneStatus, Commentf("upgrade-snap change failed with: %v", chg.Err()))

	// bootvars are as expected (i.e. nothing has changed since this
	// test simulated that we booted successfully)
	c.Assert(ms.bloader.BootVars, DeepEquals, map[string]string{
		"snap_core":       "core_1.snap",
		"snap_kernel":     "brand-kernel_2.snap",
		"snap_try_kernel": "",
		"snap_try_core":   "",
		"snap_mode":       "",
	})

	// ensure tasks were run in the right order
	tasks := chg.Tasks()
	sort.Sort(byReadyTime(tasks))

	// first all downloads/checks in sequential order
	var i int
	i += validateDownloadCheckTasks(c, tasks[i:], "brand-kernel", "2", "stable")
	i += validateDownloadCheckTasks(c, tasks[i:], "foo", "1", "stable")

	// then all installs in sequential order
	i += validateInstallTasks(c, tasks[i:], "brand-kernel", "2", 0)
	i += validateInstallTasks(c, tasks[i:], "foo", "1", 0)

	// ensure that we only have the tasks we checked (plus the one
	// extra "set-model" task)
	c.Assert(tasks, HasLen, i+1)

	// ensure we did not try device registration
	for _, t := range st.Tasks() {
		if t.Kind() == "request-serial" {
			c.Fatalf("test should not create a request-serial task but did")
		}
	}
}

func (ms *kernelSuite) TestRemodelSwitchToDifferentKernelUndo(c *C) {
	st := ms.o.State()
	st.Lock()
	defer st.Unlock()

	// create a new model
	newModel := ms.brands.Model("can0nical", "my-model", modelDefaults, map[string]interface{}{
		"kernel":         "brand-kernel",
		"revision":       "1",
		"required-snaps": []interface{}{"foo"},
	})

	devicestate.InjectSetModelError(fmt.Errorf("boom"))
	defer devicestate.InjectSetModelError(nil)

	chg, err := devicestate.Remodel(st, newModel)
	c.Assert(err, IsNil)

	st.Unlock()
	// regular settleTimeout is not enough on arm builds :/
	err = ms.o.Settle(4 * settleTimeout)
	st.Lock()
	c.Assert(err, IsNil)
	c.Assert(chg.Err(), IsNil)

	// system waits for a restart because of the new kernel
	t := findKind(chg, "auto-connect")
	c.Assert(t, NotNil)
	c.Assert(t.Status(), Equals, state.DoingStatus)

	// simulate successful restart happened
	ms.mockSuccessfulReboot(c, ms.bloader)

	// continue
	st.Unlock()
	// regular settleTimeout is not enough on arm builds :/
	err = ms.o.Settle(4 * settleTimeout)
	st.Lock()
	c.Assert(err, IsNil)

	// the change was not successful
	c.Assert(chg.Status(), Equals, state.ErrorStatus)

	// and we are in restarting state
	restarting, restartType := st.Restarting()
	c.Check(restarting, Equals, true)
	c.Check(restartType, Equals, state.RestartSystem)

	// and the undo gave us our old kernel back
	c.Assert(ms.bloader.BootVars, DeepEquals, map[string]string{
		"snap_core":       "core_1.snap",
		"snap_try_core":   "",
		"snap_try_kernel": "pc-kernel_1.snap",
		"snap_kernel":     "brand-kernel_2.snap",
		"snap_mode":       "try",
	})
}

func (ms *kernelSuite) TestRemodelSwitchToDifferentKernelUndoOnRollback(c *C) {
	st := ms.o.State()
	st.Lock()
	defer st.Unlock()

	// create a new model
	newModel := ms.brands.Model("can0nical", "my-model", modelDefaults, map[string]interface{}{
		"kernel":         "brand-kernel",
		"revision":       "1",
		"required-snaps": []interface{}{"foo"},
	})

	devicestate.InjectSetModelError(fmt.Errorf("boom"))
	defer devicestate.InjectSetModelError(nil)

	chg, err := devicestate.Remodel(st, newModel)
	c.Assert(err, IsNil)

	st.Unlock()
	// regular settleTimeout is not enough on arm builds :/
	err = ms.o.Settle(4 * settleTimeout)
	st.Lock()
	c.Assert(err, IsNil)
	c.Assert(chg.Err(), IsNil)

	// system waits for a restart because of the new kernel
	t := findKind(chg, "auto-connect")
	c.Assert(t, NotNil)
	c.Assert(t.Status(), Equals, state.DoingStatus)

	// simulate rollback of the kernel during reboot
	ms.mockRollbackAcrossReboot(c, ms.bloader)

	// continue
	st.Unlock()
	// regular settleTimeout is not enough on arm builds :/
	err = ms.o.Settle(4 * settleTimeout)
	st.Lock()
	c.Assert(err, IsNil)

	// the change was not successful
	c.Assert(chg.Status(), Equals, state.ErrorStatus)

	// and we are *not* in restarting state
	restarting, _ := st.Restarting()
	c.Check(restarting, Equals, false)

	// and the undo gave us our old kernel back
	c.Assert(ms.bloader.BootVars, DeepEquals, map[string]string{
		"snap_core":       "core_1.snap",
		"snap_try_core":   "",
		"snap_kernel":     "pc-kernel_1.snap",
		"snap_try_kernel": "",
		"snap_mode":       "",
	})
}

func (s *mgrsSuite) TestRemodelStoreSwitch(c *C) {
	s.prereqSnapAssertions(c, map[string]interface{}{
		"snap-name": "foo",
	})
	snapPath, _ := s.makeStoreTestSnap(c, fmt.Sprintf("{name: %s, version: 1.0}", "foo"), "1")
	s.serveSnap(snapPath, "1")

	// track the creation of new DeviceAndAutContext (for new Store)
	newDAC := false

	mockServer := s.mockStore(c)
	defer mockServer.Close()

	st := s.o.State()
	st.Lock()
	defer st.Unlock()

	s.checkDeviceAndAuthContext = func(dac store.DeviceAndAuthContext) {
		// the DeviceAndAuthContext assumes state is unlocked
		st.Unlock()
		defer st.Lock()
		c.Check(dac, NotNil)
		stoID, err := dac.StoreID("")
		c.Assert(err, IsNil)
		c.Check(stoID, Equals, "switched-store")
		newDAC = true
	}

	// create/set custom model assertion
	assertstatetest.AddMany(st, s.brands.AccountsAndKeys("my-brand")...)

	model := s.brands.Model("my-brand", "my-model", modelDefaults)

	// setup model assertion
	err := assertstate.Add(st, model)
	c.Assert(err, IsNil)

	// have a serial as well
	kpMgr, err := asserts.OpenFSKeypairManager(dirs.SnapDeviceDir)
	c.Assert(err, IsNil)
	err = kpMgr.Put(deviceKey)
	c.Assert(err, IsNil)

	encDevKey, err := asserts.EncodePublicKey(deviceKey.PublicKey())
	c.Assert(err, IsNil)
	serial, err := s.brands.Signing("my-brand").Sign(asserts.SerialType, map[string]interface{}{
		"authority-id":        "my-brand",
		"brand-id":            "my-brand",
		"model":               "my-model",
		"serial":              "store-switch-serial",
		"device-key":          string(encDevKey),
		"device-key-sha3-384": deviceKey.PublicKey().ID(),
		"timestamp":           time.Now().Format(time.RFC3339),
	}, nil, "")
	c.Assert(err, IsNil)
	err = assertstate.Add(st, serial)
	c.Assert(err, IsNil)

	devicestatetest.SetDevice(st, &auth.DeviceState{
		Brand:  "my-brand",
		Model:  "my-model",
		KeyID:  deviceKey.PublicKey().ID(),
		Serial: "store-switch-serial",
	})

	// create a new model
	newModel := s.brands.Model("my-brand", "my-model", modelDefaults, map[string]interface{}{
		"store":          "switched-store",
		"required-snaps": []interface{}{"foo"},
		"revision":       "1",
	})

	s.expectedSerial = "store-switch-serial"
	s.expectedStore = "switched-store"
	s.sessionMacaroon = "switched-store-session"

	chg, err := devicestate.Remodel(st, newModel)
	c.Assert(err, IsNil)

	st.Unlock()
	err = s.o.Settle(settleTimeout)
	st.Lock()
	c.Assert(err, IsNil)

	c.Assert(chg.Status(), Equals, state.DoneStatus, Commentf("upgrade-snap change failed with: %v", chg.Err()))

	// the new required-snap "foo" is installed
	var snapst snapstate.SnapState
	err = snapstate.Get(st, "foo", &snapst)
	c.Assert(err, IsNil)

	// and marked required
	c.Check(snapst.Required, Equals, true)

	// a new store was made
	c.Check(newDAC, Equals, true)

	// we have a session with the new store
	device, err := devicestatetest.Device(st)
	c.Assert(err, IsNil)
	c.Check(device.Serial, Equals, "store-switch-serial")
	c.Check(device.SessionMacaroon, Equals, "switched-store-session")
}

func (s *mgrsSuite) TestRemodelSwitchGadgetTrack(c *C) {
	bloader := bootloadertest.Mock("mock", c.MkDir())
	bootloader.Force(bloader)
	defer bootloader.Force(nil)

	restore := release.MockOnClassic(false)
	defer restore()

	mockServer := s.mockStore(c)
	defer mockServer.Close()

	st := s.o.State()
	st.Lock()
	defer st.Unlock()

	si := &snap.SideInfo{RealName: "pc", SnapID: fakeSnapID("pc"), Revision: snap.R(1)}
	snapstate.Set(st, "pc", &snapstate.SnapState{
		Active:   true,
		Sequence: []*snap.SideInfo{si},
		Current:  snap.R(1),
		SnapType: "gadget",
	})
	gadgetSnapYaml := "name: pc\nversion: 2.0\ntype: gadget"
	gadgetYaml := `
volumes:
    volume-id:
        bootloader: grub
`
	snaptest.MockSnapWithFiles(c, gadgetSnapYaml, si, [][]string{
		{"meta/gadget.yaml", gadgetYaml},
	})
	snapPath, _ := s.makeStoreTestSnapWithFiles(c, gadgetSnapYaml, "2", [][]string{
		{"meta/gadget.yaml", gadgetYaml},
	})
	s.serveSnap(snapPath, "2")

	// create/set custom model assertion
	model := s.brands.Model("can0nical", "my-model", modelDefaults)

	// setup model assertion
	devicestatetest.SetDevice(st, &auth.DeviceState{
		Brand: "can0nical",
		Model: "my-model",
	})
	err := assertstate.Add(st, model)
	c.Assert(err, IsNil)

	// create a new model
	newModel := s.brands.Model("can0nical", "my-model", modelDefaults, map[string]interface{}{
		"gadget":   "pc=18",
		"revision": "1",
	})

	chg, err := devicestate.Remodel(st, newModel)
	c.Assert(err, IsNil)

	st.Unlock()
	err = s.o.Settle(settleTimeout)
	st.Lock()
	c.Assert(err, IsNil)
	c.Assert(chg.Err(), IsNil)

	// ensure tasks were run in the right order
	tasks := chg.Tasks()
	sort.Sort(byReadyTime(tasks))

	// first all downloads/checks in sequential order
	var i int
	i += validateDownloadCheckTasks(c, tasks[i:], "pc", "2", "18")

	// then all installs in sequential order
	i += validateRefreshTasks(c, tasks[i:], "pc", "2", isGadget)

	// ensure that we only have the tasks we checked (plus the one
	// extra "set-model" task)
	c.Assert(tasks, HasLen, i+1)
}

type mockUpdater struct{}

func (m *mockUpdater) Backup() error { return nil }

func (m *mockUpdater) Rollback() error { return nil }

func (m *mockUpdater) Update() error { return nil }

func (s *mgrsSuite) TestRemodelSwitchToDifferentGadget(c *C) {
	bloader := bootloadertest.Mock("mock", c.MkDir())
	bootloader.Force(bloader)
	defer bootloader.Force(nil)
	restore := release.MockOnClassic(false)
	defer restore()

	mockServer := s.mockStore(c)
	defer mockServer.Close()

	st := s.o.State()
	st.Lock()
	defer st.Unlock()

	si := &snap.SideInfo{RealName: "core18", SnapID: fakeSnapID("core18"), Revision: snap.R(1)}
	snapstate.Set(st, "core18", &snapstate.SnapState{
		Active:   true,
		Sequence: []*snap.SideInfo{si},
		Current:  snap.R(1),
		SnapType: "base",
	})
	si2 := &snap.SideInfo{RealName: "pc", SnapID: fakeSnapID("pc"), Revision: snap.R(1)}
	gadgetSnapYaml := "name: pc\nversion: 1.0\ntype: gadget"
	snapstate.Set(st, "pc", &snapstate.SnapState{
		Active:   true,
		Sequence: []*snap.SideInfo{si2},
		Current:  snap.R(1),
		SnapType: "gadget",
	})
	gadgetYaml := `
volumes:
    volume-id:
        bootloader: grub
        structure:
          - name: foo
            type: bare
            size: 1M
            content:
              - image: foo.img
`
	snaptest.MockSnapWithFiles(c, gadgetSnapYaml, si2, [][]string{
		{"meta/gadget.yaml", gadgetYaml},
		{"foo.img", "foo"},
	})

	// add new gadget "other-pc" snap to fake store
	const otherPcYaml = `name: other-pc
type: gadget
version: 2`
	s.prereqSnapAssertions(c, map[string]interface{}{
		"snap-name":    "other-pc",
		"publisher-id": "can0nical",
	})
	otherGadgetYaml := `
volumes:
    volume-id:
        bootloader: grub
        structure:
          - name: foo
            type: bare
            size: 1M
            content:
              - image: new-foo.img
`
	snapPath, _ := s.makeStoreTestSnapWithFiles(c, otherPcYaml, "2", [][]string{
		// use a compatible gadget YAML
		{"meta/gadget.yaml", otherGadgetYaml},
		{"new-foo.img", "new foo"},
	})
	s.serveSnap(snapPath, "2")

	updaterForStructureCalls := 0
	restore = gadget.MockUpdaterForStructure(func(ps *gadget.LaidOutStructure, rootDir, rollbackDir string) (gadget.Updater, error) {
		updaterForStructureCalls++
		c.Assert(ps.Name, Equals, "foo")
		return &mockUpdater{}, nil
	})
	defer restore()

	// create/set custom model assertion
	model := s.brands.Model("can0nical", "my-model", modelDefaults, map[string]interface{}{
		"gadget": "pc",
	})

	// setup model assertion
	devicestatetest.SetDevice(st, &auth.DeviceState{
		Brand: "can0nical",
		Model: "my-model",
	})
	err := assertstate.Add(st, model)
	c.Assert(err, IsNil)

	// create a new model
	newModel := s.brands.Model("can0nical", "my-model", modelDefaults, map[string]interface{}{
		"gadget":   "other-pc=18",
		"revision": "1",
	})

	chg, err := devicestate.Remodel(st, newModel)
	c.Assert(err, IsNil)

	st.Unlock()
	err = s.o.Settle(settleTimeout)
	st.Lock()
	c.Assert(err, IsNil)
	c.Assert(chg.Err(), IsNil)

	// gadget updater was set up
	c.Check(updaterForStructureCalls, Equals, 1)

	// gadget update requests a restart
	restarting, _ := st.Restarting()
	c.Check(restarting, Equals, true)

	// simulate successful restart happened
	state.MockRestarting(st, state.RestartUnset)

	st.Unlock()
	err = s.o.Settle(settleTimeout)
	st.Lock()
	c.Assert(err, IsNil)

	// ensure tasks were run in the right order
	tasks := chg.Tasks()
	sort.Sort(byReadyTime(tasks))

	// first all downloads/checks
	var i int
	i += validateDownloadCheckTasks(c, tasks[i:], "other-pc", "2", "18")

	// then all installs
	i += validateInstallTasks(c, tasks[i:], "other-pc", "2", isGadget)

	// ensure that we only have the tasks we checked (plus the one
	// extra "set-model" task)
	c.Assert(tasks, HasLen, i+1)
}

func (s *mgrsSuite) TestRemodelSwitchToIncompatibleGadget(c *C) {
	bloader := bootloadertest.Mock("mock", c.MkDir())
	bootloader.Force(bloader)
	defer bootloader.Force(nil)
	restore := release.MockOnClassic(false)
	defer restore()

	mockServer := s.mockStore(c)
	defer mockServer.Close()

	st := s.o.State()
	st.Lock()
	defer st.Unlock()

	si := &snap.SideInfo{RealName: "core18", SnapID: fakeSnapID("core18"), Revision: snap.R(1)}
	snapstate.Set(st, "core18", &snapstate.SnapState{
		Active:   true,
		Sequence: []*snap.SideInfo{si},
		Current:  snap.R(1),
		SnapType: "base",
	})
	si2 := &snap.SideInfo{RealName: "pc", SnapID: fakeSnapID("pc"), Revision: snap.R(1)}
	gadgetSnapYaml := "name: pc\nversion: 1.0\ntype: gadget"
	snapstate.Set(st, "pc", &snapstate.SnapState{
		Active:   true,
		Sequence: []*snap.SideInfo{si2},
		Current:  snap.R(1),
		SnapType: "gadget",
	})
	gadgetYaml := `
volumes:
    volume-id:
        bootloader: grub
        structure:
          - name: foo
            type: 00000000-0000-0000-0000-0000deadcafe
            size: 10M
`
	snaptest.MockSnapWithFiles(c, gadgetSnapYaml, si2, [][]string{
		{"meta/gadget.yaml", gadgetYaml},
	})

	// add new gadget "other-pc" snap to fake store
	const otherPcYaml = `name: other-pc
type: gadget
version: 2`
	// new gadget layout is incompatible, a structure that exited before has
	// a different size now
	otherGadgetYaml := `
volumes:
    volume-id:
        bootloader: grub
        structure:
          - name: foo
            type: 00000000-0000-0000-0000-0000deadcafe
            size: 20M
`
	s.prereqSnapAssertions(c, map[string]interface{}{
		"snap-name":    "other-pc",
		"publisher-id": "can0nical",
	})
	snapPath, _ := s.makeStoreTestSnapWithFiles(c, otherPcYaml, "2", [][]string{
		{"meta/gadget.yaml", otherGadgetYaml},
	})
	s.serveSnap(snapPath, "2")

	// create/set custom model assertion
	model := s.brands.Model("can0nical", "my-model", modelDefaults, map[string]interface{}{
		"gadget": "pc",
	})

	// setup model assertion
	devicestatetest.SetDevice(st, &auth.DeviceState{
		Brand: "can0nical",
		Model: "my-model",
	})
	err := assertstate.Add(st, model)
	c.Assert(err, IsNil)

	// create a new model
	newModel := s.brands.Model("can0nical", "my-model", modelDefaults, map[string]interface{}{
		"gadget":   "other-pc=18",
		"revision": "1",
	})

	chg, err := devicestate.Remodel(st, newModel)
	c.Assert(err, IsNil)

	st.Unlock()
	err = s.o.Settle(settleTimeout)
	st.Lock()
	c.Assert(err, IsNil)
	c.Assert(chg.Err(), ErrorMatches, `cannot perform the following tasks:\n.*cannot remodel to an incompatible gadget: .*cannot change structure size.*`)
}

func (s *mgrsSuite) TestHappyDeviceRegistrationWithPrepareDeviceHook(c *C) {
	// just to 404 locally eager account-key requests
	mockStoreServer := s.mockStore(c)
	defer mockStoreServer.Close()

	model := s.brands.Model("my-brand", "my-model", modelDefaults, map[string]interface{}{
		"gadget": "gadget",
	})

	// reset as seeded but not registered
	// shortcut: have already device key
	kpMgr, err := asserts.OpenFSKeypairManager(dirs.SnapDeviceDir)
	c.Assert(err, IsNil)
	err = kpMgr.Put(deviceKey)
	c.Assert(err, IsNil)

	st := s.o.State()
	st.Lock()
	defer st.Unlock()

	assertstatetest.AddMany(st, s.brands.AccountsAndKeys("my-brand")...)
	devicestatetest.SetDevice(st, &auth.DeviceState{
		Brand: "my-brand",
		Model: "my-model",
		KeyID: deviceKey.PublicKey().ID(),
	})
	err = assertstate.Add(st, model)
	c.Assert(err, IsNil)

	signSerial := func(c *C, bhv *devicestatetest.DeviceServiceBehavior, headers map[string]interface{}, body []byte) (serial asserts.Assertion, ancillary []asserts.Assertion, err error) {
		brandID := headers["brand-id"].(string)
		model := headers["model"].(string)
		c.Check(brandID, Equals, "my-brand")
		c.Check(model, Equals, "my-model")
		headers["authority-id"] = brandID
		a, err := s.brands.Signing("my-brand").Sign(asserts.SerialType, headers, body, "")
		return a, nil, err
	}

	bhv := &devicestatetest.DeviceServiceBehavior{
		ReqID:            "REQID-1",
		RequestIDURLPath: "/svc/request-id",
		SerialURLPath:    "/svc/serial",
		SignSerial:       signSerial,
	}

	mockServer := devicestatetest.MockDeviceService(c, bhv)
	defer mockServer.Close()

	pDBhv := &devicestatetest.PrepareDeviceBehavior{
		DeviceSvcURL: mockServer.URL + "/svc/",
		Headers: map[string]string{
			"x-extra-header": "extra",
		},
		RegBody: map[string]string{
			"mac": "00:00:00:00:ff:00",
		},
		ProposedSerial: "12000",
	}

	r := devicestatetest.MockGadget(c, st, "gadget", snap.R(2), pDBhv)
	defer r()

	// run the whole device registration process
	st.Unlock()
	err = s.o.Settle(settleTimeout)
	st.Lock()
	c.Assert(err, IsNil)

	var becomeOperational *state.Change
	for _, chg := range st.Changes() {
		if chg.Kind() == "become-operational" {
			becomeOperational = chg
			break
		}
	}
	c.Assert(becomeOperational, NotNil)

	c.Check(becomeOperational.Status().Ready(), Equals, true)
	c.Check(becomeOperational.Err(), IsNil)

	device, err := devicestatetest.Device(st)
	c.Assert(err, IsNil)
	c.Check(device.Brand, Equals, "my-brand")
	c.Check(device.Model, Equals, "my-model")
	c.Check(device.Serial, Equals, "12000")

	a, err := assertstate.DB(st).Find(asserts.SerialType, map[string]string{
		"brand-id": "my-brand",
		"model":    "my-model",
		"serial":   "12000",
	})
	c.Assert(err, IsNil)
	serial := a.(*asserts.Serial)

	var details map[string]interface{}
	err = yaml.Unmarshal(serial.Body(), &details)
	c.Assert(err, IsNil)

	c.Check(details, DeepEquals, map[string]interface{}{
		"mac": "00:00:00:00:ff:00",
	})

	c.Check(serial.DeviceKey().ID(), Equals, device.KeyID)
}

func (s *mgrsSuite) TestRemodelReregistration(c *C) {
	s.prereqSnapAssertions(c, map[string]interface{}{
		"snap-name": "foo",
	})
	snapPath, _ := s.makeStoreTestSnap(c, fmt.Sprintf("{name: %s, version: 1.0}", "foo"), "1")
	s.serveSnap(snapPath, "1")

	// track the creation of new DeviceAndAutContext (for new Store)
	newDAC := false

	mockServer := s.mockStore(c)
	defer mockServer.Close()

	st := s.o.State()
	st.Lock()
	defer st.Unlock()

	s.checkDeviceAndAuthContext = func(dac store.DeviceAndAuthContext) {
		// the DeviceAndAuthContext assumes state is unlocked
		st.Unlock()
		defer st.Lock()
		c.Check(dac, NotNil)
		stoID, err := dac.StoreID("")
		c.Assert(err, IsNil)
		c.Check(stoID, Equals, "my-brand-substore")
		newDAC = true
	}

	model := s.brands.Model("my-brand", "my-model", modelDefaults, map[string]interface{}{
		"gadget": "gadget",
	})

	// setup initial device identity
	kpMgr, err := asserts.OpenFSKeypairManager(dirs.SnapDeviceDir)
	c.Assert(err, IsNil)
	err = kpMgr.Put(deviceKey)
	c.Assert(err, IsNil)

	assertstatetest.AddMany(st, s.brands.AccountsAndKeys("my-brand")...)
	devicestatetest.SetDevice(st, &auth.DeviceState{
		Brand:  "my-brand",
		Model:  "my-model",
		KeyID:  deviceKey.PublicKey().ID(),
		Serial: "orig-serial",
	})
	err = assertstate.Add(st, model)
	c.Assert(err, IsNil)

	encDevKey, err := asserts.EncodePublicKey(deviceKey.PublicKey())
	c.Assert(err, IsNil)
	serialHeaders := map[string]interface{}{
		"brand-id":            "my-brand",
		"model":               "my-model",
		"serial":              "orig-serial",
		"device-key":          string(encDevKey),
		"device-key-sha3-384": deviceKey.PublicKey().ID(),
		"timestamp":           time.Now().Format(time.RFC3339),
	}
	serialA, err := s.brands.Signing("my-brand").Sign(asserts.SerialType, serialHeaders, nil, "")
	c.Assert(err, IsNil)
	serial := serialA.(*asserts.Serial)
	err = assertstate.Add(st, serial)
	c.Assert(err, IsNil)

	signSerial := func(c *C, bhv *devicestatetest.DeviceServiceBehavior, headers map[string]interface{}, body []byte) (serial asserts.Assertion, ancillary []asserts.Assertion, err error) {
		brandID := headers["brand-id"].(string)
		model := headers["model"].(string)
		c.Check(brandID, Equals, "my-brand")
		c.Check(model, Equals, "other-model")
		headers["authority-id"] = brandID
		a, err := s.brands.Signing("my-brand").Sign(asserts.SerialType, headers, body, "")
		return a, nil, err
	}

	bhv := &devicestatetest.DeviceServiceBehavior{
		ReqID:            "REQID-1",
		RequestIDURLPath: "/svc/request-id",
		SerialURLPath:    "/svc/serial",
		SignSerial:       signSerial,
	}

	mockDeviceService := devicestatetest.MockDeviceService(c, bhv)
	defer mockDeviceService.Close()

	r := devicestatetest.MockGadget(c, st, "gadget", snap.R(2), nil)
	defer r()

	// set registration config on gadget
	tr := config.NewTransaction(st)
	c.Assert(tr.Set("gadget", "device-service.url", mockDeviceService.URL+"/svc/"), IsNil)
	c.Assert(tr.Set("gadget", "registration.proposed-serial", "orig-serial"), IsNil)
	tr.Commit()

	// run the remodel
	// create a new model
	newModel := s.brands.Model("my-brand", "other-model", modelDefaults, map[string]interface{}{
		"store":          "my-brand-substore",
		"gadget":         "gadget",
		"required-snaps": []interface{}{"foo"},
	})

	s.expectedSerial = "orig-serial"
	s.expectedStore = "my-brand-substore"
	s.sessionMacaroon = "other-store-session"

	chg, err := devicestate.Remodel(st, newModel)
	c.Assert(err, IsNil)

	st.Unlock()
	err = s.o.Settle(settleTimeout)
	st.Lock()
	c.Assert(err, IsNil)

	c.Assert(chg.Status(), Equals, state.DoneStatus, Commentf("upgrade-snap change failed with: %v", chg.Err()))

	device, err := devicestatetest.Device(st)
	c.Assert(err, IsNil)
	c.Check(device.Brand, Equals, "my-brand")
	c.Check(device.Model, Equals, "other-model")
	c.Check(device.Serial, Equals, "orig-serial")

	a, err := assertstate.DB(st).Find(asserts.SerialType, map[string]string{
		"brand-id": "my-brand",
		"model":    "other-model",
		"serial":   "orig-serial",
	})
	c.Assert(err, IsNil)
	serial = a.(*asserts.Serial)

	c.Check(serial.Body(), HasLen, 0)
	c.Check(serial.DeviceKey().ID(), Equals, device.KeyID)

	// the new required-snap "foo" is installed
	var snapst snapstate.SnapState
	err = snapstate.Get(st, "foo", &snapst)
	c.Assert(err, IsNil)

	// and marked required
	c.Check(snapst.Required, Equals, true)

	// a new store was made
	c.Check(newDAC, Equals, true)

	// we have a session with the new store
	c.Check(device.SessionMacaroon, Equals, "other-store-session")
}

func (s *mgrsSuite) TestCheckRefreshFailureWithConcurrentRemoveOfConnectedSnap(c *C) {
	hookMgr := s.o.HookManager()
	c.Assert(hookMgr, NotNil)

	// force configure hook failure for some-snap.
	hookMgr.RegisterHijack("configure", "some-snap", func(ctx *hookstate.Context) error {
		return fmt.Errorf("failing configure hook")
	})

	snapPath, _ := s.makeStoreTestSnap(c, someSnapYaml, "40")
	s.serveSnap(snapPath, "40")
	snapPath, _ = s.makeStoreTestSnap(c, otherSnapYaml, "50")
	s.serveSnap(snapPath, "50")

	mockServer := s.mockStore(c)
	defer mockServer.Close()

	st := s.o.State()
	st.Lock()
	defer st.Unlock()

	st.Set("conns", map[string]interface{}{
		"other-snap:media-hub some-snap:media-hub": map[string]interface{}{"interface": "media-hub", "auto": false},
	})

	si := &snap.SideInfo{RealName: "some-snap", SnapID: fakeSnapID("some-snap"), Revision: snap.R(1)}
	snapInfo := snaptest.MockSnap(c, someSnapYaml, si)

	oi := &snap.SideInfo{RealName: "other-snap", SnapID: fakeSnapID("other-snap"), Revision: snap.R(1)}
	otherInfo := snaptest.MockSnap(c, otherSnapYaml, oi)

	snapstate.Set(st, "some-snap", &snapstate.SnapState{
		Active:   true,
		Sequence: []*snap.SideInfo{si},
		Current:  snap.R(1),
		SnapType: "app",
	})
	snapstate.Set(st, "other-snap", &snapstate.SnapState{
		Active:   true,
		Sequence: []*snap.SideInfo{oi},
		Current:  snap.R(1),
		SnapType: "app",
	})

	// add snaps to the repo and connect them
	repo := s.o.InterfaceManager().Repository()
	c.Assert(repo.AddSnap(snapInfo), IsNil)
	c.Assert(repo.AddSnap(otherInfo), IsNil)
	_, err := repo.Connect(&interfaces.ConnRef{
		PlugRef: interfaces.PlugRef{Snap: "other-snap", Name: "media-hub"},
		SlotRef: interfaces.SlotRef{Snap: "some-snap", Name: "media-hub"},
	}, nil, nil, nil, nil, nil)
	c.Assert(err, IsNil)

	// refresh all
	c.Assert(assertstate.RefreshSnapDeclarations(st, 0), IsNil)

	ts, err := snapstate.Update(st, "some-snap", nil, 0, snapstate.Flags{})
	c.Assert(err, IsNil)
	chg := st.NewChange("refresh", "...")
	chg.AddAll(ts)

	// remove other-snap
	ts2, err := snapstate.Remove(st, "other-snap", snap.R(0), nil)
	c.Assert(err, IsNil)
	chg2 := st.NewChange("remove-snap", "...")
	chg2.AddAll(ts2)

	st.Unlock()
	err = s.o.Settle(settleTimeout)
	st.Lock()

	c.Check(err, IsNil)

	// the refresh change has failed due to configure hook error
	c.Check(chg.Err(), ErrorMatches, `cannot perform the following tasks:\n.*failing configure hook.*`)
	c.Check(chg.Status(), Equals, state.ErrorStatus)

	// download-snap is one of the first tasks in the refresh change, check that it was undone
	var downloadSnapStatus state.Status
	for _, t := range chg.Tasks() {
		if t.Kind() == "download-snap" {
			downloadSnapStatus = t.Status()
			break
		}
	}
	c.Check(downloadSnapStatus, Equals, state.UndoneStatus)

	// the remove change succeeded
	c.Check(chg2.Err(), IsNil)
	c.Check(chg2.Status(), Equals, state.DoneStatus)
}

func (s *mgrsSuite) TestInstallKernelSnapRollbackUpdatesBootloaderEnv(c *C) {
	bloader := bootloadertest.Mock("mock", c.MkDir())
	bootloader.Force(bloader)
	defer bootloader.Force(nil)

	restore := release.MockOnClassic(false)
	defer restore()

	model := s.brands.Model("my-brand", "my-model", modelDefaults)

	const packageKernel = `
name: pc-kernel
version: 4.0-1
type: kernel`

	files := [][]string{
		{"kernel.img", "I'm a kernel"},
		{"initrd.img", "...and I'm an initrd"},
		{"meta/kernel.yaml", "version: 4.2"},
	}
	snapPath := snaptest.MakeTestSnapWithFiles(c, packageKernel, files)

	st := s.o.State()
	st.Lock()
	defer st.Unlock()

	// pretend we have core18/pc-kernel
	bloader.BootVars = map[string]string{
		"snap_core":   "core18_2.snap",
		"snap_kernel": "pc-kernel_123.snap",
		"snap_mode":   "",
	}
	si1 := &snap.SideInfo{RealName: "pc-kernel", Revision: snap.R(123)}
	snapstate.Set(st, "pc-kernel", &snapstate.SnapState{
		SnapType: "kernel",
		Active:   true,
		Sequence: []*snap.SideInfo{si1},
		Current:  si1.Revision,
	})
	snaptest.MockSnapWithFiles(c, packageKernel, si1, [][]string{
		{"meta/kernel.yaml", ""},
	})
	si2 := &snap.SideInfo{RealName: "core18", Revision: snap.R(2)}
	snapstate.Set(st, "core18", &snapstate.SnapState{
		SnapType: "base",
		Active:   true,
		Sequence: []*snap.SideInfo{si2},
		Current:  si2.Revision,
	})

	// setup model assertion
	assertstatetest.AddMany(st, s.brands.AccountsAndKeys("my-brand")...)
	devicestatetest.SetDevice(st, &auth.DeviceState{
		Brand:  "my-brand",
		Model:  "my-model",
		Serial: "serialserialserial",
	})
	err := assertstate.Add(st, model)
	c.Assert(err, IsNil)

	ts, _, err := snapstate.InstallPath(st, &snap.SideInfo{RealName: "pc-kernel"}, snapPath, "", "", snapstate.Flags{})
	c.Assert(err, IsNil)

	chg := st.NewChange("install-snap", "...")
	chg.AddAll(ts)

	// run, this will trigger a wait for the restart
	st.Unlock()
	err = s.o.Settle(settleTimeout)
	st.Lock()
	c.Assert(err, IsNil)

	c.Assert(bloader.BootVars, DeepEquals, map[string]string{
		"snap_core":       "core18_2.snap",
		"snap_kernel":     "pc-kernel_123.snap",
		"snap_try_kernel": "pc-kernel_x1.snap",
		"snap_mode":       "try",
	})

	// we are in restarting state and the change is not done yet
	restarting, _ := st.Restarting()
	c.Check(restarting, Equals, true)
	c.Check(chg.Status(), Equals, state.DoingStatus)
	s.mockRollbackAcrossReboot(c, bloader)

	// the kernel revision got rolled back
	var snapst snapstate.SnapState
	snapstate.Get(st, "pc-kernel", &snapst)
	info, err := snapst.CurrentInfo()
	c.Assert(err, IsNil)
	c.Assert(info.Revision, Equals, snap.R(123))

	st.Unlock()
	err = s.o.Settle(settleTimeout)
	st.Lock()
	c.Assert(err, IsNil)

	c.Assert(chg.Status(), Equals, state.ErrorStatus)
	c.Assert(chg.Err(), ErrorMatches, `(?ms).*cannot finish pc-kernel installation, there was a rollback across reboot\)`)

	// and the bootvars are reset
	c.Check(bloader.BootVars, DeepEquals, map[string]string{
		"snap_core":       "core18_2.snap",
		"snap_kernel":     "pc-kernel_123.snap",
		"snap_mode":       "",
		"snap_try_core":   "",
		"snap_try_kernel": "",
	})
}<|MERGE_RESOLUTION|>--- conflicted
+++ resolved
@@ -3572,7 +3572,88 @@
 	c.Assert(tasks, HasLen, i+1)
 }
 
-<<<<<<< HEAD
+func (s *mgrsSuite) TestRemodelRequiredSnapsAddedUndo(c *C) {
+	for _, name := range []string{"foo", "bar", "baz"} {
+		s.prereqSnapAssertions(c, map[string]interface{}{
+			"snap-name": name,
+		})
+		snapPath, _ := s.makeStoreTestSnap(c, fmt.Sprintf("{name: %s, version: 1.0}", name), "1")
+		s.serveSnap(snapPath, "1")
+	}
+
+	mockServer := s.mockStore(c)
+	defer mockServer.Close()
+
+	st := s.o.State()
+	st.Lock()
+	defer st.Unlock()
+
+	// pretend we have an old required snap installed
+	si1 := &snap.SideInfo{RealName: "old-required-snap-1", Revision: snap.R(1)}
+	snapstate.Set(st, "old-required-snap-1", &snapstate.SnapState{
+		SnapType: "app",
+		Active:   true,
+		Sequence: []*snap.SideInfo{si1},
+		Current:  si1.Revision,
+		Flags:    snapstate.Flags{Required: true},
+	})
+
+	// create/set custom model assertion
+	assertstatetest.AddMany(st, s.brands.AccountsAndKeys("my-brand")...)
+	curModel := s.brands.Model("my-brand", "my-model", modelDefaults)
+
+	// setup model assertion
+	devicestatetest.SetDevice(st, &auth.DeviceState{
+		Brand:  "my-brand",
+		Model:  "my-model",
+		Serial: "serialserialserial",
+	})
+	err := assertstate.Add(st, curModel)
+	c.Assert(err, IsNil)
+
+	// create a new model
+	newModel := s.brands.Model("my-brand", "my-model", modelDefaults, map[string]interface{}{
+		"required-snaps": []interface{}{"foo", "bar", "baz"},
+		"revision":       "1",
+	})
+
+	devicestate.InjectSetModelError(fmt.Errorf("boom"))
+	defer devicestate.InjectSetModelError(nil)
+
+	chg, err := devicestate.Remodel(st, newModel)
+	c.Assert(err, IsNil)
+
+	st.Unlock()
+	err = s.o.Settle(settleTimeout)
+	st.Lock()
+	c.Assert(err, IsNil)
+
+	c.Assert(chg.Status(), Equals, state.ErrorStatus)
+
+	// None of the new snaps got installed
+	var snapst snapstate.SnapState
+	for _, snapName := range []string{"foo", "bar", "baz"} {
+		err = snapstate.Get(st, snapName, &snapst)
+		c.Assert(err, Equals, state.ErrNoState)
+	}
+
+	// old-required-snap-1 is still marked required
+	err = snapstate.Get(st, "old-required-snap-1", &snapst)
+	c.Assert(err, IsNil)
+	c.Check(snapst.Required, Equals, true)
+
+	// check tasks are in undo state
+	for _, t := range chg.Tasks() {
+		if t.Kind() == "link-snap" {
+			c.Assert(t.Status(), Equals, state.UndoneStatus)
+		}
+	}
+
+	model, err := s.o.DeviceManager().Model()
+	c.Assert(err, IsNil)
+	c.Assert(model, DeepEquals, curModel)
+}
+
 func (ms *mgrsSuite) TestRemodelSwitchToDifferentBase(c *C) {
 	bloader := bootloadertest.Mock("mock", c.MkDir())
 	bootloader.Force(bloader)
@@ -3581,94 +3662,6 @@
 		"snap_mode":   "",
 		"snap_core":   "core18_1.snap",
 		"snap_kernel": "pc-kernel_1.snap",
-=======
-func (s *mgrsSuite) TestRemodelRequiredSnapsAddedUndo(c *C) {
-	for _, name := range []string{"foo", "bar", "baz"} {
-		s.prereqSnapAssertions(c, map[string]interface{}{
-			"snap-name": name,
-		})
-		snapPath, _ := s.makeStoreTestSnap(c, fmt.Sprintf("{name: %s, version: 1.0}", name), "1")
-		s.serveSnap(snapPath, "1")
-	}
-
-	mockServer := s.mockStore(c)
-	defer mockServer.Close()
-
-	st := s.o.State()
-	st.Lock()
-	defer st.Unlock()
-
-	// pretend we have an old required snap installed
-	si1 := &snap.SideInfo{RealName: "old-required-snap-1", Revision: snap.R(1)}
-	snapstate.Set(st, "old-required-snap-1", &snapstate.SnapState{
-		SnapType: "app",
-		Active:   true,
-		Sequence: []*snap.SideInfo{si1},
-		Current:  si1.Revision,
-		Flags:    snapstate.Flags{Required: true},
-	})
-
-	// create/set custom model assertion
-	assertstatetest.AddMany(st, s.brands.AccountsAndKeys("my-brand")...)
-	curModel := s.brands.Model("my-brand", "my-model", modelDefaults)
-
-	// setup model assertion
-	devicestatetest.SetDevice(st, &auth.DeviceState{
-		Brand:  "my-brand",
-		Model:  "my-model",
-		Serial: "serialserialserial",
-	})
-	err := assertstate.Add(st, curModel)
-	c.Assert(err, IsNil)
-
-	// create a new model
-	newModel := s.brands.Model("my-brand", "my-model", modelDefaults, map[string]interface{}{
-		"required-snaps": []interface{}{"foo", "bar", "baz"},
-		"revision":       "1",
-	})
-
-	devicestate.InjectSetModelError(fmt.Errorf("boom"))
-	defer devicestate.InjectSetModelError(nil)
-
-	chg, err := devicestate.Remodel(st, newModel)
-	c.Assert(err, IsNil)
-
-	st.Unlock()
-	err = s.o.Settle(settleTimeout)
-	st.Lock()
-	c.Assert(err, IsNil)
-
-	c.Assert(chg.Status(), Equals, state.ErrorStatus)
-
-	// None of the new snaps got installed
-	var snapst snapstate.SnapState
-	for _, snapName := range []string{"foo", "bar", "baz"} {
-		err = snapstate.Get(st, snapName, &snapst)
-		c.Assert(err, Equals, state.ErrNoState)
-	}
-
-	// old-required-snap-1 is still marked required
-	err = snapstate.Get(st, "old-required-snap-1", &snapst)
-	c.Assert(err, IsNil)
-	c.Check(snapst.Required, Equals, true)
-
-	// check tasks are in undo state
-	for _, t := range chg.Tasks() {
-		if t.Kind() == "link-snap" {
-			c.Assert(t.Status(), Equals, state.UndoneStatus)
-		}
-	}
-
-	model, err := s.o.DeviceManager().Model()
-	c.Assert(err, IsNil)
-	c.Assert(model, DeepEquals, curModel)
-}
-
-func (s *mgrsSuite) TestRemodelDifferentBase(c *C) {
-	// make "core18" snap available in the store
-	s.prereqSnapAssertions(c, map[string]interface{}{
-		"snap-name": "core18",
->>>>>>> f3eaed44
 	})
 
 	restore := release.MockOnClassic(false)
@@ -3704,6 +3697,13 @@
 	snaptest.MockSnapWithFiles(c, gadgetSnapYaml, si2, [][]string{
 		{"meta/gadget.yaml", gadgetYaml},
 	})
+	si3 := &snap.SideInfo{RealName: "snapd", SnapID: fakeSnapID("snapd"), Revision: snap.R(1)}
+	snapstate.Set(st, "snapd", &snapstate.SnapState{
+		Active:   true,
+		Sequence: []*snap.SideInfo{si3},
+		Current:  snap.R(1),
+		SnapType: "snapd",
+	})
 
 	// add "core20" snap to fake store
 	const core20Yaml = `name: core20
@@ -3730,8 +3730,9 @@
 
 	// setup model assertion
 	devicestatetest.SetDevice(st, &auth.DeviceState{
-		Brand: "can0nical",
-		Model: "my-model",
+		Brand:  "can0nical",
+		Model:  "my-model",
+		Serial: "serialserialserial",
 	})
 	err := assertstate.Add(st, model)
 	c.Assert(err, IsNil)
@@ -3796,147 +3797,6 @@
 
 	// then all installs in sequential order
 	i += validateInstallTasks(c, tasks[i:], "core20", "2", noConfigure)
-	i += validateInstallTasks(c, tasks[i:], "foo", "1", 0)
-
-	// ensure that we only have the tasks we checked (plus the one
-	// extra "set-model" task)
-	c.Assert(tasks, HasLen, i+1)
-}
-
-func (ms *mgrsSuite) TestRemodelSwitchCoreToBase(c *C) {
-	bloader := bootloadertest.Mock("mock", c.MkDir())
-	bootloader.Force(bloader)
-	defer bootloader.Force(nil)
-	bloader.SetBootVars(map[string]string{
-		"snap_mode":   "",
-		"snap_core":   "core_1.snap",
-		"snap_kernel": "pc-kernel_1.snap",
-	})
-
-	restore := release.MockOnClassic(false)
-	defer restore()
-
-	mockServer := ms.mockStore(c)
-	defer mockServer.Close()
-
-	st := ms.o.State()
-	st.Lock()
-	defer st.Unlock()
-
-	si := &snap.SideInfo{RealName: "core", SnapID: fakeSnapID("core"), Revision: snap.R(1)}
-	snapstate.Set(st, "core", &snapstate.SnapState{
-		Active:   true,
-		Sequence: []*snap.SideInfo{si},
-		Current:  snap.R(1),
-		SnapType: "os",
-	})
-	si2 := &snap.SideInfo{RealName: "pc", SnapID: fakeSnapID("pc"), Revision: snap.R(1)}
-	gadgetSnapYaml := "name: pc\nversion: 1.0\ntype: gadget"
-	snapstate.Set(st, "pc", &snapstate.SnapState{
-		Active:   true,
-		Sequence: []*snap.SideInfo{si2},
-		Current:  snap.R(1),
-		SnapType: "gadget",
-	})
-	gadgetYaml := `
-volumes:
-    volume-id:
-        bootloader: grub
-`
-	snaptest.MockSnapWithFiles(c, gadgetSnapYaml, si2, [][]string{
-		{"meta/gadget.yaml", gadgetYaml},
-	})
-
-	// add "core18" snap to fake store
-	const core18Yaml = `name: core18
-type: base
-version: 18.04`
-	ms.prereqSnapAssertions(c, map[string]interface{}{
-		"snap-name":    "core18",
-		"publisher-id": "can0nical",
-	})
-	snapPath, _ := ms.makeStoreTestSnap(c, core18Yaml, "2")
-	ms.serveSnap(snapPath, "2")
-
-	// add "foo" snap to fake store
-	ms.prereqSnapAssertions(c, map[string]interface{}{
-		"snap-name": "foo",
-	})
-	snapPath, _ = ms.makeStoreTestSnap(c, `{name: "foo", version: 1.0}`, "1")
-	ms.serveSnap(snapPath, "1")
-
-	// create/set custom model assertion
-	model := ms.brands.Model("can0nical", "my-model", modelDefaults, nil)
-
-	// setup model assertion
-	devicestatetest.SetDevice(st, &auth.DeviceState{
-		Brand:  "can0nical",
-		Model:  "my-model",
-		Serial: "serialserialserial",
-	})
-	err := assertstate.Add(st, model)
-	c.Assert(err, IsNil)
-
-	// create a new model
-	newModel := ms.brands.Model("can0nical", "my-model", modelDefaults, map[string]interface{}{
-		"base":           "core18",
-		"revision":       "1",
-		"required-snaps": []interface{}{"foo"},
-	})
-
-	chg, err := devicestate.Remodel(st, newModel)
-	c.Assert(err, IsNil)
-
-	st.Unlock()
-	err = ms.o.Settle(settleTimeout)
-	st.Lock()
-	c.Assert(err, IsNil)
-	c.Assert(chg.Err(), IsNil)
-
-	// system waits for a restart because of the new base
-	t := findKind(chg, "auto-connect")
-	c.Assert(t, NotNil)
-	c.Assert(t.Status(), Equals, state.DoingStatus)
-
-	// check that the boot vars got updated as expected
-	bvars, err := bloader.GetBootVars("snap_mode", "snap_core", "snap_try_core", "snap_kernel", "snap_try_kernel")
-	c.Assert(err, IsNil)
-	c.Assert(bvars, DeepEquals, map[string]string{
-		"snap_mode":       "try",
-		"snap_core":       "core_1.snap",
-		"snap_try_core":   "core18_2.snap",
-		"snap_kernel":     "pc-kernel_1.snap",
-		"snap_try_kernel": "",
-	})
-
-	// simulate successful restart happened and that the bootvars
-	// got updated
-	state.MockRestarting(st, state.RestartUnset)
-	bloader.SetBootVars(map[string]string{
-		"snap_mode":   "",
-		"snap_core":   "core18_2.snap",
-		"snap_kernel": "pc-kernel_1.snap",
-	})
-
-	// continue
-	st.Unlock()
-	err = ms.o.Settle(settleTimeout)
-	st.Lock()
-	c.Assert(err, IsNil)
-
-	c.Assert(chg.Status(), Equals, state.DoneStatus, Commentf("upgrade-snap change failed with: %v", chg.Err()))
-
-	// ensure tasks were run in the right order
-	tasks := chg.Tasks()
-	sort.Sort(byReadyTime(tasks))
-
-	// first all downloads/checks in sequential order
-	var i int
-	i += validateDownloadCheckTasks(c, tasks[i:], "core18", "2", "stable")
-	i += validateDownloadCheckTasks(c, tasks[i:], "foo", "1", "stable")
-
-	// then all installs in sequential order
-	i += validateInstallTasks(c, tasks[i:], "core18", "2", noConfigure)
 	i += validateInstallTasks(c, tasks[i:], "foo", "1", 0)
 
 	// ensure that we only have the tasks we checked (plus the one
@@ -3989,6 +3849,13 @@
 	snaptest.MockSnapWithFiles(c, gadgetSnapYaml, si2, [][]string{
 		{"meta/gadget.yaml", gadgetYaml},
 	})
+	si3 := &snap.SideInfo{RealName: "snapd", SnapID: fakeSnapID("snapd"), Revision: snap.R(1)}
+	snapstate.Set(st, "snapd", &snapstate.SnapState{
+		Active:   true,
+		Sequence: []*snap.SideInfo{si3},
+		Current:  snap.R(1),
+		SnapType: "snapd",
+	})
 
 	// add "core20" snap to fake store
 	const core20Yaml = `name: core20
@@ -4130,6 +3997,13 @@
 `
 	snaptest.MockSnapWithFiles(c, gadgetSnapYaml, si2, [][]string{
 		{"meta/gadget.yaml", gadgetYaml},
+	})
+	si3 := &snap.SideInfo{RealName: "snapd", SnapID: fakeSnapID("snapd"), Revision: snap.R(1)}
+	snapstate.Set(st, "snapd", &snapstate.SnapState{
+		Active:   true,
+		Sequence: []*snap.SideInfo{si3},
+		Current:  snap.R(1),
+		SnapType: "snapd",
 	})
 
 	// add "core20" snap to fake store
@@ -4221,6 +4095,154 @@
 		"snap_kernel":     "pc-kernel_1.snap",
 		"snap_try_kernel": "",
 	})
+}
+
+func (ms *mgrsSuite) TestRemodelSwitchCoreToBase(c *C) {
+	bloader := bootloadertest.Mock("mock", c.MkDir())
+	bootloader.Force(bloader)
+	defer bootloader.Force(nil)
+	bloader.SetBootVars(map[string]string{
+		"snap_mode":   "",
+		"snap_core":   "core_1.snap",
+		"snap_kernel": "pc-kernel_1.snap",
+	})
+
+	restore := release.MockOnClassic(false)
+	defer restore()
+
+	mockServer := ms.mockStore(c)
+	defer mockServer.Close()
+
+	st := ms.o.State()
+	st.Lock()
+	defer st.Unlock()
+
+	si := &snap.SideInfo{RealName: "core", SnapID: fakeSnapID("core"), Revision: snap.R(1)}
+	snapstate.Set(st, "core", &snapstate.SnapState{
+		Active:   true,
+		Sequence: []*snap.SideInfo{si},
+		Current:  snap.R(1),
+		SnapType: "os",
+	})
+	si2 := &snap.SideInfo{RealName: "pc", SnapID: fakeSnapID("pc"), Revision: snap.R(1)}
+	gadgetSnapYaml := "name: pc\nversion: 1.0\ntype: gadget"
+	snapstate.Set(st, "pc", &snapstate.SnapState{
+		Active:   true,
+		Sequence: []*snap.SideInfo{si2},
+		Current:  snap.R(1),
+		SnapType: "gadget",
+	})
+	gadgetYaml := `
+volumes:
+    volume-id:
+        bootloader: grub
+`
+	snaptest.MockSnapWithFiles(c, gadgetSnapYaml, si2, [][]string{
+		{"meta/gadget.yaml", gadgetYaml},
+	})
+
+	// add "core18" snap to fake store
+	const core18Yaml = `name: core18
+type: base
+version: 18.04`
+	ms.prereqSnapAssertions(c, map[string]interface{}{
+		"snap-name":    "core18",
+		"publisher-id": "can0nical",
+	})
+	snapPath, _ := ms.makeStoreTestSnap(c, core18Yaml, "2")
+	ms.serveSnap(snapPath, "2")
+
+	// add "foo" snap to fake store
+	ms.prereqSnapAssertions(c, map[string]interface{}{
+		"snap-name": "foo",
+	})
+	snapPath, _ = ms.makeStoreTestSnap(c, `{name: "foo", version: 1.0}`, "1")
+	ms.serveSnap(snapPath, "1")
+
+	// add "snapd" snap to fake store
+	ms.prereqSnapAssertions(c, map[string]interface{}{
+		"snap-name": "snapd",
+	})
+	snapPath, _ = ms.makeStoreTestSnap(c, `{name: "snapd", version: 1.0}`, "1")
+	ms.serveSnap(snapPath, "1")
+
+	// create/set custom model assertion
+	model := ms.brands.Model("can0nical", "my-model", modelDefaults, nil)
+
+	// setup model assertion
+	devicestatetest.SetDevice(st, &auth.DeviceState{
+		Brand:  "can0nical",
+		Model:  "my-model",
+		Serial: "serialserialserial",
+	})
+	err := assertstate.Add(st, model)
+	c.Assert(err, IsNil)
+
+	// create a new model
+	newModel := ms.brands.Model("can0nical", "my-model", modelDefaults, map[string]interface{}{
+		"base":           "core18",
+		"revision":       "1",
+		"required-snaps": []interface{}{"foo"},
+	})
+
+	chg, err := devicestate.Remodel(st, newModel)
+	c.Assert(err, IsNil)
+
+	st.Unlock()
+	err = ms.o.Settle(settleTimeout)
+	st.Lock()
+	c.Assert(err, IsNil)
+	c.Assert(chg.Err(), IsNil)
+
+	// system waits for a restart because of the new base
+	t := findKind(chg, "auto-connect")
+	c.Assert(t, NotNil)
+	c.Assert(t.Status(), Equals, state.DoingStatus)
+
+	// check that the boot vars got updated as expected
+	bvars, err := bloader.GetBootVars("snap_mode", "snap_core", "snap_try_core", "snap_kernel", "snap_try_kernel")
+	c.Assert(err, IsNil)
+	c.Assert(bvars, DeepEquals, map[string]string{
+		"snap_mode":       "try",
+		"snap_core":       "core_1.snap",
+		"snap_try_core":   "core18_2.snap",
+		"snap_kernel":     "pc-kernel_1.snap",
+		"snap_try_kernel": "",
+	})
+
+	// simulate successful restart happened and that the bootvars
+	// got updated
+	state.MockRestarting(st, state.RestartUnset)
+	bloader.SetBootVars(map[string]string{
+		"snap_mode":   "",
+		"snap_core":   "core18_2.snap",
+		"snap_kernel": "pc-kernel_1.snap",
+	})
+
+	// continue
+	st.Unlock()
+	err = ms.o.Settle(settleTimeout)
+	st.Lock()
+	c.Assert(err, IsNil)
+
+	c.Assert(chg.Status(), Equals, state.DoneStatus, Commentf("upgrade-snap change failed with: %v", chg.Err()))
+
+	// ensure tasks were run in the right order
+	tasks := chg.Tasks()
+	sort.Sort(byReadyTime(tasks))
+
+	// first all downloads/checks in sequential order
+	var i int
+	i += validateDownloadCheckTasks(c, tasks[i:], "core18", "2", "stable")
+	i += validateDownloadCheckTasks(c, tasks[i:], "foo", "1", "stable")
+
+	// then all installs in sequential order
+	i += validateInstallTasks(c, tasks[i:], "core18", "2", noConfigure)
+	i += validateInstallTasks(c, tasks[i:], "foo", "1", 0)
+
+	// ensure that we only have the tasks we checked (plus the one
+	// extra "set-model" task)
+	c.Assert(tasks, HasLen, i+1)
 }
 
 type kernelSuite struct {
