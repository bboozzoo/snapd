--- conflicted
+++ resolved
@@ -3675,7 +3675,6 @@
 	c.Assert(chg, IsNil)
 }
 
-<<<<<<< HEAD
 func (ms *mgrsSuite) TestRemodelSwitchToDifferentBase(c *C) {
 	bloader := bootloadertest.Mock("mock", c.MkDir())
 	bootloader.Force(bloader)
@@ -4068,7 +4067,7 @@
 		"snap_kernel":   "pc-kernel_1.snap",
 	})
 	// simulate successful restart happened
-	ms.mockRollbackAccrossReboot(c, bloader)
+	ms.mockRollbackAcrossReboot(c, bloader)
 	c.Assert(bloader.BootVars, DeepEquals, map[string]string{
 		"snap_mode":       "",
 		"snap_core":       "core18_1.snap",
@@ -4098,16 +4097,8 @@
 	})
 }
 
-func (s *mgrsSuite) TestRemodelSwitchKernelTrack(c *C) {
-	bloader := bootloadertest.Mock("mock", c.MkDir())
-	bloader.SetBootKernel("pc-kernel_1.snap")
-	bloader.SetBootBase("core_1.snap")
-	bootloader.Force(bloader)
-	defer bootloader.Force(nil)
-=======
 type kernelSuite struct {
 	baseMgrsSuite
->>>>>>> 4590dbe7
 
 	bloader *bootloadertest.MockBootloader
 }
