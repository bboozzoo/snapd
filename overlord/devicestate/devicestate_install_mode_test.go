--- conflicted
+++ resolved
@@ -232,15 +232,11 @@
 		c.Assert(mockSnapBootstrapCmd.Calls(), DeepEquals, [][]string{
 			{
 				"snap-bootstrap", "create-partitions", "--mount", "--encrypt",
-<<<<<<< HEAD
 				"--key-file", filepath.Join(dirs.RunMnt, "ubuntu-boot/ubuntu-data.keyfile.sealed"),
 				"--recovery-key-file", filepath.Join(systemDataDir, "recovery-key"),
 				"--lockout-auth-file", filepath.Join(systemDataDir, "lockout-auth"),
 				"--auth-update-file", filepath.Join(systemDataDir, "auth-update"),
 				"--kernel", filepath.Join(dirs.SnapMountDir, "pc-kernel/1/kernel.efi"),
-=======
-				"--key-file", filepath.Join(boot.InitramfsUbuntuBootDir, "/ubuntu-data.keyfile.unsealed"),
->>>>>>> a304ff38
 				filepath.Join(dirs.SnapMountDir, "/pc/1"),
 			},
 		})
