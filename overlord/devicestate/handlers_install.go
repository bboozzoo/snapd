// -*- Mode: Go; indent-tabs-mode: t -*-

/*
 * Copyright (C) 2019 Canonical Ltd
 *
 * This program is free software: you can redistribute it and/or modify
 * it under the terms of the GNU General Public License version 3 as
 * published by the Free Software Foundation.
 *
 * This program is distributed in the hope that it will be useful,
 * but WITHOUT ANY WARRANTY; without even the implied warranty of
 * MERCHANTABILITY or FITNESS FOR A PARTICULAR PURPOSE.  See the
 * GNU General Public License for more details.
 *
 * You should have received a copy of the GNU General Public License
 * along with this program.  If not, see <http://www.gnu.org/licenses/>.
 *
 */

package devicestate

import (
	"fmt"
	"os/exec"
	"path/filepath"

	"github.com/snapcore/secboot"
	"gopkg.in/tomb.v2"

	"github.com/snapcore/snapd/asserts"
	"github.com/snapcore/snapd/boot"
	"github.com/snapcore/snapd/dirs"
	"github.com/snapcore/snapd/logger"
	"github.com/snapcore/snapd/osutil"
	"github.com/snapcore/snapd/overlord/snapstate"
	"github.com/snapcore/snapd/overlord/state"
	"github.com/snapcore/snapd/sysconfig"
)

var (
	bootMakeBootable            = boot.MakeBootable
	sysconfigConfigureRunSystem = sysconfig.ConfigureRunSystem
)

func (m *DeviceManager) doSetupRunSystem(t *state.Task, _ *tomb.Tomb) error {
	st := t.State()
	st.Lock()
	defer st.Unlock()

	perfTimings := state.TimingsForTask(t)
	defer perfTimings.Save(st)

	// get gadget dir
	deviceCtx, err := DeviceCtx(st, t, nil)
	if err != nil {
		return fmt.Errorf("cannot get device context: %v", err)
	}
	gadgetInfo, err := snapstate.GadgetInfo(st, deviceCtx)
	if err != nil {
		return fmt.Errorf("cannot get gadget info: %v", err)
	}
	gadgetDir := gadgetInfo.MountDir()

	kernelInfo, err := snapstate.KernelInfo(st, deviceCtx)
	if err != nil {
		return fmt.Errorf("cannot get kernel info: %v", err)
	}
	kernelDir := kernelInfo.MountDir()

	args := []string{
		// create partitions missing from the device
		"create-partitions",
		// mount filesystems after they're created
		"--mount",
	}

	useEncryption, err := checkEncryption(deviceCtx.Model())
	if err != nil {
		return err
	}
	if useEncryption {
		// XXX: we're in the target system, not in initramfs
		ubuntuBootDir := boot.InitramfsUbuntuBootDir
		systemDataDir := boot.InitramfsWritableDir

		args = append(args,
			// enable data encryption
			"--encrypt",
			// location to store the keyfile
<<<<<<< HEAD
			"--key-file", filepath.Join(ubuntuBootDir, "ubuntu-data.keyfile.sealed"),
			// location to store the recovery keyfile
			"--recovery-key-file", filepath.Join(systemDataDir, "recovery-key"),
			// location to store the lockout authorization data
			"--lockout-auth-file", filepath.Join(systemDataDir, "lockout-auth"),
			// location to store the authorization policy update data
			"--auth-update-file", filepath.Join(systemDataDir, "auth-update"),
			// path to the kernel to install
			"--kernel", filepath.Join(kernelDir, "kernel.efi"),
=======
			"--key-file", filepath.Join(boot.InitramfsUbuntuBootDir, "ubuntu-data.keyfile.unsealed"),
			// location to store the recovery keyfile
			"--recovery-key-file", filepath.Join(boot.InitramfsUbuntuDataDir, "/system-data/var/lib/snapd/device/fde/recovery-key"),
>>>>>>> 8aaa4df3
		)
	}
	args = append(args, gadgetDir)

	// run the create partition code
	logger.Noticef("create and deploy partitions")
	st.Unlock()
	output, err := exec.Command(filepath.Join(dirs.DistroLibExecDir, "snap-bootstrap"), args...).CombinedOutput()
	st.Lock()
	if err != nil {
		return fmt.Errorf("cannot create partitions: %v", osutil.OutputErr(output, err))
	}

	// configure the run system
	opts := &sysconfig.Options{TargetRootDir: boot.InitramfsWritableDir}
	cloudCfg := filepath.Join(boot.InitramfsUbuntuSeedDir, "data/etc/cloud/cloud.cfg.d")
	// Support custom cloud.cfg.d/*.cfg files on the ubuntu-seed partition
	// during install when in grade "dangerous". We will support configs
	// from the gadget later too, see sysconfig/cloudinit.go
	//
	// XXX: maybe move policy decision into configureRunSystem later?
	if osutil.IsDirectory(cloudCfg) && deviceCtx.Model().Grade() == asserts.ModelDangerous {
		opts.CloudInitSrcDir = cloudCfg
	}
	if err := sysconfigConfigureRunSystem(opts); err != nil {
		return err
	}

	// make it bootable
	logger.Noticef("make system bootable")
	bootBaseInfo, err := snapstate.BootBaseInfo(st, deviceCtx)
	if err != nil {
		return fmt.Errorf("cannot get boot base info: %v", err)
	}
	modeEnv, err := m.maybeReadModeenv()
	if err != nil {
		return err
	}
	if modeEnv == nil {
		return fmt.Errorf("missing modeenv, cannot proceed")
	}
	recoverySystemDir := filepath.Join("/systems", modeEnv.RecoverySystem)
	bootWith := &boot.BootableSet{
		Base:              bootBaseInfo,
		BasePath:          bootBaseInfo.MountFile(),
		Kernel:            kernelInfo,
		KernelPath:        kernelInfo.MountFile(),
		RecoverySystemDir: recoverySystemDir,
	}
	rootdir := dirs.GlobalRootDir
	if err := bootMakeBootable(deviceCtx.Model(), rootdir, bootWith); err != nil {
		return fmt.Errorf("cannot make run system bootable: %v", err)
	}

	// request a restart as the last action after a successful install
	logger.Noticef("request system restart")
	st.RequestRestart(state.RestartSystemNow)

	return nil
}

var checkTPMAvailability = func() error {
	logger.Noticef("checking TPM device availability...")
	tconn, err := secboot.ConnectToDefaultTPM()
	if err != nil {
		logger.Noticef("connection to TPM device failed: %v", err)
		return err
	}
	logger.Noticef("TPM device detected")
	return tconn.Close()
}

// checkEncryption verifies whether encryption should be used based on the
// model grade and the availability of a TPM device.
func checkEncryption(model *asserts.Model) (res bool, err error) {
	secured := model.Grade() == asserts.ModelSecured
	dangerous := model.Grade() == asserts.ModelDangerous

	// check if we should disable encryption non-secured devices
	// TODO:UC20: this is not the final mechanism to bypass encryption
	if dangerous && osutil.FileExists(filepath.Join(boot.InitramfsUbuntuSeedDir, ".force-unencrypted")) {
		return false, nil
	}

	// encryption is required in secured devices and optional in other grades
	if err := checkTPMAvailability(); err != nil {
		if secured {
			return false, fmt.Errorf("cannot encrypt secured device: %v", err)
		}
		return false, nil
	}

	return true, nil
}<|MERGE_RESOLUTION|>--- conflicted
+++ resolved
@@ -87,8 +87,9 @@
 			// enable data encryption
 			"--encrypt",
 			// location to store the keyfile
-<<<<<<< HEAD
 			"--key-file", filepath.Join(ubuntuBootDir, "ubuntu-data.keyfile.sealed"),
+			// location to store the recovery keyfile
+			"--recovery-key-file", filepath.Join(boot.InitramfsUbuntuDataDir, "/system-data/var/lib/snapd/device/fde/recovery-key"),
 			// location to store the recovery keyfile
 			"--recovery-key-file", filepath.Join(systemDataDir, "recovery-key"),
 			// location to store the lockout authorization data
@@ -97,11 +98,6 @@
 			"--auth-update-file", filepath.Join(systemDataDir, "auth-update"),
 			// path to the kernel to install
 			"--kernel", filepath.Join(kernelDir, "kernel.efi"),
-=======
-			"--key-file", filepath.Join(boot.InitramfsUbuntuBootDir, "ubuntu-data.keyfile.unsealed"),
-			// location to store the recovery keyfile
-			"--recovery-key-file", filepath.Join(boot.InitramfsUbuntuDataDir, "/system-data/var/lib/snapd/device/fde/recovery-key"),
->>>>>>> 8aaa4df3
 		)
 	}
 	args = append(args, gadgetDir)
