// -*- Mode: Go; indent-tabs-mode: t -*-

/*
 * Copyright (C) 2021 Canonical Ltd
 *
 * This program is free software: you can redistribute it and/or modify
 * it under the terms of the GNU General Public License version 3 as
 * published by the Free Software Foundation.
 *
 * This program is distributed in the hope that it will be useful,
 * but WITHOUT ANY WARRANTY; without even the implied warranty of
 * MERCHANTABILITY or FITNESS FOR A PARTICULAR PURPOSE.  See the
 * GNU General Public License for more details.
 *
 * You should have received a copy of the GNU General Public License
 * along with this program.  If not, see <http://www.gnu.org/licenses/>.
 *
 */

package devicestate_test

import (
	"bytes"
	"fmt"
	"io/ioutil"
	"os"
	"path/filepath"
	"sort"

	. "gopkg.in/check.v1"

	"github.com/snapcore/snapd/asserts"
	"github.com/snapcore/snapd/boot"
	"github.com/snapcore/snapd/bootloader"
	"github.com/snapcore/snapd/bootloader/bootloadertest"
	"github.com/snapcore/snapd/logger"
	"github.com/snapcore/snapd/osutil"
	"github.com/snapcore/snapd/overlord/devicestate"
	"github.com/snapcore/snapd/seed"
	"github.com/snapcore/snapd/seed/seedtest"
	"github.com/snapcore/snapd/snap"
	"github.com/snapcore/snapd/snap/snaptest"
	"github.com/snapcore/snapd/testutil"
	"github.com/snapcore/snapd/timings"
)

type createSystemSuite struct {
	deviceMgrBaseSuite

	ss *seedtest.SeedSnaps

	logbuf *bytes.Buffer
}

var _ = Suite(&createSystemSuite{})

var (
	genericSnapYaml = "name: %s\nversion: 1.0\n%s"
	snapYamls       = map[string]string{
		"pc-kernel":        "name: pc-kernel\nversion: 1.0\ntype: kernel",
		"pc":               "name: pc\nversion: 1.0\ntype: gadget\nbase: core20",
		"core20":           "name: core20\nversion: 20.1\ntype: base",
		"core18":           "name: core18\nversion: 18.1\ntype: base",
		"snapd":            "name: snapd\nversion: 2.2.2\ntype: snapd",
		"other-required":   fmt.Sprintf(genericSnapYaml, "other-required", "base: core20"),
		"other-present":    fmt.Sprintf(genericSnapYaml, "other-present", "base: core20"),
		"other-core18":     fmt.Sprintf(genericSnapYaml, "other-present", "base: core18"),
		"other-unasserted": fmt.Sprintf(genericSnapYaml, "other-unasserted", "base: core20"),
	}
	snapFiles = map[string][][]string{
		"pc": {
			{"meta/gadget.yaml", gadgetYaml},
			{"cmdline.extra", "args from gadget"},
		},
	}
)

func (s *createSystemSuite) SetUpTest(c *C) {
	s.deviceMgrBaseSuite.SetUpTest(c)

	s.ss = &seedtest.SeedSnaps{
		StoreSigning: s.storeSigning,
		Brands:       s.brands,
	}
	s.AddCleanup(func() { bootloader.Force(nil) })

	buf, restore := logger.MockLogger()
	s.AddCleanup(restore)
	s.logbuf = buf
}

func (s *createSystemSuite) makeSnap(c *C, name string, rev snap.Revision) *snap.Info {
	snapID := s.ss.AssertedSnapID(name)
	if rev.Unset() || rev.Local() {
		snapID = ""
	}
	si := &snap.SideInfo{
		RealName: name,
		SnapID:   snapID,
		Revision: rev,
	}
	where, info := snaptest.MakeTestSnapInfoWithFiles(c, snapYamls[name], snapFiles[name], si)
	c.Assert(os.MkdirAll(filepath.Dir(info.MountFile()), 0755), IsNil)
	c.Assert(os.Rename(where, info.MountFile()), IsNil)
	if !rev.Unset() && !rev.Local() {
		// snap is non local, generate relevant assertions
		s.setupSnapDecl(c, info, "my-brand")
		s.setupSnapRevision(c, info, "my-brand", rev)
	}
	return info
}

func validateSeed(c *C, name string, trusted []asserts.Assertion, runModeSnapNames ...string) {
	tm := &timings.Timings{}
	db, err := asserts.OpenDatabase(&asserts.DatabaseConfig{
		Backstore: asserts.NewMemoryBackstore(),
		Trusted:   trusted,
	})
	c.Assert(err, IsNil)
	commitTo := func(b *asserts.Batch) error {
		return b.CommitTo(db, nil)
	}

	sd, err := seed.Open(boot.InitramfsUbuntuSeedDir, name)
	c.Assert(err, IsNil)

	err = sd.LoadAssertions(db, commitTo)
	c.Assert(err, IsNil)

	err = sd.LoadMeta(tm)
	c.Assert(err, IsNil)
	// uc20 recovery systems use snapd
	c.Check(sd.UsesSnapdSnap(), Equals, true)
	// XXX: more extensive seed validation?

	c.Check(sd.EssentialSnaps(), HasLen, 4)

	snaps, err := sd.ModeSnaps(boot.ModeRun)
	c.Assert(err, IsNil)
	seenSnaps := []string{}
	for _, sn := range snaps {
		seenSnaps = append(seenSnaps, sn.SnapName())
	}
	sort.Strings(seenSnaps)
	sort.Strings(runModeSnapNames)
	if len(runModeSnapNames) != 0 {
		c.Check(seenSnaps, DeepEquals, runModeSnapNames)
	} else {
		c.Check(seenSnaps, HasLen, 0)
	}

}

func (s *createSystemSuite) TestCreateSystemFromAssertedSnaps(c *C) {
	bl := bootloadertest.Mock("trusted", c.MkDir()).WithRecoveryAwareTrustedAssets()
	// make it simple for now, no assets
	bl.TrustedAssetsList = nil
	bl.StaticCommandLine = "mock static"
	bl.CandidateStaticCommandLine = "unused"
	bootloader.Force(bl)
	infos := map[string]*snap.Info{}

	s.state.Lock()
	defer s.state.Unlock()
	s.setupBrands(c)
	infos["pc-kernel"] = s.makeSnap(c, "pc-kernel", snap.R(1))
	infos["pc"] = s.makeSnap(c, "pc", snap.R(2))
	infos["core20"] = s.makeSnap(c, "core20", snap.R(3))
	infos["snapd"] = s.makeSnap(c, "snapd", snap.R(4))
	infos["other-present"] = s.makeSnap(c, "other-present", snap.R(5))
	infos["other-required"] = s.makeSnap(c, "other-required", snap.R(6))
	infos["other-core18"] = s.makeSnap(c, "other-core18", snap.R(7))
	infos["core18"] = s.makeSnap(c, "core18", snap.R(8))

	model := s.makeModelAssertionInState(c, "my-brand", "pc", map[string]interface{}{
		"architecture": "amd64",
		"grade":        "dangerous",
		"base":         "core20",
		"snaps": []interface{}{
			map[string]interface{}{
				"name":            "pc-kernel",
				"id":              s.ss.AssertedSnapID("pc-kernel"),
				"type":            "kernel",
				"default-channel": "20",
			},
			map[string]interface{}{
				"name":            "pc",
				"id":              s.ss.AssertedSnapID("pc"),
				"type":            "gadget",
				"default-channel": "20",
			},
			map[string]interface{}{
				"name": "snapd",
				"id":   s.ss.AssertedSnapID("snapd"),
				"type": "snapd",
			},
			// optional but not present
			map[string]interface{}{
				"name":     "other-not-present",
				"id":       s.ss.AssertedSnapID("other-not-present"),
				"presence": "optional",
			},
			// optional and present
			map[string]interface{}{
				"name":     "other-present",
				"id":       s.ss.AssertedSnapID("other-present"),
				"presence": "optional",
			},
			// required
			map[string]interface{}{
				"name":     "other-required",
				"id":       s.ss.AssertedSnapID("other-required"),
				"presence": "required",
			},
			// different base
			map[string]interface{}{
				"name": "other-core18",
				"id":   s.ss.AssertedSnapID("other-core18"),
			},
			// and the actual base for that snap
			map[string]interface{}{
				"name": "core18",
				"id":   s.ss.AssertedSnapID("core18"),
				"type": "base",
			},
		},
	})

	infoGetter := func(name string) (*snap.Info, bool, error) {
		c.Logf("called for: %q", name)
		info, present := infos[name]
		return info, present, nil
	}

	newFiles, dir, err := devicestate.CreateSystemForModelFromValidatedSnaps(model, "1234", s.db, infoGetter)
	c.Assert(err, IsNil)
	c.Check(newFiles, DeepEquals, []string{
		filepath.Join(boot.InitramfsUbuntuSeedDir, "snaps/snapd_4.snap"),
		filepath.Join(boot.InitramfsUbuntuSeedDir, "snaps/pc-kernel_1.snap"),
		filepath.Join(boot.InitramfsUbuntuSeedDir, "snaps/core20_3.snap"),
		filepath.Join(boot.InitramfsUbuntuSeedDir, "snaps/pc_2.snap"),
		filepath.Join(boot.InitramfsUbuntuSeedDir, "snaps/other-present_5.snap"),
		filepath.Join(boot.InitramfsUbuntuSeedDir, "snaps/other-required_6.snap"),
		filepath.Join(boot.InitramfsUbuntuSeedDir, "snaps/other-core18_7.snap"),
		filepath.Join(boot.InitramfsUbuntuSeedDir, "snaps/core18_8.snap"),
	})
	c.Check(dir, Equals, filepath.Join(boot.InitramfsUbuntuSeedDir, "systems/1234"))
	// naive check for files being present
	for _, info := range infos {
		c.Check(filepath.Join(boot.InitramfsUbuntuSeedDir, "snaps", filepath.Base(info.MountFile())),
			testutil.FileEquals,
			testutil.FileContentRef(info.MountFile()))
	}
	// recovery system bootenv was set
	c.Check(bl.RecoverySystemDir, Equals, "/systems/1234")
	c.Check(bl.RecoverySystemBootVars, DeepEquals, map[string]string{
		"snapd_full_cmdline_args":  "",
		"snapd_extra_cmdline_args": "args from gadget",
		"snapd_recovery_kernel":    "/snaps/pc-kernel_1.snap",
	})
	// load the seed
	validateSeed(c, "1234", s.storeSigning.Trusted,
		"other-core18", "core18", "other-present", "other-required")
}

func (s *createSystemSuite) TestCreateSystemFromUnassertedSnaps(c *C) {
	bl := bootloadertest.Mock("trusted", c.MkDir()).WithRecoveryAwareTrustedAssets()
	// make it simple for now, no assets
	bl.TrustedAssetsList = nil
	bl.StaticCommandLine = "mock static"
	bl.CandidateStaticCommandLine = "unused"
	bootloader.Force(bl)
	infos := map[string]*snap.Info{}

	s.state.Lock()
	defer s.state.Unlock()
	s.setupBrands(c)
	infos["pc-kernel"] = s.makeSnap(c, "pc-kernel", snap.R(1))
	infos["pc"] = s.makeSnap(c, "pc", snap.R(2))
	infos["core20"] = s.makeSnap(c, "core20", snap.R(3))
	infos["snapd"] = s.makeSnap(c, "snapd", snap.R(4))
	// unasserted with local revision
	infos["other-unasserted"] = s.makeSnap(c, "other-unasserted", snap.R(-1))

	model := s.makeModelAssertionInState(c, "my-brand", "pc", map[string]interface{}{
		"architecture": "amd64",
		"grade":        "dangerous",
		"base":         "core20",
		"snaps": []interface{}{
			map[string]interface{}{
				"name":            "pc-kernel",
				"id":              s.ss.AssertedSnapID("pc-kernel"),
				"type":            "kernel",
				"default-channel": "20",
			},
			map[string]interface{}{
				"name":            "pc",
				"id":              s.ss.AssertedSnapID("pc"),
				"type":            "gadget",
				"default-channel": "20",
			},
			map[string]interface{}{
				"name": "snapd",
				"id":   s.ss.AssertedSnapID("snapd"),
				"type": "snapd",
			},
			// required
			map[string]interface{}{
				"name":     "other-unasserted",
				"presence": "required",
			},
		},
	})

	infoGetter := func(name string) (*snap.Info, bool, error) {
		c.Logf("called for: %q", name)
		info, present := infos[name]
		return info, present, nil
	}

	newFiles, dir, err := devicestate.CreateSystemForModelFromValidatedSnaps(model, "1234", s.db, infoGetter)
	c.Assert(err, IsNil)
	c.Check(newFiles, DeepEquals, []string{
		filepath.Join(boot.InitramfsUbuntuSeedDir, "snaps/snapd_4.snap"),
		filepath.Join(boot.InitramfsUbuntuSeedDir, "snaps/pc-kernel_1.snap"),
		filepath.Join(boot.InitramfsUbuntuSeedDir, "snaps/core20_3.snap"),
		filepath.Join(boot.InitramfsUbuntuSeedDir, "snaps/pc_2.snap"),
		// this snap unasserted and lands under the system
		filepath.Join(boot.InitramfsUbuntuSeedDir, "systems/1234/snaps/other-unasserted_1.0.snap"),
	})
	c.Check(dir, Equals, filepath.Join(boot.InitramfsUbuntuSeedDir, "systems/1234"))
	// naive check for files being present
	for _, info := range infos {
		if info.Revision.Store() {
			c.Check(filepath.Join(boot.InitramfsUbuntuSeedDir, "snaps", filepath.Base(info.MountFile())),
				testutil.FileEquals,
				testutil.FileContentRef(info.MountFile()))
		} else {
			fileName := fmt.Sprintf("%s_%s.snap", info.SnapName(), info.Version)
			c.Check(filepath.Join(boot.InitramfsUbuntuSeedDir, "systems/1234/snaps", fileName),
				testutil.FileEquals,
				testutil.FileContentRef(info.MountFile()))
		}
	}
	// load the seed
	validateSeed(c, "1234", s.storeSigning.Trusted, "other-unasserted")
	// we have unasserted snaps, so a warning should have been logged
	c.Check(s.logbuf.String(), testutil.Contains, `system "1234" contains unasserted snaps "other-unasserted"`)
}

func (s *createSystemSuite) TestCreateSystemWithSomeSnapsAlreadyExisting(c *C) {
	bl := bootloadertest.Mock("trusted", c.MkDir()).WithRecoveryAwareTrustedAssets()
	bootloader.Force(bl)
	infos := map[string]*snap.Info{}

	s.state.Lock()
	defer s.state.Unlock()
	s.setupBrands(c)
	infos["pc-kernel"] = s.makeSnap(c, "pc-kernel", snap.R(1))
	infos["pc"] = s.makeSnap(c, "pc", snap.R(2))
	infos["core20"] = s.makeSnap(c, "core20", snap.R(3))
	infos["snapd"] = s.makeSnap(c, "snapd", snap.R(4))
	model := s.makeModelAssertionInState(c, "my-brand", "pc", map[string]interface{}{
		"architecture": "amd64",
		"grade":        "dangerous",
		"base":         "core20",
		"snaps": []interface{}{
			map[string]interface{}{
				"name":            "pc-kernel",
				"id":              s.ss.AssertedSnapID("pc-kernel"),
				"type":            "kernel",
				"default-channel": "20",
			},
			map[string]interface{}{
				"name":            "pc",
				"id":              s.ss.AssertedSnapID("pc"),
				"type":            "gadget",
				"default-channel": "20",
			},
			map[string]interface{}{
				"name": "snapd",
				"id":   s.ss.AssertedSnapID("snapd"),
				"type": "snapd",
			},
		},
	})

	infoGetter := func(name string) (*snap.Info, bool, error) {
		c.Logf("called for: %q", name)
		info, present := infos[name]
		return info, present, nil
	}

	assertedSnapsDir := filepath.Join(boot.InitramfsUbuntuSeedDir, "snaps")
	c.Assert(os.MkdirAll(assertedSnapsDir, 0755), IsNil)
	// procure the file in place
	err := osutil.CopyFile(infos["core20"].MountFile(), filepath.Join(assertedSnapsDir, "core20_3.snap"), 0)
	c.Assert(err, IsNil)

	// when a given snap in asserted snaps directory already exists, it is
	// not copied over
	newFiles, dir, err := devicestate.CreateSystemForModelFromValidatedSnaps(model, "1234", s.db, infoGetter)
	c.Assert(err, IsNil)
	c.Check(newFiles, DeepEquals, []string{
		filepath.Join(boot.InitramfsUbuntuSeedDir, "snaps/snapd_4.snap"),
		filepath.Join(boot.InitramfsUbuntuSeedDir, "snaps/pc-kernel_1.snap"),
		filepath.Join(boot.InitramfsUbuntuSeedDir, "snaps/pc_2.snap"),
	})
	c.Check(dir, Equals, filepath.Join(boot.InitramfsUbuntuSeedDir, "systems/1234"))
	// naive check for files being present
	for _, info := range infos {
		c.Check(filepath.Join(boot.InitramfsUbuntuSeedDir, "snaps", filepath.Base(info.MountFile())),
			testutil.FileEquals,
			testutil.FileContentRef(info.MountFile()))
	}
	// recovery system bootenv was set
	c.Check(bl.RecoverySystemDir, Equals, "/systems/1234")
	c.Check(bl.RecoverySystemBootVars, DeepEquals, map[string]string{
		"snapd_full_cmdline_args":  "",
		"snapd_extra_cmdline_args": "args from gadget",
		"snapd_recovery_kernel":    "/snaps/pc-kernel_1.snap",
	})
	// load the seed
	validateSeed(c, "1234", s.storeSigning.Trusted)

	// add an unasserted snap
	infos["other-unasserted"] = s.makeSnap(c, "other-unasserted", snap.R(-1))
	modelWithUnasserted := s.makeModelAssertionInState(c, "my-brand", "pc-with-unasserted", map[string]interface{}{
		"architecture": "amd64",
		"grade":        "dangerous",
		"base":         "core20",
		"snaps": []interface{}{
			map[string]interface{}{
				"name":            "pc-kernel",
				"id":              s.ss.AssertedSnapID("pc-kernel"),
				"type":            "kernel",
				"default-channel": "20",
			},
			map[string]interface{}{
				"name":            "pc",
				"id":              s.ss.AssertedSnapID("pc"),
				"type":            "gadget",
				"default-channel": "20",
			},
			map[string]interface{}{
				"name": "snapd",
				"id":   s.ss.AssertedSnapID("snapd"),
				"type": "snapd",
			},
			// required
			map[string]interface{}{
				"name":     "other-unasserted",
				"presence": "required",
			},
		},
	})

	unassertedSnapsDir := filepath.Join(boot.InitramfsUbuntuSeedDir, "systems/1234unasserted/snaps")
	c.Assert(os.MkdirAll(unassertedSnapsDir, 0755), IsNil)
	err = osutil.CopyFile(infos["other-unasserted"].MountFile(),
		filepath.Join(unassertedSnapsDir, "other-unasserted_1.0.snap"), 0)
	c.Assert(err, IsNil)

	// the unasserted snap goes into the snaps directory under the system
	// directory, which triggers the error in creating the directory by
	// seed writer
	newFiles, dir, err = devicestate.CreateSystemForModelFromValidatedSnaps(modelWithUnasserted, "1234unasserted", s.db, infoGetter)

<<<<<<< HEAD
	c.Assert(err, ErrorMatches, "mkdir .*/ubuntu-seed/systems/1234unasserted: file exists")
=======
	c.Assert(err, ErrorMatches, `system "1234unasserted" already exists`)
>>>>>>> 4721a67d
	// we failed early
	c.Check(newFiles, HasLen, 0)
	c.Check(dir, Equals, "")
}

func (s *createSystemSuite) TestCreateSystemInfoAndAssertsChecks(c *C) {
	bl := bootloadertest.Mock("trusted", c.MkDir()).WithRecoveryAwareTrustedAssets()
	bootloader.Force(bl)
	infos := map[string]*snap.Info{}

	s.state.Lock()
	defer s.state.Unlock()
	s.setupBrands(c)
	// missing info for the pc snap
	infos["pc-kernel"] = s.makeSnap(c, "pc-kernel", snap.R(1))
	infos["core20"] = s.makeSnap(c, "core20", snap.R(3))
	infos["snapd"] = s.makeSnap(c, "snapd", snap.R(4))
	model := s.makeModelAssertionInState(c, "my-brand", "pc", map[string]interface{}{
		"architecture": "amd64",
		"grade":        "dangerous",
		"base":         "core20",
		"snaps": []interface{}{
			map[string]interface{}{
				"name":            "pc-kernel",
				"id":              s.ss.AssertedSnapID("pc-kernel"),
				"type":            "kernel",
				"default-channel": "20",
			},
			// pc snap is the gadget, but we have no info for it
			map[string]interface{}{
				"name":            "pc",
				"id":              s.ss.AssertedSnapID("pc"),
				"type":            "gadget",
				"default-channel": "20",
			},
			map[string]interface{}{
				"name": "snapd",
				"id":   s.ss.AssertedSnapID("snapd"),
				"type": "snapd",
			},
			map[string]interface{}{
				"name":     "other-required",
				"id":       s.ss.AssertedSnapID("other-required"),
				"presence": "required",
			},
		},
	})

	infoGetter := func(name string) (*snap.Info, bool, error) {
		c.Logf("called for: %q", name)
		info, present := infos[name]
		return info, present, nil
	}

	systemDir := filepath.Join(boot.InitramfsUbuntuSeedDir, "systems/1234")

	// when a given snap in asserted snaps directory already exists, it is
	// not copied over
	newFiles, dir, err := devicestate.CreateSystemForModelFromValidatedSnaps(model, "1234", s.db, infoGetter)
	c.Assert(err, ErrorMatches, `internal error: essential snap "pc" not present`)
	c.Check(newFiles, HasLen, 0)
	c.Check(dir, Equals, "")
	// the directory shouldn't be there, as we haven't written anything yet
	c.Check(osutil.IsDirectory(systemDir), Equals, false)

	// create the info now
	infos["pc"] = s.makeSnap(c, "pc", snap.R(2))

	// and try with with a non essential snap
	newFiles, dir, err = devicestate.CreateSystemForModelFromValidatedSnaps(model, "1234", s.db, infoGetter)
	c.Assert(err, ErrorMatches, `internal error: non-essential but "required" snap "other-required" not present`)
	c.Check(newFiles, HasLen, 0)
	c.Check(dir, Equals, "")
	// the directory shouldn't be there, as we haven't written anything yet
	c.Check(osutil.IsDirectory(systemDir), Equals, false)

	// create the info now
	infos["other-required"] = s.makeSnap(c, "other-required", snap.R(5))

	// but change the file contents of 'pc' snap so that deriving side info fails
	c.Assert(ioutil.WriteFile(infos["pc"].MountFile(), []byte("canary"), 0644), IsNil)
	newFiles, dir, err = devicestate.CreateSystemForModelFromValidatedSnaps(model, "1234", s.db, infoGetter)
	c.Assert(err, ErrorMatches, `internal error: no assertions for asserted snap with ID: pcididididididididididididididid`)
	// we're past the start, so the system directory is there
	c.Check(dir, Equals, systemDir)
	c.Check(osutil.IsDirectory(systemDir), Equals, true)
	// but no files were copied
	c.Check(newFiles, HasLen, 0)
}

func (s *createSystemSuite) TestCreateSystemGetInfoErr(c *C) {
	bl := bootloadertest.Mock("trusted", c.MkDir()).WithRecoveryAwareTrustedAssets()
	bootloader.Force(bl)
	infos := map[string]*snap.Info{}

	s.state.Lock()
	defer s.state.Unlock()
	s.setupBrands(c)
	// missing info for the pc snap
	infos["pc-kernel"] = s.makeSnap(c, "pc-kernel", snap.R(1))
	infos["pc"] = s.makeSnap(c, "pc", snap.R(2))
	infos["core20"] = s.makeSnap(c, "core20", snap.R(3))
	infos["snapd"] = s.makeSnap(c, "snapd", snap.R(4))
	infos["other-required"] = s.makeSnap(c, "other-required", snap.R(5))
	model := s.makeModelAssertionInState(c, "my-brand", "pc", map[string]interface{}{
		"architecture": "amd64",
		"grade":        "dangerous",
		"base":         "core20",
		"snaps": []interface{}{
			map[string]interface{}{
				"name":            "pc-kernel",
				"id":              s.ss.AssertedSnapID("pc-kernel"),
				"type":            "kernel",
				"default-channel": "20",
			},
			// pc snap is the gadget, but we have no info for it
			map[string]interface{}{
				"name":            "pc",
				"id":              s.ss.AssertedSnapID("pc"),
				"type":            "gadget",
				"default-channel": "20",
			},
			map[string]interface{}{
				"name": "snapd",
				"id":   s.ss.AssertedSnapID("snapd"),
				"type": "snapd",
			},
			map[string]interface{}{
				"name":     "other-required",
				"id":       s.ss.AssertedSnapID("other-required"),
				"presence": "required",
			},
		},
	})

	failOn := map[string]bool{}

	infoGetter := func(name string) (*snap.Info, bool, error) {
		c.Logf("called for: %q", name)
		if failOn[name] {
			return nil, false, fmt.Errorf("mock failure for snap %q", name)
		}
		info, present := infos[name]
		return info, present, nil
	}

	systemDir := filepath.Join(boot.InitramfsUbuntuSeedDir, "systems/1234")

	// when a given snap in asserted snaps directory already exists, it is
	// not copied over

	failOn["pc"] = true
	newFiles, dir, err := devicestate.CreateSystemForModelFromValidatedSnaps(model, "1234", s.db, infoGetter)
	c.Assert(err, ErrorMatches, `cannot obtain essential snap information: mock failure for snap "pc"`)
	c.Check(newFiles, HasLen, 0)
	c.Check(dir, Equals, "")
	c.Check(osutil.IsDirectory(systemDir), Equals, false)

	failOn["pc"] = false
	failOn["other-required"] = true
	newFiles, dir, err = devicestate.CreateSystemForModelFromValidatedSnaps(model, "1234", s.db, infoGetter)
	c.Assert(err, ErrorMatches, `cannot obtain non-essential but "required" snap information: mock failure for snap "other-required"`)
	c.Check(newFiles, HasLen, 0)
	c.Check(dir, Equals, "")
	c.Check(osutil.IsDirectory(systemDir), Equals, false)
}

func (s *createSystemSuite) TestCreateSystemNonUC20(c *C) {
	bl := bootloadertest.Mock("trusted", c.MkDir()).WithRecoveryAwareTrustedAssets()
	bootloader.Force(bl)

	s.state.Lock()
	defer s.state.Unlock()
	s.setupBrands(c)
	model := s.makeModelAssertionInState(c, "my-brand", "pc", map[string]interface{}{
		"architecture": "amd64",
		"base":         "core18",
		"kernel":       "pc-kernel",
		"gadget":       "pc",
	})

	infoGetter := func(name string) (*snap.Info, bool, error) {
		c.Fatalf("unexpected call")
		return nil, false, fmt.Errorf("unexpected call")
	}
	newFiles, dir, err := devicestate.CreateSystemForModelFromValidatedSnaps(model, "1234", s.db, infoGetter)
	c.Assert(err, ErrorMatches, `cannot create a system for non UC20 model`)
	c.Check(newFiles, HasLen, 0)
	c.Check(dir, Equals, "")
}

func (s *createSystemSuite) TestCreateSystemImplicitSnaps(c *C) {
	bl := bootloadertest.Mock("trusted", c.MkDir()).WithRecoveryAwareTrustedAssets()
	bootloader.Force(bl)
	infos := map[string]*snap.Info{}

	s.state.Lock()
	defer s.state.Unlock()
	s.setupBrands(c)
	infos["pc-kernel"] = s.makeSnap(c, "pc-kernel", snap.R(1))
	infos["pc"] = s.makeSnap(c, "pc", snap.R(2))
	infos["core20"] = s.makeSnap(c, "core20", snap.R(3))
	infos["snapd"] = s.makeSnap(c, "snapd", snap.R(4))

	// snapd snap is implicitly required
	model := s.makeModelAssertionInState(c, "my-brand", "pc", map[string]interface{}{
		"architecture": "amd64",
		"grade":        "dangerous",
		// base does not need to be listed among snaps
		"base": "core20",
		"snaps": []interface{}{
			map[string]interface{}{
				"name":            "pc-kernel",
				"id":              s.ss.AssertedSnapID("pc-kernel"),
				"type":            "kernel",
				"default-channel": "20",
			},
			map[string]interface{}{
				"name":            "pc",
				"id":              s.ss.AssertedSnapID("pc"),
				"type":            "gadget",
				"default-channel": "20",
			},
		},
	})

	infoGetter := func(name string) (*snap.Info, bool, error) {
		c.Logf("called for: %q", name)
		info, present := infos[name]
		return info, present, nil
	}

	newFiles, dir, err := devicestate.CreateSystemForModelFromValidatedSnaps(model, "1234", s.db, infoGetter)
	c.Assert(err, IsNil)
	c.Check(newFiles, DeepEquals, []string{
		filepath.Join(boot.InitramfsUbuntuSeedDir, "snaps/snapd_4.snap"),
		filepath.Join(boot.InitramfsUbuntuSeedDir, "snaps/pc-kernel_1.snap"),
		filepath.Join(boot.InitramfsUbuntuSeedDir, "snaps/core20_3.snap"),
		filepath.Join(boot.InitramfsUbuntuSeedDir, "snaps/pc_2.snap"),
	})
	c.Check(dir, Equals, filepath.Join(boot.InitramfsUbuntuSeedDir, "systems/1234"))
	// validate the seed
	validateSeed(c, "1234", s.ss.StoreSigning.Trusted)
}<|MERGE_RESOLUTION|>--- conflicted
+++ resolved
@@ -466,11 +466,7 @@
 	// seed writer
 	newFiles, dir, err = devicestate.CreateSystemForModelFromValidatedSnaps(modelWithUnasserted, "1234unasserted", s.db, infoGetter)
 
-<<<<<<< HEAD
-	c.Assert(err, ErrorMatches, "mkdir .*/ubuntu-seed/systems/1234unasserted: file exists")
-=======
 	c.Assert(err, ErrorMatches, `system "1234unasserted" already exists`)
->>>>>>> 4721a67d
 	// we failed early
 	c.Check(newFiles, HasLen, 0)
 	c.Check(dir, Equals, "")
