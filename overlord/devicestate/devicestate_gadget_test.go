--- conflicted
+++ resolved
@@ -1555,8 +1555,6 @@
 	c.Check([]string(m.CurrentKernelCommandLines), DeepEquals, []string{
 		"snapd_recovery_mode=run console=ttyS0 console=tty1 panic=-1 args from gadget",
 	})
-<<<<<<< HEAD
-=======
 }
 
 func (s *deviceMgrGadgetSuite) TestUpdateGadgetCommandlineWithFullArgs(c *C) {
@@ -1610,5 +1608,4 @@
 		"snapd_extra_cmdline_args": "",
 		"snapd_full_cmdline_args":  "full args",
 	})
->>>>>>> 1f91b851
 }