// -*- Mode: Go; indent-tabs-mode: t -*-
/*
 * Copyright (C) 2016-2017 Canonical Ltd
 *
 * This program is free software: you can redistribute it and/or modify
 * it under the terms of the GNU General Public License version 3 as
 * published by the Free Software Foundation.
 *
 * This program is distributed in the hope that it will be useful,
 * but WITHOUT ANY WARRANTY; without even the implied warranty of
 * MERCHANTABILITY or FITNESS FOR A PARTICULAR PURPOSE.  See the
 * GNU General Public License for more details.
 *
 * You should have received a copy of the GNU General Public License
 * along with this program.  If not, see <http://www.gnu.org/licenses/>.
 *
 */

package devicestate

import (
	"fmt"
	"os/exec"
	"time"

	"gopkg.in/tomb.v2"

	"github.com/snapcore/snapd/logger"
	"github.com/snapcore/snapd/overlord/snapstate"
	"github.com/snapcore/snapd/overlord/state"
)

func (m *DeviceManager) doMarkPreseeded(t *state.Task, _ *tomb.Tomb) error {
	st := t.State()
	st.Lock()
	defer st.Unlock()

	snaps, err := snapstate.All(st)
	if err != nil {
		return err
	}

	if m.preseed {
		// unmount all snaps
		for _, snapSt := range snaps {
			inf, err := snapSt.CurrentInfo()
			if err != nil {
				return err
			}
			logger.Debugf("unmounting snap %s at %s", inf.InstanceName(), inf.MountDir())
			if _, err := exec.Command("umount", "-d", "-l", inf.MountDir()).CombinedOutput(); err != nil {
				return err
			}
		}

		// do not mark this task done as this makes it racy against taskrunner tear down (the next task
		// could start). Let this task finish after snapd restart when prebake mode is off.
		st.RequestRestart(state.StopSnapd)

		return &state.Retry{Reason: "mark-preseeded will be marked done when snapd is executed in normal mode"}
	}

	// normal snapd run after snapd restart (not in pre-bake mode anymore)
	return nil
}

func (m *DeviceManager) doMarkSeeded(t *state.Task, _ *tomb.Tomb) error {
	st := t.State()
	st.Lock()
	defer st.Unlock()

<<<<<<< HEAD
	if m.preseed {
		return fmt.Errorf("internal error: mark-seeded task not expected in pre-seeding mode")
	}
=======
	// TODO:UC20: update "modeenv" and remove "recovery_system" from
	// it because this information is only needed for the initial
	// seeding.
>>>>>>> 7714e3ae

	st.Set("seed-time", time.Now())
	st.Set("seeded", true)
	// make sure we setup a fallback model/consider the next phase
	// (registration) timely
	st.EnsureBefore(0)
	return nil
}<|MERGE_RESOLUTION|>--- conflicted
+++ resolved
@@ -69,15 +69,12 @@
 	st.Lock()
 	defer st.Unlock()
 
-<<<<<<< HEAD
 	if m.preseed {
 		return fmt.Errorf("internal error: mark-seeded task not expected in pre-seeding mode")
 	}
-=======
 	// TODO:UC20: update "modeenv" and remove "recovery_system" from
 	// it because this information is only needed for the initial
 	// seeding.
->>>>>>> 7714e3ae
 
 	st.Set("seed-time", time.Now())
 	st.Set("seeded", true)
