--- conflicted
+++ resolved
@@ -1745,19 +1745,7 @@
 	return hookOutput, nil
 }
 
-<<<<<<< HEAD
-func (m *DeviceManager) checkFDEFeatures() error {
-=======
 func (m *DeviceManager) checkFDEFeatures() (et secboot.EncryptionType, err error) {
->>>>>>> 86b6895f
-	// Run fde-setup hook with "op":"features". If the hook
-	// returns any {"features":[...]} reply we consider the
-	// hardware supported. If the hook errors or if it returns
-	// {"error":"hardware-unsupported"} we don't.
-<<<<<<< HEAD
-	_, err := fde.CheckFeatures(m.runFDESetupHook)
-	return err
-=======
 	features, err := fde.CheckFeatures(m.runFDESetupHook)
 	if err != nil {
 		return et, err
@@ -1769,7 +1757,6 @@
 	}
 
 	return et, nil
->>>>>>> 86b6895f
 }
 
 func hasFDESetupHookInKernel(kernelInfo *snap.Info) bool {
