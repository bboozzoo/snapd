--- conflicted
+++ resolved
@@ -71,7 +71,7 @@
 	perfTimings timings.Measurer
 }
 
-func (t *firstBootBaseTest) setupBaseTest(c *C, s *seedtest.SeedSnaps, createOverlord bool) {
+func (t *firstBootBaseTest) setupBaseTest(c *C, s *seedtest.SeedSnaps) {
 	t.BaseTest.SetUpTest(c)
 
 	tempdir := c.MkDir()
@@ -102,22 +102,10 @@
 
 	t.AddCleanup(sysdb.InjectTrusted([]asserts.Assertion{s.StoreSigning.TrustedKey}))
 	t.AddCleanup(ifacestate.MockSecurityBackends(nil))
-}
-
-<<<<<<< HEAD
-	t.overlord = nil
-	if createOverlord {
-		_ = t.createOverlord(c)
-	}
 
 	t.perfTimings = timings.New(nil)
 }
 
-func (t *firstBootBaseTest) createOverlord(c *C) *overlord.Overlord {
-	if t.overlord != nil {
-		c.Fatalf("tried to re-create overlord")
-	}
-=======
 // startOverlord will setup and create a new overlord, note that it will not
 // stop any pre-existing overlord and it will be overwritten, for more fine
 // control create your own overlord
@@ -125,7 +113,6 @@
 // multiple times to clear overlord state, if you call Loop() call Stop() on
 // your own before calling this again
 func (t *firstBootBaseTest) startOverlord(c *C) {
->>>>>>> f705ea12
 	ovld, err := overlord.New(nil)
 	c.Assert(err, IsNil)
 	ovld.InterfaceManager().DisableUDevMonitor()
@@ -135,8 +122,6 @@
 	// don't actually try to talk to the store on snapstate.Ensure
 	// needs doing after the call to devicestate.Manager (which happens in overlord.New)
 	snapstate.CanAutoRefresh = nil
-
-	return t.overlord
 }
 
 type firstBoot16BaseTest struct {
@@ -155,7 +140,7 @@
 func (s *firstBoot16Suite) SetUpTest(c *C) {
 	s.TestingSeed16 = &seedtest.TestingSeed16{}
 
-	s.setupBaseTest(c, &s.TestingSeed16.SeedSnaps, true)
+	s.setupBaseTest(c, &s.TestingSeed16.SeedSnaps)
 
 	s.startOverlord(c)
 
