// -*- Mode: Go; indent-tabs-mode: t -*-

/*
 * Copyright (C) 2018 Canonical Ltd
 *
 * This program is free software: you can redistribute it and/or modify
 * it under the terms of the GNU General Public License version 3 as
 * published by the Free Software Foundation.
 *
 * This program is distributed in the hope that it will be useful,
 * but WITHOUT ANY WARRANTY; without even the implied warranty of
 * MERCHANTABILITY or FITNESS FOR A PARTICULAR PURPOSE.  See the
 * GNU General Public License for more details.
 *
 * You should have received a copy of the GNU General Public License
 * along with this program.  If not, see <http://www.gnu.org/licenses/>.
 *
 */

package backend

import (
	"archive/tar"
	"archive/zip"
	"context"
	"crypto"
	"encoding/json"
	"errors"
	"fmt"
	"io"
	"os"
	"path"
	"path/filepath"
	"sort"
	"syscall"
	"time"

	"github.com/snapcore/snapd/client"
	"github.com/snapcore/snapd/dirs"
	"github.com/snapcore/snapd/logger"
	"github.com/snapcore/snapd/osutil"
	"github.com/snapcore/snapd/snap"
	"github.com/snapcore/snapd/snapdenv"
	"github.com/snapcore/snapd/strutil"
)

const (
	archiveName  = "archive.tgz"
	metadataName = "meta.json"
	metaHashName = "meta.sha3_384"

	userArchivePrefix = "user/"
	userArchiveSuffix = ".tgz"
)

var (
	// Stop is used to ask Iter to stop iteration, without it being an error.
	Stop = errors.New("stop iteration")

	osOpen      = os.Open
	dirNames    = (*os.File).Readdirnames
	backendOpen = Open
<<<<<<< HEAD
	timeNow     = time.Now
=======

	usersForUsernames = usersForUsernamesImpl
>>>>>>> 47286e0d
)

// Flags encompasses extra flags for snapshots backend Save.
type Flags struct {
	Auto bool
}

// Iter loops over all snapshots in the snapshots directory, applying the given
// function to each. The snapshot will be closed after the function returns. If
// the function returns an error, iteration is stopped (and if the error isn't
// Stop, it's returned as the error of the iterator).
func Iter(ctx context.Context, f func(*Reader) error) error {
	if err := ctx.Err(); err != nil {
		return err
	}

	dir, err := osOpen(dirs.SnapshotsDir)
	if err != nil {
		if osutil.IsDirNotExist(err) {
			// no dir -> no snapshots
			return nil
		}
		return fmt.Errorf("cannot open snapshots directory: %v", err)
	}
	defer dir.Close()

	var names []string
	var readErr error
	for readErr == nil && err == nil {
		names, readErr = dirNames(dir, 100)
		// note os.Readdirnames can return a non-empty names and a non-nil err
		for _, name := range names {
			if err = ctx.Err(); err != nil {
				break
			}

			filename := filepath.Join(dirs.SnapshotsDir, name)
			reader, openError := backendOpen(filename)
			// reader can be non-nil even when openError is not nil (in
			// which case reader.Broken will have a reason). f can
			// check and either ignore or return an error when
			// finding a broken snapshot.
			if reader != nil {
				err = f(reader)
			} else {
				// TODO: use warnings instead
				logger.Noticef("Cannot open snapshot %q: %v.", name, openError)
			}
			if openError == nil {
				// if openError was nil the snapshot was opened and needs closing
				if closeError := reader.Close(); err == nil {
					err = closeError
				}
			}
			if err != nil {
				break
			}
		}
	}

	if readErr != nil && readErr != io.EOF {
		return readErr
	}

	if err == Stop {
		err = nil
	}

	return err
}

// List valid snapshots sets.
func List(ctx context.Context, setID uint64, snapNames []string) ([]client.SnapshotSet, error) {
	setshots := map[uint64][]*client.Snapshot{}
	err := Iter(ctx, func(reader *Reader) error {
		if setID == 0 || reader.SetID == setID {
			if len(snapNames) == 0 || strutil.ListContains(snapNames, reader.Snap) {
				setshots[reader.SetID] = append(setshots[reader.SetID], &reader.Snapshot)
			}
		}
		return nil
	})

	sets := make([]client.SnapshotSet, 0, len(setshots))
	for id, shots := range setshots {
		sort.Sort(bySnap(shots))
		sets = append(sets, client.SnapshotSet{ID: id, Snapshots: shots})
	}

	sort.Sort(byID(sets))

	return sets, err
}

// Filename of the given client.Snapshot in this backend.
func Filename(snapshot *client.Snapshot) string {
	// this _needs_ the snap name and version to be valid
	return filepath.Join(dirs.SnapshotsDir, fmt.Sprintf("%d_%s_%s_%s.zip", snapshot.SetID, snapshot.Snap, snapshot.Version, snapshot.Revision))
}

// EstimateSnapshotSize calculates estimated size of the snapshot.
func EstimateSnapshotSize(si *snap.Info, usernames []string) (uint64, error) {
	var total uint64
	calculateSize := func(path string, finfo os.FileInfo, err error) error {
		if finfo.Mode().IsRegular() {
			total += uint64(finfo.Size())
		}
		return err
	}

	visitDir := func(dir string) error {
		exists, isDir, err := osutil.DirExists(dir)
		if err != nil {
			return err
		}
		if !(exists && isDir) {
			return nil
		}
		return filepath.Walk(dir, calculateSize)
	}

	for _, dir := range []string{si.DataDir(), si.CommonDataDir()} {
		if err := visitDir(dir); err != nil {
			return 0, err
		}
	}

	users, err := usersForUsernames(usernames)
	if err != nil {
		return 0, err
	}
	for _, usr := range users {
		if err := visitDir(si.UserDataDir(usr.HomeDir)); err != nil {
			return 0, err
		}
		if err := visitDir(si.UserCommonDataDir(usr.HomeDir)); err != nil {
			return 0, err
		}
	}

	// XXX: we could use a typical compression factor here
	return total, nil
}

// Save a snapshot
func Save(ctx context.Context, id uint64, si *snap.Info, cfg map[string]interface{}, usernames []string, flags *Flags) (*client.Snapshot, error) {
	if err := os.MkdirAll(dirs.SnapshotsDir, 0700); err != nil {
		return nil, err
	}

	var auto bool
	if flags != nil {
		auto = flags.Auto
	}

	snapshot := &client.Snapshot{
		SetID:    id,
		Snap:     si.InstanceName(),
		SnapID:   si.SnapID,
		Revision: si.Revision,
		Version:  si.Version,
		Epoch:    si.Epoch,
		Time:     timeNow(),
		SHA3_384: make(map[string]string),
		Size:     0,
		Conf:     cfg,
		Auto:     auto,
	}

	aw, err := osutil.NewAtomicFile(Filename(snapshot), 0600, 0, osutil.NoChown, osutil.NoChown)
	if err != nil {
		return nil, err
	}
	// if things worked, we'll commit (and Cancel becomes a NOP)
	defer aw.Cancel()

	w := zip.NewWriter(aw)
	defer w.Close() // note this does not close the file descriptor (that's done by hand on the atomic writer, above)
	if err := addDirToZip(ctx, snapshot, w, "root", archiveName, si.DataDir()); err != nil {
		return nil, err
	}

	users, err := usersForUsernames(usernames)
	if err != nil {
		return nil, err
	}

	for _, usr := range users {
		if err := addDirToZip(ctx, snapshot, w, usr.Username, userArchiveName(usr), si.UserDataDir(usr.HomeDir)); err != nil {
			return nil, err
		}
	}

	metaWriter, err := w.Create(metadataName)
	if err != nil {
		return nil, err
	}

	hasher := crypto.SHA3_384.New()
	enc := json.NewEncoder(io.MultiWriter(metaWriter, hasher))
	if err := enc.Encode(snapshot); err != nil {
		return nil, err
	}

	hashWriter, err := w.Create(metaHashName)
	if err != nil {
		return nil, err
	}
	fmt.Fprintf(hashWriter, "%x\n", hasher.Sum(nil))
	if err := w.Close(); err != nil {
		return nil, err
	}

	if err := ctx.Err(); err != nil {
		return nil, err
	}

	if err := aw.Commit(); err != nil {
		return nil, err
	}

	return snapshot, nil
}

var isTesting = snapdenv.Testing()

func addDirToZip(ctx context.Context, snapshot *client.Snapshot, w *zip.Writer, username string, entry, dir string) error {
	parent, revdir := filepath.Split(dir)
	exists, isDir, err := osutil.DirExists(parent)
	if err != nil {
		return err
	}
	if exists && !isDir {
		logger.Noticef("Not saving directories under %q in snapshot #%d of %q as it is not a directory.", parent, snapshot.SetID, snapshot.Snap)
		return nil
	}
	if !exists {
		logger.Debugf("Not saving directories under %q in snapshot #%d of %q as it is does not exist.", parent, snapshot.SetID, snapshot.Snap)
		return nil
	}
	tarArgs := []string{
		"--create",
		"--sparse", "--gzip",
		"--directory", parent,
	}

	noRev, noCommon := true, true

	exists, isDir, err = osutil.DirExists(dir)
	if err != nil {
		return err
	}
	switch {
	case exists && isDir:
		tarArgs = append(tarArgs, revdir)
		noRev = false
	case exists && !isDir:
		logger.Noticef("Not saving %q in snapshot #%d of %q as it is not a directory.", dir, snapshot.SetID, snapshot.Snap)
	case !exists:
		logger.Debugf("Not saving %q in snapshot #%d of %q as it is does not exist.", dir, snapshot.SetID, snapshot.Snap)
	}

	common := filepath.Join(parent, "common")
	exists, isDir, err = osutil.DirExists(common)
	if err != nil {
		return err
	}
	switch {
	case exists && isDir:
		tarArgs = append(tarArgs, "common")
		noCommon = false
	case exists && !isDir:
		logger.Noticef("Not saving %q in snapshot #%d of %q as it is not a directory.", common, snapshot.SetID, snapshot.Snap)
	case !exists:
		logger.Debugf("Not saving %q in snapshot #%d of %q as it is does not exist.", common, snapshot.SetID, snapshot.Snap)
	}

	if noCommon && noRev {
		return nil
	}

	archiveWriter, err := w.CreateHeader(&zip.FileHeader{Name: entry})
	if err != nil {
		return err
	}

	var sz osutil.Sizer
	hasher := crypto.SHA3_384.New()

	cmd := tarAsUser(username, tarArgs...)
	cmd.Stdout = io.MultiWriter(archiveWriter, hasher, &sz)
	matchCounter := &strutil.MatchCounter{N: 1}
	cmd.Stderr = matchCounter
	if isTesting {
		matchCounter.N = -1
		cmd.Stderr = io.MultiWriter(os.Stderr, matchCounter)
	}
	if err := osutil.RunWithContext(ctx, cmd); err != nil {
		matches, count := matchCounter.Matches()
		if count > 0 {
			return fmt.Errorf("cannot create archive: %s (and %d more)", matches[0], count-1)
		}
		return fmt.Errorf("tar failed: %v", err)
	}

	snapshot.SHA3_384[entry] = fmt.Sprintf("%x", hasher.Sum(nil))
	snapshot.Size += sz.Size()

	return nil
}

type exportMetadata struct {
	Format int       `json:"format"`
	Date   time.Time `json:"date"`
	Files  []string  `json:"files"`
}

// Export allows exporting a given snapshot set
func Export(ctx context.Context, setID uint64) (*SnapshotExport, error) {
	return NewSnapshotExport(ctx, setID)
}

type SnapshotExport struct {
	// open snapshot files
	snapshotFiles []*os.File

	// size
	size int64
}

// NewSnapshotExport will return a SnapshotExport structure. It must be
// Close()ed after use to avoid leaking file descriptors.
func NewSnapshotExport(ctx context.Context, setID uint64) (se *SnapshotExport, err error) {
	var snapshotFiles []*os.File

	defer func() {
		// cleanup any open FDs if anything goes wrong
		if err != nil {
			for _, f := range snapshotFiles {
				f.Close()
			}
		}
	}()

	// Open all files first and keep the file descriptors
	// open. The caller should have locked the state so that no
	// delete/change snapshot operations can happen while the
	// files are getting opened.
	err = Iter(ctx, func(reader *Reader) error {
		if reader.SetID == setID {
			// dup() the file descriptor
			fd, err := syscall.Dup(int(reader.Fd()))
			if err != nil {
				return fmt.Errorf("cannot dup %v", reader.Name())
			}
			f := os.NewFile(uintptr(fd), reader.Name())
			if f == nil {
				return fmt.Errorf("invalid fd %v for %v", fd, reader.Name())
			}
			snapshotFiles = append(snapshotFiles, f)
		}
		return nil
	})
	if err != nil {
		return nil, fmt.Errorf("cannot export snapshot %v: %v", setID, err)
	}
	if len(snapshotFiles) == 0 {
		return nil, fmt.Errorf("no snapshot data found for %v", setID)
	}

	// Export once into a dummy writer so that we can set the size
	// of the export. This is then used to set the Content-Length
	// in the response correctly.
	//
	// Note that the size of the generated tar could change if the
	// time switches between this export and the export we stream
	// to the client to a time after the year 2242. This is unlikely
	// but a known issue with this approach here.
	var sz osutil.Sizer
	se = &SnapshotExport{snapshotFiles: snapshotFiles}
	if err = se.StreamTo(&sz); err != nil {
		return nil, fmt.Errorf("cannot calculcate the size for %v: %s", setID, err)
	}
	se.size = sz.Size()

	return se, nil
}

func (se *SnapshotExport) Size() int64 {
	return se.size
}

func (se *SnapshotExport) Close() {
	for _, f := range se.snapshotFiles {
		f.Close()
	}
	se.snapshotFiles = nil
}

func (se *SnapshotExport) StreamTo(w io.Writer) error {
	// write out a tar
	var files []string
	tw := tar.NewWriter(w)
	defer tw.Close()
	for _, snapshotFd := range se.snapshotFiles {
		stat, err := snapshotFd.Stat()
		if err != nil {
			return err
		}
		if !stat.Mode().IsRegular() {
			// should never happen
			return fmt.Errorf("unexported special file %q in snapshot: %s", stat.Name(), stat.Mode())
		}
		if _, err := snapshotFd.Seek(0, 0); err != nil {
			return fmt.Errorf("cannot seek on %v: %v", stat.Name(), err)
		}
		hdr, err := tar.FileInfoHeader(stat, "")
		if err != nil {
			return fmt.Errorf("symlink: %v", stat.Name())
		}
		if err = tw.WriteHeader(hdr); err != nil {
			return fmt.Errorf("cannot write header for %v: %v", stat.Name(), err)
		}
		if _, err := io.Copy(tw, snapshotFd); err != nil {
			return fmt.Errorf("cannot write data for %v: %v", stat.Name(), err)
		}

		files = append(files, path.Base(snapshotFd.Name()))
	}

	// write the metadata last, then the client can use that to
	// validate the archive is complete
	meta := exportMetadata{
		Format: 1,
		Date:   timeNow(),
		Files:  files,
	}
	metaDataBuf, err := json.Marshal(&meta)
	if err != nil {
		return fmt.Errorf("cannot marshal meta-data: %v", err)
	}
	hdr := &tar.Header{
		Typeflag: tar.TypeReg,
		Name:     "export.json",
		Size:     int64(len(metaDataBuf)),
		Mode:     0640,
		ModTime:  timeNow(),
	}
	if err := tw.WriteHeader(hdr); err != nil {
		return err
	}
	if _, err := tw.Write(metaDataBuf); err != nil {
		return err
	}

	return nil
}<|MERGE_RESOLUTION|>--- conflicted
+++ resolved
@@ -60,12 +60,9 @@
 	osOpen      = os.Open
 	dirNames    = (*os.File).Readdirnames
 	backendOpen = Open
-<<<<<<< HEAD
 	timeNow     = time.Now
-=======
 
 	usersForUsernames = usersForUsernamesImpl
->>>>>>> 47286e0d
 )
 
 // Flags encompasses extra flags for snapshots backend Save.
