--- conflicted
+++ resolved
@@ -264,11 +264,7 @@
 		prev = gadgetUpdate
 	}
 	if !release.OnClassic && snapsup.Type == snap.TypeGadget {
-<<<<<<< HEAD
-		// XXX: kernel command line from gadget is for core systems only
-=======
 		// kernel command line from gadget is for core systems only
->>>>>>> 27ee8032
 		gadgetCmdline := st.NewTask("update-gadget-cmdline", fmt.Sprintf(i18n.G("Update kernel command line from gadget %q%s"), snapsup.InstanceName(), revisionStr))
 		addTask(gadgetCmdline)
 		prev = gadgetCmdline
