// -*- Mode: Go; indent-tabs-mode: t -*-

/*
 * Copyright (C) 2016-2018 Canonical Ltd
 *
 * This program is free software: you can redistribute it and/or modify
 * it under the terms of the GNU General Public License version 3 as
 * published by the Free Software Foundation.
 *
 * This program is distributed in the hope that it will be useful,
 * but WITHOUT ANY WARRANTY; without even the implied warranty of
 * MERCHANTABILITY or FITNESS FOR A PARTICULAR PURPOSE.  See the
 * GNU General Public License for more details.
 *
 * You should have received a copy of the GNU General Public License
 * along with this program.  If not, see <http://www.gnu.org/licenses/>.
 *
 */

// Package snapstate implements the manager and state aspects responsible for the installation and removal of snaps.
package snapstate

import (
	"encoding/json"
	"fmt"
	"os"
	"sort"
	"strings"
	"time"

	"golang.org/x/net/context"

	"github.com/snapcore/snapd/asserts"
	"github.com/snapcore/snapd/boot"
	"github.com/snapcore/snapd/dirs"
	"github.com/snapcore/snapd/i18n"
	"github.com/snapcore/snapd/interfaces"
	"github.com/snapcore/snapd/logger"
	"github.com/snapcore/snapd/overlord/auth"
	"github.com/snapcore/snapd/overlord/configstate/config"
	"github.com/snapcore/snapd/overlord/ifacestate/ifacerepo"
	"github.com/snapcore/snapd/overlord/snapstate/backend"
	"github.com/snapcore/snapd/overlord/state"
	"github.com/snapcore/snapd/release"
	"github.com/snapcore/snapd/snap"
	"github.com/snapcore/snapd/store"
)

// control flags for doInstall
const (
	skipConfigure = 1 << iota
)

// control flags for "Configure()"
const (
	IgnoreHookError = 1 << iota
	TrackHookError
	UseConfigDefaults
)

func isParallelInstallable(snapsup *SnapSetup) error {
	if snapsup.InstanceKey == "" {
		return nil
	}
	if snapsup.Type == snap.TypeApp {
		return nil
	}
	return fmt.Errorf("cannot install snap of type %v as %q", snapsup.Type, snapsup.InstanceName())
}

func doInstall(st *state.State, snapst *SnapState, snapsup *SnapSetup, flags int) (*state.TaskSet, error) {
	if snapsup.InstanceName() == "system" {
		return nil, fmt.Errorf("cannot install reserved snap name 'system'")
	}
	if snapsup.InstanceName() == "snapd" {
		model, err := Model(st)
		if err != nil && err != state.ErrNoState {
			return nil, err
		}
		if model == nil || model.Base() == "" {
			tr := config.NewTransaction(st)
<<<<<<< HEAD
			experimentalAllowSnapd, err := getFeatureFlagBool(tr, "experimental.snapd-snap", false)
=======
			experimentalAllowSnapd, err := GetFeatureFlagBool(tr, "experimental.snapd-snap")
>>>>>>> da8014ea
			if err != nil && !config.IsNoOption(err) {
				return nil, err
			}
			if !experimentalAllowSnapd {
				return nil, fmt.Errorf("cannot install snapd snap on a model without a base snap yet")
			}
		}
	}
	if snapst.IsInstalled() && !snapst.Active {
		return nil, fmt.Errorf("cannot update disabled snap %q", snapsup.InstanceName())
	}

	if snapsup.Flags.Classic {
		if !release.OnClassic {
			return nil, fmt.Errorf("classic confinement is only supported on classic systems")
		} else if !dirs.SupportsClassicConfinement() {
			return nil, fmt.Errorf(i18n.G("classic confinement requires snaps under /snap or symlink from /snap to %s"), dirs.SnapMountDir)
		}
	}
	if !snapst.IsInstalled() { // install?
		// check that the snap command namespace doesn't conflict with an enabled alias
		if err := checkSnapAliasConflict(st, snapsup.InstanceName()); err != nil {
			return nil, err
		}
	}

	if err := isParallelInstallable(snapsup); err != nil {
		return nil, err
	}

	if err := CheckChangeConflict(st, snapsup.InstanceName(), snapst); err != nil {
		return nil, err
	}

	if snapst.IsInstalled() {
		// consider also the current revision to set plugs-only hint
		info, err := snapst.CurrentInfo()
		if err != nil {
			return nil, err
		}
		snapsup.PlugsOnly = snapsup.PlugsOnly && (len(info.Slots) == 0)
	}

	ts := state.NewTaskSet()

	targetRevision := snapsup.Revision()
	revisionStr := ""
	if snapsup.SideInfo != nil {
		revisionStr = fmt.Sprintf(" (%s)", targetRevision)
	}

	// check if we already have the revision locally (alters tasks)
	revisionIsLocal := snapst.LastIndex(targetRevision) >= 0

	prereq := st.NewTask("prerequisites", fmt.Sprintf(i18n.G("Ensure prerequisites for %q are available"), snapsup.InstanceName()))
	prereq.Set("snap-setup", snapsup)

	var prepare, prev *state.Task
	fromStore := false
	// if we have a local revision here we go back to that
	if snapsup.SnapPath != "" || revisionIsLocal {
		prepare = st.NewTask("prepare-snap", fmt.Sprintf(i18n.G("Prepare snap %q%s"), snapsup.SnapPath, revisionStr))
	} else {
		fromStore = true
		prepare = st.NewTask("download-snap", fmt.Sprintf(i18n.G("Download snap %q%s from channel %q"), snapsup.InstanceName(), revisionStr, snapsup.Channel))
	}
	prepare.Set("snap-setup", snapsup)
	prepare.WaitFor(prereq)

	tasks := []*state.Task{prereq, prepare}
	addTask := func(t *state.Task) {
		t.Set("snap-setup-task", prepare.ID())
		t.WaitFor(prev)
		tasks = append(tasks, t)
	}
	prev = prepare

	if fromStore {
		// fetch and check assertions
		checkAsserts := st.NewTask("validate-snap", fmt.Sprintf(i18n.G("Fetch and check assertions for snap %q%s"), snapsup.InstanceName(), revisionStr))
		addTask(checkAsserts)
		prev = checkAsserts
	}

	// mount
	if !revisionIsLocal {
		mount := st.NewTask("mount-snap", fmt.Sprintf(i18n.G("Mount snap %q%s"), snapsup.InstanceName(), revisionStr))
		addTask(mount)
		prev = mount
	}

	// run refresh hooks when updating existing snap, otherwise run install hook further down.
	runRefreshHooks := (snapst.IsInstalled() && !snapsup.Flags.Revert)
	if runRefreshHooks {
		preRefreshHook := SetupPreRefreshHook(st, snapsup.InstanceName())
		addTask(preRefreshHook)
		prev = preRefreshHook
	}

	if snapst.IsInstalled() {
		// unlink-current-snap (will stop services for copy-data)
		stop := st.NewTask("stop-snap-services", fmt.Sprintf(i18n.G("Stop snap %q services"), snapsup.InstanceName()))
		stop.Set("stop-reason", snap.StopReasonRefresh)
		addTask(stop)
		prev = stop

		removeAliases := st.NewTask("remove-aliases", fmt.Sprintf(i18n.G("Remove aliases for snap %q"), snapsup.InstanceName()))
		addTask(removeAliases)
		prev = removeAliases

		unlink := st.NewTask("unlink-current-snap", fmt.Sprintf(i18n.G("Make current revision for snap %q unavailable"), snapsup.InstanceName()))
		addTask(unlink)
		prev = unlink
	}

	// copy-data (needs stopped services by unlink)
	if !snapsup.Flags.Revert {
		copyData := st.NewTask("copy-snap-data", fmt.Sprintf(i18n.G("Copy snap %q data"), snapsup.InstanceName()))
		addTask(copyData)
		prev = copyData
	}

	// security
	setupSecurity := st.NewTask("setup-profiles", fmt.Sprintf(i18n.G("Setup snap %q%s security profiles"), snapsup.InstanceName(), revisionStr))
	addTask(setupSecurity)
	prev = setupSecurity

	// finalize (wrappers+current symlink)
	linkSnap := st.NewTask("link-snap", fmt.Sprintf(i18n.G("Make snap %q%s available to the system"), snapsup.InstanceName(), revisionStr))
	addTask(linkSnap)
	prev = linkSnap

	// auto-connections
	autoConnect := st.NewTask("auto-connect", fmt.Sprintf(i18n.G("Automatically connect eligible plugs and slots of snap %q"), snapsup.InstanceName()))
	addTask(autoConnect)
	prev = autoConnect

	// setup aliases
	setAutoAliases := st.NewTask("set-auto-aliases", fmt.Sprintf(i18n.G("Set automatic aliases for snap %q"), snapsup.InstanceName()))
	addTask(setAutoAliases)
	prev = setAutoAliases

	setupAliases := st.NewTask("setup-aliases", fmt.Sprintf(i18n.G("Setup snap %q aliases"), snapsup.InstanceName()))
	addTask(setupAliases)
	prev = setupAliases

	if runRefreshHooks {
		postRefreshHook := SetupPostRefreshHook(st, snapsup.InstanceName())
		addTask(postRefreshHook)
		prev = postRefreshHook
	}

	// only run install hook if installing the snap for the first time
	if !snapst.IsInstalled() {
		installHook := SetupInstallHook(st, snapsup.InstanceName())
		addTask(installHook)
		prev = installHook
	}

	// run new serices
	startSnapServices := st.NewTask("start-snap-services", fmt.Sprintf(i18n.G("Start snap %q%s services"), snapsup.InstanceName(), revisionStr))
	addTask(startSnapServices)
	prev = startSnapServices

	// Do not do that if we are reverting to a local revision
	if snapst.IsInstalled() && !snapsup.Flags.Revert {
		var retain int
		if err := config.NewTransaction(st).Get("core", "refresh.retain", &retain); err != nil {
			retain = 3
		}
		retain-- //  we're adding one

		seq := snapst.Sequence
		currentIndex := snapst.LastIndex(snapst.Current)

		// discard everything after "current" (we may have reverted to
		// a previous versions earlier)
		for i := currentIndex + 1; i < len(seq); i++ {
			si := seq[i]
			if si.Revision == targetRevision {
				// but don't discard this one; its' the thing we're switching to!
				continue
			}
			ts := removeInactiveRevision(st, snapsup.InstanceName(), si.Revision)
			ts.WaitFor(prev)
			tasks = append(tasks, ts.Tasks()...)
			prev = tasks[len(tasks)-1]
		}

		// make sure we're not scheduling the removal of the target
		// revision in the case where the target revision is already in
		// the sequence.
		for i := 0; i < currentIndex; i++ {
			si := seq[i]
			if si.Revision == targetRevision {
				// we do *not* want to removeInactiveRevision of this one
				copy(seq[i:], seq[i+1:])
				seq = seq[:len(seq)-1]
				currentIndex--
			}
		}

		// normal garbage collect
		for i := 0; i <= currentIndex-retain; i++ {
			si := seq[i]
			if boot.InUse(snapsup.InstanceName(), si.Revision) {
				continue
			}
			ts := removeInactiveRevision(st, snapsup.InstanceName(), si.Revision)
			ts.WaitFor(prev)
			tasks = append(tasks, ts.Tasks()...)
			prev = tasks[len(tasks)-1]
		}

		addTask(st.NewTask("cleanup", fmt.Sprintf("Clean up %q%s install", snapsup.InstanceName(), revisionStr)))
	}

	installSet := state.NewTaskSet(tasks...)
	installSet.WaitAll(ts)
	ts.AddAll(installSet)

	if flags&skipConfigure != 0 {
		return installSet, nil
	}

	var confFlags int
	if !snapst.IsInstalled() && snapsup.SideInfo != nil && snapsup.SideInfo.SnapID != "" {
		// installation, run configure using the gadget defaults
		// if available
		confFlags |= UseConfigDefaults
	}

	// we do not support configuration for bases or the "snapd" snap yet
	if snapsup.Type != snap.TypeBase && snapsup.InstanceName() != "snapd" {
		configSet := ConfigureSnap(st, snapsup.InstanceName(), confFlags)
		configSet.WaitAll(ts)
		ts.AddAll(configSet)
	}

	return ts, nil
}

// ConfigureSnap returns a set of tasks to configure snapName as done during installation/refresh.
func ConfigureSnap(st *state.State, snapName string, confFlags int) *state.TaskSet {
	// This is slightly ugly, ideally we would check the type instead
	// of hardcoding the name here. Unfortunately we do not have the
	// type until we actually run the change.
	if snapName == defaultCoreSnapName {
		confFlags |= IgnoreHookError
		confFlags |= TrackHookError
	}
	return Configure(st, snapName, nil, confFlags)
}

var Configure = func(st *state.State, snapName string, patch map[string]interface{}, flags int) *state.TaskSet {
	panic("internal error: snapstate.Configure is unset")
}

var SetupInstallHook = func(st *state.State, snapName string) *state.Task {
	panic("internal error: snapstate.SetupInstallHook is unset")
}

var SetupPreRefreshHook = func(st *state.State, snapName string) *state.Task {
	panic("internal error: snapstate.SetupPreRefreshHook is unset")
}

var SetupPostRefreshHook = func(st *state.State, snapName string) *state.Task {
	panic("internal error: snapstate.SetupPostRefreshHook is unset")
}

var SetupRemoveHook = func(st *state.State, snapName string) *state.Task {
	panic("internal error: snapstate.SetupRemoveHook is unset")
}

// WaitRestart will return a Retry error if there is a pending restart
// and a real error if anything went wrong (like a rollback across
// restarts)
func WaitRestart(task *state.Task, snapsup *SnapSetup) (err error) {
	if ok, _ := task.State().Restarting(); ok {
		// don't continue until we are in the restarted snapd
		task.Logf("Waiting for restart...")
		return &state.Retry{}
	}

	snapInfo, err := snap.ReadInfo(snapsup.InstanceName(), snapsup.SideInfo)
	if err != nil {
		return err
	}

	if snapsup.InstanceName() == "snapd" && os.Getenv("SNAPD_REVERT_TO_REV") != "" {
		return fmt.Errorf("there was a snapd rollback across the restart")
	}

	// If not on classic check there was no rollback. A reboot
	// can be triggered by:
	// - core (old core16 world, system-reboot)
	// - bootable base snap (new core18 world, system-reboot)
	//
	// TODO: Detect "snapd" snap daemon-restarts here that
	//       fallback into the old version (once we have
	//       better snapd rollback support in core18).
	if !release.OnClassic {
		// TODO: double check that we really rebooted
		// otherwise this could be just a spurious restart
		// of snapd

		model, err := Model(task.State())
		if err != nil {
			return err
		}
		bootName := "core"
		typ := snap.TypeOS
		if model.Base() != "" {
			bootName = model.Base()
			typ = snap.TypeBase
		}
		// if it is not a bootable snap we are not interested
		if snapsup.InstanceName() != bootName {
			return nil
		}

		name, rev, err := CurrentBootNameAndRevision(typ)
		if err == ErrBootNameAndRevisionAgain {
			return &state.Retry{After: 5 * time.Second}
		}
		if err != nil {
			return err
		}

		if snapsup.InstanceName() != name || snapInfo.Revision != rev {
			// TODO: make sure this revision gets ignored for
			//       automatic refreshes
			return fmt.Errorf("cannot finish %s installation, there was a rollback across reboot", snapsup.InstanceName())
		}
	}

	return nil
}

func contentAttr(attrer interfaces.Attrer) string {
	var s string
	err := attrer.Attr("content", &s)
	if err != nil {
		return ""
	}
	return s
}

func contentIfaceAvailable(st *state.State, contentTag string) bool {
	repo := ifacerepo.Get(st)
	for _, slot := range repo.AllSlots("content") {
		if contentAttr(slot) == "" {
			continue
		}
		if contentAttr(slot) == contentTag {
			return true
		}
	}
	return false
}

// defaultContentPlugProviders takes a snap.Info and returns what
// default providers there are.
func defaultContentPlugProviders(st *state.State, info *snap.Info) []string {
	out := []string{}
	seen := map[string]bool{}
	for _, plug := range info.Plugs {
		if plug.Interface == "content" {
			if contentAttr(plug) == "" {
				continue
			}
			if !contentIfaceAvailable(st, contentAttr(plug)) {
				var dprovider string
				err := plug.Attr("default-provider", &dprovider)
				if err != nil || dprovider == "" {
					continue
				}
				// The default-provider is a name. However old
				// documentation said it is "snapname:ifname",
				// we deal with this gracefully by just
				// stripping of the part after the ":"
				if name := strings.SplitN(dprovider, ":", 2)[0]; !seen[name] {
					out = append(out, name)
					seen[name] = true
				}
			}
		}
	}
	return out
}

<<<<<<< HEAD
func getFeatureFlagBool(tr *config.Transaction, flag string, unset bool) (bool, error) {
	var v interface{} = unset
=======
func GetFeatureFlagBool(tr *config.Transaction, flag string) (bool, error) {
	var v interface{} = false
>>>>>>> da8014ea
	if err := tr.GetMaybe("core", flag, &v); err != nil {
		return unset, err
	}
	switch value := v.(type) {
	case string:
		if value == "" {
			return unset, nil
		}
	case bool:
		return value, nil
	}
	return unset, fmt.Errorf("internal error: feature flag %v has unexpected value %#v (%T)", flag, v, v)
}

// validateFeatureFlags validates the given snap only uses experimental
// features that are enabled by the user.
func validateFeatureFlags(st *state.State, info *snap.Info) error {
	tr := config.NewTransaction(st)

	if len(info.Layout) > 0 {
<<<<<<< HEAD
		flag, err := getFeatureFlagBool(tr, "experimental.layouts", true)
=======
		flag, err := GetFeatureFlagBool(tr, "experimental.layouts")
>>>>>>> da8014ea
		if err != nil {
			return err
		}
		if !flag {
			return fmt.Errorf("experimental feature disabled - test it by setting 'experimental.layouts' to true")
		}
	}

	if info.InstanceKey != "" {
<<<<<<< HEAD
		flag, err := getFeatureFlagBool(tr, "experimental.parallel-instances", false)
=======
		flag, err := GetFeatureFlagBool(tr, "experimental.parallel-instances")
>>>>>>> da8014ea
		if err != nil {
			return err
		}
		if !flag {
			return fmt.Errorf("experimental feature disabled - test it by setting 'experimental.parallel-instances' to true")
		}
	}

	return nil
}

// InstallPath returns a set of tasks for installing a snap from a file path
// and the snap.Info for the given snap.
//
// Note that the state must be locked by the caller.
// The provided SideInfo can contain just a name which results in a
// local revision and sideloading, or full metadata in which case it
// the snap will appear as installed from the store.
func InstallPath(st *state.State, si *snap.SideInfo, path, instanceName, channel string, flags Flags) (*state.TaskSet, *snap.Info, error) {
	if si.RealName == "" {
		return nil, nil, fmt.Errorf("internal error: snap name to install %q not provided", path)
	}

	if instanceName == "" {
		instanceName = si.RealName
	}

	var snapst SnapState
	err := Get(st, instanceName, &snapst)
	if err != nil && err != state.ErrNoState {
		return nil, nil, err
	}

	if si.SnapID != "" {
		if si.Revision.Unset() {
			return nil, nil, fmt.Errorf("internal error: snap id set to install %q but revision is unset", path)
		}
	}

	if err := canSwitchChannel(st, instanceName, channel); err != nil {
		return nil, nil, err
	}

	var instFlags int
	if flags.SkipConfigure {
		// extract it as a doInstall flag, this is not passed
		// into SnapSetup
		instFlags |= skipConfigure
	}

	// It is ok do open the snap file here because we either
	// have side info or the user passed --dangerous
	info, container, err := backend.OpenSnapFile(path, si)
	if err != nil {
		return nil, nil, err
	}

	if err := validateContainer(container, info, logger.Noticef); err != nil {
		return nil, nil, err
	}
	if err := snap.ValidateInstanceName(instanceName); err != nil {
		return nil, nil, err
	}

	snapName, instanceKey := snap.SplitInstanceName(instanceName)
	if info.SnapName() != snapName {
		return nil, nil, fmt.Errorf("cannot install snap %q, the name does not match the metadata %q", instanceName, info.SnapName())
	}
	info.InstanceKey = instanceKey

	if err := validateInfoAndFlags(info, &snapst, flags); err != nil {
		return nil, nil, err
	}
	if err := validateFeatureFlags(st, info); err != nil {
		return nil, nil, err
	}

	snapsup := &SnapSetup{
		Base:        info.Base,
		Prereq:      defaultContentPlugProviders(st, info),
		SideInfo:    si,
		SnapPath:    path,
		Channel:     channel,
		Flags:       flags.ForSnapSetup(),
		Type:        info.Type,
		PlugsOnly:   len(info.Slots) == 0,
		InstanceKey: info.InstanceKey,
	}

	ts, err := doInstall(st, &snapst, snapsup, instFlags)
	return ts, info, err
}

// TryPath returns a set of tasks for trying a snap from a file path.
// Note that the state must be locked by the caller.
func TryPath(st *state.State, name, path string, flags Flags) (*state.TaskSet, error) {
	flags.TryMode = true

	ts, _, err := InstallPath(st, &snap.SideInfo{RealName: name}, path, "", "", flags)
	return ts, err
}

// Install returns a set of tasks for installing snap.
// Note that the state must be locked by the caller.
func Install(st *state.State, name, channel string, revision snap.Revision, userID int, flags Flags) (*state.TaskSet, error) {
	if channel == "" {
		channel = "stable"
	}

	var snapst SnapState
	err := Get(st, name, &snapst)
	if err != nil && err != state.ErrNoState {
		return nil, err
	}
	if snapst.IsInstalled() {
		return nil, &snap.AlreadyInstalledError{Snap: name}
	}

	// need to have a model set before trying to talk the store
	if _, err := ModelPastSeeding(st); err != nil {
		return nil, err
	}

	info, err := installInfo(st, name, channel, revision, userID)
	if err != nil {
		return nil, err
	}

	if err := validateInfoAndFlags(info, &snapst, flags); err != nil {
		return nil, err
	}
	if err := validateFeatureFlags(st, info); err != nil {
		return nil, err
	}

	snapsup := &SnapSetup{
		Channel:      channel,
		Base:         info.Base,
		Prereq:       defaultContentPlugProviders(st, info),
		UserID:       userID,
		Flags:        flags.ForSnapSetup(),
		DownloadInfo: &info.DownloadInfo,
		SideInfo:     &info.SideInfo,
		Type:         info.Type,
		PlugsOnly:    len(info.Slots) == 0,
		InstanceKey:  info.InstanceKey,
	}

	return doInstall(st, &snapst, snapsup, 0)
}

// InstallMany installs everything from the given list of names.
// Note that the state must be locked by the caller.
func InstallMany(st *state.State, names []string, userID int) ([]string, []*state.TaskSet, error) {
	installed := make([]string, 0, len(names))
	tasksets := make([]*state.TaskSet, 0, len(names))
	// TODO: this could be reorged to do one single store call
	for _, name := range names {
		ts, err := Install(st, name, "", snap.R(0), userID, Flags{})
		// FIXME: is this expected behavior?
		if _, ok := err.(*snap.AlreadyInstalledError); ok {
			continue
		}
		if err != nil {
			return nil, nil, err
		}
		installed = append(installed, name)
		ts.JoinLane(st.NewLane())
		tasksets = append(tasksets, ts)
	}

	return installed, tasksets, nil
}

// RefreshCandidates gets a list of candidates for update
// Note that the state must be locked by the caller.
func RefreshCandidates(st *state.State, user *auth.UserState) ([]*snap.Info, error) {
	updates, _, _, err := refreshCandidates(context.TODO(), st, nil, user, nil)
	return updates, err
}

// ValidateRefreshes allows to hook validation into the handling of refresh candidates.
var ValidateRefreshes func(st *state.State, refreshes []*snap.Info, ignoreValidation map[string]bool, userID int) (validated []*snap.Info, err error)

// UpdateMany updates everything from the given list of names that the
// store says is updateable. If the list is empty, update everything.
// Note that the state must be locked by the caller.
func UpdateMany(ctx context.Context, st *state.State, names []string, userID int, flags *Flags) ([]string, []*state.TaskSet, error) {
	if flags == nil {
		flags = &Flags{}
	}
	user, err := userFromUserID(st, userID)
	if err != nil {
		return nil, nil, err
	}

	// need to have a model set before trying to talk the store
	if _, err := ModelPastSeeding(st); err != nil {
		return nil, nil, err
	}

	updates, stateByInstanceName, ignoreValidation, err := refreshCandidates(ctx, st, names, user, nil)
	if err != nil {
		return nil, nil, err
	}

	if ValidateRefreshes != nil && len(updates) != 0 {
		updates, err = ValidateRefreshes(st, updates, ignoreValidation, userID)
		if err != nil {
			// not doing "refresh all" report the error
			if len(names) != 0 {
				return nil, nil, err
			}
			// doing "refresh all", log the problems
			logger.Noticef("cannot refresh some snaps: %v", err)
		}
	}

	params := func(update *snap.Info) (string, Flags, *SnapState) {
		snapst := stateByInstanceName[update.InstanceName()]
		return snapst.Channel, snapst.Flags, snapst

	}

	return doUpdate(ctx, st, names, updates, params, userID, flags)
}

func doUpdate(ctx context.Context, st *state.State, names []string, updates []*snap.Info, params func(*snap.Info) (channel string, flags Flags, snapst *SnapState), userID int, globalFlags *Flags) ([]string, []*state.TaskSet, error) {
	if globalFlags == nil {
		globalFlags = &Flags{}
	}

	tasksets := make([]*state.TaskSet, 0, len(updates))

	refreshAll := len(names) == 0
	var nameSet map[string]bool
	if len(names) != 0 {
		nameSet = make(map[string]bool, len(names))
		for _, name := range names {
			nameSet[name] = true
		}
	}

	newAutoAliases, mustPruneAutoAliases, transferTargets, err := autoAliasesUpdate(st, names, updates)
	if err != nil {
		return nil, nil, err
	}

	reportUpdated := make(map[string]bool, len(updates))
	var pruningAutoAliasesTs *state.TaskSet

	if len(mustPruneAutoAliases) != 0 {
		var err error
		pruningAutoAliasesTs, err = applyAutoAliasesDelta(st, mustPruneAutoAliases, "prune", refreshAll, func(snapName string, _ *state.TaskSet) {
			if nameSet[snapName] {
				reportUpdated[snapName] = true
			}
		})
		if err != nil {
			return nil, nil, err
		}
		tasksets = append(tasksets, pruningAutoAliasesTs)
	}

	// wait for the auto-alias prune tasks as needed
	scheduleUpdate := func(snapName string, ts *state.TaskSet) {
		if pruningAutoAliasesTs != nil && (mustPruneAutoAliases[snapName] != nil || transferTargets[snapName]) {
			ts.WaitAll(pruningAutoAliasesTs)
		}
		reportUpdated[snapName] = true
	}

	// first snapd, core, bases, then rest
	sort.Stable(snap.ByType(updates))
	prereqs := make(map[string]*state.TaskSet)
	waitPrereq := func(ts *state.TaskSet, prereqName string) {
		preTs := prereqs[prereqName]
		if preTs != nil {
			ts.WaitAll(preTs)
		}
	}

	// updates is sorted by kind so this will process first core
	// and bases and then other snaps
	for _, update := range updates {
		channel, flags, snapst := params(update)
		flags.IsAutoRefresh = globalFlags.IsAutoRefresh
		if err := validateInfoAndFlags(update, snapst, flags); err != nil {
			if refreshAll {
				logger.Noticef("cannot update %q: %v", update.InstanceName(), err)
				continue
			}
			return nil, nil, err
		}
		if err := validateFeatureFlags(st, update); err != nil {
			if refreshAll {
				logger.Noticef("cannot update %q: %v", update.InstanceName(), err)
				continue
			}
			return nil, nil, err
		}

		snapUserID, err := userIDForSnap(st, snapst, userID)
		if err != nil {
			return nil, nil, err
		}

		snapsup := &SnapSetup{
			Base:         update.Base,
			Prereq:       defaultContentPlugProviders(st, update),
			Channel:      channel,
			UserID:       snapUserID,
			Flags:        flags.ForSnapSetup(),
			DownloadInfo: &update.DownloadInfo,
			SideInfo:     &update.SideInfo,
			Type:         update.Type,
			PlugsOnly:    len(update.Slots) == 0,
			InstanceKey:  update.InstanceKey,
		}

		ts, err := doInstall(st, snapst, snapsup, 0)
		if err != nil {
			if refreshAll {
				// doing "refresh all", just skip this snap
				logger.Noticef("cannot refresh snap %q: %v", update.InstanceName(), err)
				continue
			}
			return nil, nil, err
		}
		ts.JoinLane(st.NewLane())

		// because of the sorting of updates we fill prereqs
		// first (if branch) and only then use it to setup
		// waits (else branch)
		if update.Type == snap.TypeOS || update.Type == snap.TypeBase || update.InstanceName() == "snapd" {
			// prereq types come first in updates, we
			// also assume bases don't have hooks, otherwise
			// they would need to wait on core or snapd
			prereqs[update.InstanceName()] = ts
		} else {
			// prereqs were processed already, wait for
			// them as necessary for the other kind of
			// snaps
			waitPrereq(ts, defaultCoreSnapName)
			waitPrereq(ts, "snapd")
			if update.Base != "" {
				waitPrereq(ts, update.Base)
			}
		}

		scheduleUpdate(update.InstanceName(), ts)
		tasksets = append(tasksets, ts)
	}

	if len(newAutoAliases) != 0 {
		addAutoAliasesTs, err := applyAutoAliasesDelta(st, newAutoAliases, "refresh", refreshAll, scheduleUpdate)
		if err != nil {
			return nil, nil, err
		}
		tasksets = append(tasksets, addAutoAliasesTs)
	}

	updated := make([]string, 0, len(reportUpdated))
	for name := range reportUpdated {
		updated = append(updated, name)
	}

	return updated, tasksets, nil
}

func applyAutoAliasesDelta(st *state.State, delta map[string][]string, op string, refreshAll bool, linkTs func(instanceName string, ts *state.TaskSet)) (*state.TaskSet, error) {
	applyTs := state.NewTaskSet()
	kind := "refresh-aliases"
	msg := i18n.G("Refresh aliases for snap %q")
	if op == "prune" {
		kind = "prune-auto-aliases"
		msg = i18n.G("Prune automatic aliases for snap %q")
	}
	for instanceName, aliases := range delta {
		if err := CheckChangeConflict(st, instanceName, nil); err != nil {
			if refreshAll {
				// doing "refresh all", just skip this snap
				logger.Noticef("cannot %s automatic aliases for snap %q: %v", op, instanceName, err)
				continue
			}
			return nil, err
		}

		snapName, instanceKey := snap.SplitInstanceName(instanceName)
		snapsup := &SnapSetup{
			SideInfo:    &snap.SideInfo{RealName: snapName},
			InstanceKey: instanceKey,
		}
		alias := st.NewTask(kind, fmt.Sprintf(msg, snapsup.InstanceName()))
		alias.Set("snap-setup", &snapsup)
		if op == "prune" {
			alias.Set("aliases", aliases)
		}
		ts := state.NewTaskSet(alias)
		linkTs(instanceName, ts)
		applyTs.AddAll(ts)
	}
	return applyTs, nil
}

func autoAliasesUpdate(st *state.State, names []string, updates []*snap.Info) (changed map[string][]string, mustPrune map[string][]string, transferTargets map[string]bool, err error) {
	changed, dropped, err := autoAliasesDelta(st, nil)
	if err != nil {
		if len(names) != 0 {
			// not "refresh all", error
			return nil, nil, nil, err
		}
		// log and continue
		logger.Noticef("cannot find the delta for automatic aliases for some snaps: %v", err)
	}

	refreshAll := len(names) == 0

	// dropped alias -> snapName
	droppedAliases := make(map[string][]string, len(dropped))
	for snapName, aliases := range dropped {
		for _, alias := range aliases {
			droppedAliases[alias] = append(droppedAliases[alias], snapName)
		}
	}

	// filter changed considering only names if set:
	// we add auto-aliases only for mentioned snaps
	if !refreshAll && len(changed) != 0 {
		filteredChanged := make(map[string][]string, len(changed))
		for _, name := range names {
			if changed[name] != nil {
				filteredChanged[name] = changed[name]
			}
		}
		changed = filteredChanged
	}

	// mark snaps that are sources or target of transfers
	transferSources := make(map[string]bool, len(dropped))
	transferTargets = make(map[string]bool, len(changed))
	for snapName, aliases := range changed {
		for _, alias := range aliases {
			if sources := droppedAliases[alias]; len(sources) != 0 {
				transferTargets[snapName] = true
				for _, source := range sources {
					transferSources[source] = true
				}
			}
		}
	}

	// snaps with updates
	updating := make(map[string]bool, len(updates))
	for _, info := range updates {
		updating[info.InstanceName()] = true
	}

	// add explicitly auto-aliases only for snaps that are not updated
	for snapName := range changed {
		if updating[snapName] {
			delete(changed, snapName)
		}
	}

	// prune explicitly auto-aliases only for snaps that are mentioned
	// and not updated OR the source of transfers
	mustPrune = make(map[string][]string, len(dropped))
	for snapName := range transferSources {
		mustPrune[snapName] = dropped[snapName]
	}
	if refreshAll {
		for snapName, aliases := range dropped {
			if !updating[snapName] {
				mustPrune[snapName] = aliases
			}
		}
	} else {
		for _, name := range names {
			if !updating[name] && dropped[name] != nil {
				mustPrune[name] = dropped[name]
			}
		}
	}

	return changed, mustPrune, transferTargets, nil
}

// canSwitchChannel returns an error if switching to newChannel for snap is
// forbidden.
func canSwitchChannel(st *state.State, snapName, newChannel string) error {
	// nothing to do
	if newChannel == "" {
		return nil
	}

	// ensure we do not switch away from the kernel-track in the model
	model, err := Model(st)
	if err != nil && err != state.ErrNoState {
		return err
	}
	if model == nil {
		return nil
	}

	if snapName == model.Kernel() && model.KernelTrack() != "" {
		nch, err := snap.ParseChannel(newChannel, "")
		if err != nil {
			return err
		}
		if nch.Track != model.KernelTrack() {
			return fmt.Errorf("cannot switch from kernel track %q as specified for the (device) model to %q", model.KernelTrack(), nch.String())
		}
	}
	if snapName == model.Gadget() && model.GadgetTrack() != "" {
		nch, err := snap.ParseChannel(newChannel, "")
		if err != nil {
			return err
		}
		if nch.Track != model.GadgetTrack() {
			return fmt.Errorf("cannot switch from gadget track %q as specified for the (device) model to %q", model.GadgetTrack(), nch.String())
		}
	}

	return nil
}

// Switch switches a snap to a new channel
func Switch(st *state.State, name, channel string) (*state.TaskSet, error) {
	var snapst SnapState
	err := Get(st, name, &snapst)
	if err != nil && err != state.ErrNoState {
		return nil, err
	}
	if !snapst.IsInstalled() {
		return nil, &snap.NotInstalledError{Snap: name}
	}

	if err := CheckChangeConflict(st, name, nil); err != nil {
		return nil, err
	}

	if err := canSwitchChannel(st, name, channel); err != nil {
		return nil, err
	}

	snapsup := &SnapSetup{
		SideInfo:    snapst.CurrentSideInfo(),
		Channel:     channel,
		InstanceKey: snapst.InstanceKey,
	}

	switchSnap := st.NewTask("switch-snap", fmt.Sprintf(i18n.G("Switch snap %q to %s"), snapsup.InstanceName(), snapsup.Channel))
	switchSnap.Set("snap-setup", &snapsup)

	return state.NewTaskSet(switchSnap), nil
}

// Update initiates a change updating a snap.
// Note that the state must be locked by the caller.
func Update(st *state.State, name, channel string, revision snap.Revision, userID int, flags Flags) (*state.TaskSet, error) {
	var snapst SnapState
	err := Get(st, name, &snapst)
	if err != nil && err != state.ErrNoState {
		return nil, err
	}
	if !snapst.IsInstalled() {
		return nil, &snap.NotInstalledError{Snap: name}
	}

	// FIXME: snaps that are not active are skipped for now
	//        until we know what we want to do
	if !snapst.Active {
		return nil, fmt.Errorf("refreshing disabled snap %q not supported", name)
	}

	// need to have a model set before trying to talk the store
	if _, err := ModelPastSeeding(st); err != nil {
		return nil, err
	}

	if err := canSwitchChannel(st, name, channel); err != nil {
		return nil, err
	}

	if channel == "" {
		channel = snapst.Channel
	}

	// TODO: make flags be per revision to avoid this logic (that
	//       leaves corner cases all over the place)
	if !(flags.JailMode || flags.DevMode) {
		flags.Classic = flags.Classic || snapst.Flags.Classic
	}

	var updates []*snap.Info
	info, infoErr := infoForUpdate(st, &snapst, name, channel, revision, userID, flags)
	switch infoErr {
	case nil:
		updates = append(updates, info)
	case store.ErrNoUpdateAvailable:
		// there may be some new auto-aliases
	default:
		return nil, infoErr
	}

	params := func(update *snap.Info) (string, Flags, *SnapState) {
		return channel, flags, &snapst
	}

	_, tts, err := doUpdate(context.TODO(), st, []string{name}, updates, params, userID, &flags)
	if err != nil {
		return nil, err
	}

	// see if we need to update the channel or toggle ignore-validation
	if infoErr == store.ErrNoUpdateAvailable && (snapst.Channel != channel || snapst.IgnoreValidation != flags.IgnoreValidation) {
		if err := CheckChangeConflict(st, name, nil); err != nil {
			return nil, err
		}

		snapsup := &SnapSetup{
			SideInfo:    snapst.CurrentSideInfo(),
			Flags:       snapst.Flags.ForSnapSetup(),
			InstanceKey: snapst.InstanceKey,
		}

		if snapst.Channel != channel {
			// update the tracked channel
			snapsup.Channel = channel
			// Update the current snap channel as well. This ensures that
			// the UI displays the right values.
			snapsup.SideInfo.Channel = channel

			switchSnap := st.NewTask("switch-snap-channel", fmt.Sprintf(i18n.G("Switch snap %q from %s to %s"), snapsup.InstanceName(), snapst.Channel, channel))
			switchSnap.Set("snap-setup", &snapsup)

			switchSnapTs := state.NewTaskSet(switchSnap)
			for _, ts := range tts {
				switchSnapTs.WaitAll(ts)
			}
			tts = append(tts, switchSnapTs)
		}

		if snapst.IgnoreValidation != flags.IgnoreValidation {
			// toggle ignore validation
			snapsup.IgnoreValidation = flags.IgnoreValidation
			toggle := st.NewTask("toggle-snap-flags", fmt.Sprintf(i18n.G("Toggle snap %q flags"), snapsup.InstanceName()))
			toggle.Set("snap-setup", &snapsup)

			toggleTs := state.NewTaskSet(toggle)
			for _, ts := range tts {
				toggleTs.WaitAll(ts)
			}
			tts = append(tts, toggleTs)
		}
	}

	if len(tts) == 0 && len(updates) == 0 {
		// really nothing to do, return the original no-update-available error
		return nil, infoErr
	}
	flat := state.NewTaskSet()
	for _, ts := range tts {
		flat.AddAll(ts)
	}
	return flat, nil
}

func infoForUpdate(st *state.State, snapst *SnapState, name, channel string, revision snap.Revision, userID int, flags Flags) (*snap.Info, error) {
	if revision.Unset() {
		// good ol' refresh
		opts := &updateInfoOpts{
			channel:          channel,
			ignoreValidation: flags.IgnoreValidation,
			amend:            flags.Amend,
		}
		info, err := updateInfo(st, snapst, opts, userID)
		if err != nil {
			return nil, err
		}
		if err := validateInfoAndFlags(info, snapst, flags); err != nil {
			return nil, err
		}
		if ValidateRefreshes != nil && !flags.IgnoreValidation {
			_, err := ValidateRefreshes(st, []*snap.Info{info}, nil, userID)
			if err != nil {
				return nil, err
			}
		}
		return info, nil
	}
	var sideInfo *snap.SideInfo
	for _, si := range snapst.Sequence {
		if si.Revision == revision {
			sideInfo = si
			break
		}
	}
	if sideInfo == nil {
		// refresh from given revision from store
		return updateToRevisionInfo(st, snapst, revision, userID)
	}

	// refresh-to-local, this assumes the snap revision is mounted
	return readInfo(name, sideInfo, errorOnBroken)
}

// AutoRefreshAssertions allows to hook fetching of important assertions
// into the Autorefresh function.
var AutoRefreshAssertions func(st *state.State, userID int) error

// AutoRefresh is the wrapper that will do a refresh of all the installed
// snaps on the system. In addition to that it will also refresh important
// assertions.
func AutoRefresh(ctx context.Context, st *state.State) ([]string, []*state.TaskSet, error) {
	userID := 0

	if AutoRefreshAssertions != nil {
		if err := AutoRefreshAssertions(st, userID); err != nil {
			return nil, nil, err
		}
	}

	return UpdateMany(ctx, st, nil, userID, &Flags{IsAutoRefresh: true})
}

// Enable sets a snap to the active state
func Enable(st *state.State, name string) (*state.TaskSet, error) {
	var snapst SnapState
	err := Get(st, name, &snapst)
	if err == state.ErrNoState {
		return nil, &snap.NotInstalledError{Snap: name}
	}
	if err != nil {
		return nil, err
	}

	if snapst.Active {
		return nil, fmt.Errorf("snap %q already enabled", name)
	}

	if err := CheckChangeConflict(st, name, nil); err != nil {
		return nil, err
	}

	info, err := snapst.CurrentInfo()
	if err != nil {
		return nil, err
	}

	snapsup := &SnapSetup{
		SideInfo:    snapst.CurrentSideInfo(),
		Flags:       snapst.Flags.ForSnapSetup(),
		Type:        info.Type,
		PlugsOnly:   len(info.Slots) == 0,
		InstanceKey: snapst.InstanceKey,
	}

	prepareSnap := st.NewTask("prepare-snap", fmt.Sprintf(i18n.G("Prepare snap %q (%s)"), snapsup.InstanceName(), snapst.Current))
	prepareSnap.Set("snap-setup", &snapsup)

	setupProfiles := st.NewTask("setup-profiles", fmt.Sprintf(i18n.G("Setup snap %q (%s) security profiles"), snapsup.InstanceName(), snapst.Current))
	setupProfiles.Set("snap-setup-task", prepareSnap.ID())
	setupProfiles.WaitFor(prepareSnap)

	linkSnap := st.NewTask("link-snap", fmt.Sprintf(i18n.G("Make snap %q (%s) available to the system"), snapsup.InstanceName(), snapst.Current))
	linkSnap.Set("snap-setup-task", prepareSnap.ID())
	linkSnap.WaitFor(setupProfiles)

	// setup aliases
	setupAliases := st.NewTask("setup-aliases", fmt.Sprintf(i18n.G("Setup snap %q aliases"), snapsup.InstanceName()))
	setupAliases.Set("snap-setup-task", prepareSnap.ID())
	setupAliases.WaitFor(linkSnap)

	startSnapServices := st.NewTask("start-snap-services", fmt.Sprintf(i18n.G("Start snap %q (%s) services"), snapsup.InstanceName(), snapst.Current))
	startSnapServices.Set("snap-setup-task", prepareSnap.ID())
	startSnapServices.WaitFor(setupAliases)

	return state.NewTaskSet(prepareSnap, setupProfiles, linkSnap, setupAliases, startSnapServices), nil
}

// Disable sets a snap to the inactive state
func Disable(st *state.State, name string) (*state.TaskSet, error) {
	var snapst SnapState
	err := Get(st, name, &snapst)
	if err == state.ErrNoState {
		return nil, &snap.NotInstalledError{Snap: name}
	}
	if err != nil {
		return nil, err
	}
	if !snapst.Active {
		return nil, fmt.Errorf("snap %q already disabled", name)
	}

	info, err := Info(st, name, snapst.Current)
	if err != nil {
		return nil, err
	}
	if !canDisable(info) {
		return nil, fmt.Errorf("snap %q cannot be disabled", name)
	}

	if err := CheckChangeConflict(st, name, nil); err != nil {
		return nil, err
	}

	snapsup := &SnapSetup{
		SideInfo: &snap.SideInfo{
			RealName: snap.InstanceSnap(name),
			Revision: snapst.Current,
		},
		Type:        info.Type,
		PlugsOnly:   len(info.Slots) == 0,
		InstanceKey: snapst.InstanceKey,
	}

	stopSnapServices := st.NewTask("stop-snap-services", fmt.Sprintf(i18n.G("Stop snap %q (%s) services"), snapsup.InstanceName(), snapst.Current))
	stopSnapServices.Set("snap-setup", &snapsup)
	stopSnapServices.Set("stop-reason", snap.StopReasonDisable)

	removeAliases := st.NewTask("remove-aliases", fmt.Sprintf(i18n.G("Remove aliases for snap %q"), snapsup.InstanceName()))
	removeAliases.Set("snap-setup-task", stopSnapServices.ID())
	removeAliases.WaitFor(stopSnapServices)

	unlinkSnap := st.NewTask("unlink-snap", fmt.Sprintf(i18n.G("Make snap %q (%s) unavailable to the system"), snapsup.InstanceName(), snapst.Current))
	unlinkSnap.Set("snap-setup-task", stopSnapServices.ID())
	unlinkSnap.WaitFor(removeAliases)

	removeProfiles := st.NewTask("remove-profiles", fmt.Sprintf(i18n.G("Remove security profiles of snap %q"), snapsup.InstanceName()))
	removeProfiles.Set("snap-setup-task", stopSnapServices.ID())
	removeProfiles.WaitFor(unlinkSnap)

	return state.NewTaskSet(stopSnapServices, removeAliases, unlinkSnap, removeProfiles), nil
}

// canDisable verifies that a snap can be deactivated.
func canDisable(si *snap.Info) bool {
	for _, importantSnapType := range []snap.Type{snap.TypeGadget, snap.TypeKernel, snap.TypeOS} {
		if importantSnapType == si.Type {
			return false
		}
	}

	return true
}

// baseInUse returns true if the given base is needed by another snap
func baseInUse(st *state.State, base *snap.Info) bool {
	snapStates, err := All(st)
	if err != nil {
		return false
	}
	for name, snapst := range snapStates {
		for _, si := range snapst.Sequence {
			if snapInfo, err := snap.ReadInfo(name, si); err == nil {
				if snapInfo.Type != snap.TypeApp {
					continue
				}
				if snapInfo.Base == base.SnapName() {
					return true
				}
			}
		}
	}
	return false
}

// coreInUse returns true if any snap uses "core" (i.e. does not
// declare a base
func coreInUse(st *state.State) bool {
	snapStates, err := All(st)
	if err != nil {
		return false
	}
	for name, snapst := range snapStates {
		for _, si := range snapst.Sequence {
			if snapInfo, err := snap.ReadInfo(name, si); err == nil {
				if snapInfo.Type != snap.TypeApp || snapInfo.SnapName() == "snapd" {
					continue
				}
				if snapInfo.Base == "" {
					return true
				}
			}
		}
	}
	return false
}

// canRemove verifies that a snap can be removed.
//
// TODO: canRemove should also return the reason why the snap cannot
//       be removed to the user
func canRemove(st *state.State, si *snap.Info, snapst *SnapState, removeAll bool) bool {
	// removing single revisions is generally allowed
	if !removeAll {
		return true
	}

	// required snaps cannot be removed
	if snapst.Required {
		return false
	}

	// TODO: use Required for these too

	// Gadget snaps should not be removed as they are a key
	// building block for Gadgets. Do not remove their last
	// revision left.
	if si.Type == snap.TypeGadget {
		return false
	}

	// Allow "ubuntu-core" removals here because we might have two
	// core snaps installed (ubuntu-core and core). Note that
	// ideally we would only allow the removal of "ubuntu-core" if
	// we know that "core" is installed too and if we are part of
	// the "ubuntu-core->core" transition. But this transition
	// starts automatically on startup so the window of a user
	// triggering this manually is very small.
	//
	// Once the ubuntu-core -> core transition has landed for some
	// time we can remove the two lines below.
	if si.InstanceName() == "ubuntu-core" && si.Type == snap.TypeOS {
		return true
	}

	// do not allow removal of bases that are in use
	if si.Type == snap.TypeBase && baseInUse(st, si) {
		return false
	}

	// Allow snap.TypeOS removals if a different base is in use
	//
	// Note that removal of the boot base itself is prevented
	// via the snapst.Required flag that is set on firstboot.
	if si.Type == snap.TypeOS {
		if model, err := Model(st); err == nil {
			if model.Base() != "" && !coreInUse(st) {
				return true
			}
		}
	}

	// You never want to remove a kernel or OS. Do not remove their
	// last revision left.
	if si.Type == snap.TypeKernel || si.Type == snap.TypeOS {
		return false
	}

	// TODO: on classic likely let remove core even if active if it's only snap left.

	// never remove anything that is used for booting
	if boot.InUse(si.InstanceName(), si.Revision) {
		return false
	}

	return true
}

// Remove returns a set of tasks for removing snap.
// Note that the state must be locked by the caller.
func Remove(st *state.State, name string, revision snap.Revision) (*state.TaskSet, error) {
	var snapst SnapState
	err := Get(st, name, &snapst)
	if err != nil && err != state.ErrNoState {
		return nil, err
	}

	if !snapst.IsInstalled() {
		return nil, &snap.NotInstalledError{Snap: name, Rev: snap.R(0)}
	}

	if err := CheckChangeConflict(st, name, nil); err != nil {
		return nil, err
	}

	active := snapst.Active
	var removeAll bool
	if revision.Unset() {
		revision = snapst.Current
		removeAll = true
	} else {
		if active {
			if revision == snapst.Current {
				msg := "cannot remove active revision %s of snap %q"
				if len(snapst.Sequence) > 1 {
					msg += " (revert first?)"
				}
				return nil, fmt.Errorf(msg, revision, name)
			}
			active = false
		}

		if !revisionInSequence(&snapst, revision) {
			return nil, &snap.NotInstalledError{Snap: name, Rev: revision}
		}

		removeAll = len(snapst.Sequence) == 1
	}

	info, err := Info(st, name, revision)
	if err != nil {
		return nil, err
	}

	// check if this is something that can be removed
	if !canRemove(st, info, &snapst, removeAll) {
		return nil, fmt.Errorf("snap %q is not removable", name)
	}

	// main/current SnapSetup
	snapsup := SnapSetup{
		SideInfo: &snap.SideInfo{
			RealName: snap.InstanceSnap(name),
			Revision: revision,
		},
		Type:        info.Type,
		PlugsOnly:   len(info.Slots) == 0,
		InstanceKey: snapst.InstanceKey,
	}

	// trigger remove

	full := state.NewTaskSet()
	var chain *state.TaskSet

	addNext := func(ts *state.TaskSet) {
		if chain != nil {
			ts.WaitAll(chain)
		}
		full.AddAll(ts)
		chain = ts
	}

	var removeHook *state.Task
	// only run remove hook if uninstalling the snap completely
	if removeAll {
		removeHook = SetupRemoveHook(st, snapsup.InstanceName())
	}

	var prev *state.Task
	var stopSnapServices *state.Task
	if active {
		stopSnapServices = st.NewTask("stop-snap-services", fmt.Sprintf(i18n.G("Stop snap %q services"), name))
		stopSnapServices.Set("snap-setup", snapsup)
		stopSnapServices.Set("stop-reason", snap.StopReasonRemove)
		addNext(state.NewTaskSet(stopSnapServices))
		prev = stopSnapServices
	}

	if removeAll {
		// run disconnect hooks
		disconnect := st.NewTask("auto-disconnect", fmt.Sprintf(i18n.G("Disconnect interfaces of snap %q"), snapsup.InstanceName()))
		disconnect.Set("snap-setup", snapsup)
		if prev != nil {
			disconnect.WaitFor(prev)
		}
		addNext(state.NewTaskSet(disconnect))
		prev = disconnect
	}

	if active { // unlink
		var tasks []*state.Task
		if removeHook != nil {
			tasks = append(tasks, removeHook)
			removeHook.WaitFor(prev)
			prev = removeHook
		}

		removeAliases := st.NewTask("remove-aliases", fmt.Sprintf(i18n.G("Remove aliases for snap %q"), name))
		removeAliases.WaitFor(prev)
		removeAliases.Set("snap-setup-task", stopSnapServices.ID())

		unlink := st.NewTask("unlink-snap", fmt.Sprintf(i18n.G("Make snap %q unavailable to the system"), name))
		unlink.Set("snap-setup-task", stopSnapServices.ID())
		unlink.WaitFor(removeAliases)

		removeSecurity := st.NewTask("remove-profiles", fmt.Sprintf(i18n.G("Remove security profile for snap %q (%s)"), name, revision))
		removeSecurity.WaitFor(unlink)
		removeSecurity.Set("snap-setup-task", stopSnapServices.ID())

		tasks = append(tasks, removeAliases, unlink, removeSecurity)
		addNext(state.NewTaskSet(tasks...))
	} else if removeHook != nil {
		addNext(state.NewTaskSet(removeHook))
	}

	if removeAll {
		seq := snapst.Sequence
		for i := len(seq) - 1; i >= 0; i-- {
			si := seq[i]
			addNext(removeInactiveRevision(st, name, si.Revision))
		}
	} else {
		addNext(removeInactiveRevision(st, name, revision))
	}

	return full, nil
}

func removeInactiveRevision(st *state.State, name string, revision snap.Revision) *state.TaskSet {
	snapName, instanceKey := snap.SplitInstanceName(name)
	snapsup := SnapSetup{
		SideInfo: &snap.SideInfo{
			RealName: snapName,
			Revision: revision,
		},
		InstanceKey: instanceKey,
	}

	clearData := st.NewTask("clear-snap", fmt.Sprintf(i18n.G("Remove data for snap %q (%s)"), name, revision))
	clearData.Set("snap-setup", snapsup)

	discardSnap := st.NewTask("discard-snap", fmt.Sprintf(i18n.G("Remove snap %q (%s) from the system"), name, revision))
	discardSnap.WaitFor(clearData)
	discardSnap.Set("snap-setup-task", clearData.ID())

	return state.NewTaskSet(clearData, discardSnap)
}

// RemoveMany removes everything from the given list of names.
// Note that the state must be locked by the caller.
func RemoveMany(st *state.State, names []string) ([]string, []*state.TaskSet, error) {
	removed := make([]string, 0, len(names))
	tasksets := make([]*state.TaskSet, 0, len(names))
	for _, name := range names {
		ts, err := Remove(st, name, snap.R(0))
		// FIXME: is this expected behavior?
		if _, ok := err.(*snap.NotInstalledError); ok {
			continue
		}
		if err != nil {
			return nil, nil, err
		}
		removed = append(removed, name)
		ts.JoinLane(st.NewLane())
		tasksets = append(tasksets, ts)
	}

	return removed, tasksets, nil
}

// Revert returns a set of tasks for reverting to the previous version of the snap.
// Note that the state must be locked by the caller.
func Revert(st *state.State, name string, flags Flags) (*state.TaskSet, error) {
	var snapst SnapState
	err := Get(st, name, &snapst)
	if err != nil && err != state.ErrNoState {
		return nil, err
	}

	pi := snapst.previousSideInfo()
	if pi == nil {
		return nil, fmt.Errorf("no revision to revert to")
	}

	return RevertToRevision(st, name, pi.Revision, flags)
}

func RevertToRevision(st *state.State, name string, rev snap.Revision, flags Flags) (*state.TaskSet, error) {
	var snapst SnapState
	err := Get(st, name, &snapst)
	if err != nil && err != state.ErrNoState {
		return nil, err
	}

	if snapst.Current == rev {
		return nil, fmt.Errorf("already on requested revision")
	}

	if !snapst.Active {
		return nil, fmt.Errorf("cannot revert inactive snaps")
	}
	i := snapst.LastIndex(rev)
	if i < 0 {
		return nil, fmt.Errorf("cannot find revision %s for snap %q", rev, name)
	}
	flags.Revert = true
	// TODO: make flags be per revision to avoid this logic (that
	//       leaves corner cases all over the place)
	if !(flags.JailMode || flags.DevMode || flags.Classic) {
		if snapst.Flags.DevMode {
			flags.DevMode = true
		}
		if snapst.Flags.JailMode {
			flags.JailMode = true
		}
		if snapst.Flags.Classic {
			flags.Classic = true
		}
	}

	info, err := Info(st, name, rev)
	if err != nil {
		return nil, err
	}

	snapsup := &SnapSetup{
		SideInfo:    snapst.Sequence[i],
		Flags:       flags.ForSnapSetup(),
		Type:        info.Type,
		PlugsOnly:   len(info.Slots) == 0,
		InstanceKey: snapst.InstanceKey,
	}
	return doInstall(st, &snapst, snapsup, 0)
}

// TransitionCore transitions from an old core snap name to a new core
// snap name. It is used for the ubuntu-core -> core transition (that
// is not just a rename because the two snaps have different snapIDs)
//
// Note that this function makes some assumptions like:
// - no aliases setup for both snaps
// - no data needs to be copied
// - all interfaces are absolutely identical on both new and old
// Do not use this as a general way to transition from snap A to snap B.
func TransitionCore(st *state.State, oldName, newName string) ([]*state.TaskSet, error) {
	var oldSnapst, newSnapst SnapState
	err := Get(st, oldName, &oldSnapst)
	if err != nil && err != state.ErrNoState {
		return nil, err
	}
	if !oldSnapst.IsInstalled() {
		return nil, fmt.Errorf("cannot transition snap %q: not installed", oldName)
	}

	var all []*state.TaskSet
	// install new core (if not already installed)
	err = Get(st, newName, &newSnapst)
	if err != nil && err != state.ErrNoState {
		return nil, err
	}
	if !newSnapst.IsInstalled() {
		var userID int
		newInfo, err := installInfo(st, newName, oldSnapst.Channel, snap.R(0), userID)
		if err != nil {
			return nil, err
		}

		// start by instaling the new snap
		tsInst, err := doInstall(st, &newSnapst, &SnapSetup{
			Channel:      oldSnapst.Channel,
			DownloadInfo: &newInfo.DownloadInfo,
			SideInfo:     &newInfo.SideInfo,
			Type:         newInfo.Type,
		}, 0)
		if err != nil {
			return nil, err
		}
		all = append(all, tsInst)
	}

	// then transition the interface connections over
	transIf := st.NewTask("transition-ubuntu-core", fmt.Sprintf(i18n.G("Transition security profiles from %q to %q"), oldName, newName))
	transIf.Set("old-name", oldName)
	transIf.Set("new-name", newName)
	if len(all) > 0 {
		transIf.WaitAll(all[0])
	}
	tsTrans := state.NewTaskSet(transIf)
	all = append(all, tsTrans)

	// FIXME: this is just here for the tests
	transIf.Set("snap-setup", &SnapSetup{
		SideInfo: &snap.SideInfo{
			RealName: oldName,
		},
	})

	// then remove the old snap
	tsRm, err := Remove(st, oldName, snap.R(0))
	if err != nil {
		return nil, err
	}
	tsRm.WaitFor(transIf)
	all = append(all, tsRm)

	return all, nil
}

// State/info accessors

// Installing returns whether there's an in-progress installation.
func Installing(st *state.State) bool {
	for _, task := range st.Tasks() {
		k := task.Kind()
		chg := task.Change()
		if k == "mount-snap" && chg != nil && !chg.Status().Ready() {
			return true
		}
	}
	return false
}

// Info returns the information about the snap with given name and revision.
// Works also for a mounted candidate snap in the process of being installed.
func Info(st *state.State, name string, revision snap.Revision) (*snap.Info, error) {
	var snapst SnapState
	err := Get(st, name, &snapst)
	if err == state.ErrNoState {
		return nil, &snap.NotInstalledError{Snap: name}
	}
	if err != nil {
		return nil, err
	}

	for i := len(snapst.Sequence) - 1; i >= 0; i-- {
		if si := snapst.Sequence[i]; si.Revision == revision {
			return readInfo(name, si, 0)
		}
	}

	return nil, fmt.Errorf("cannot find snap %q at revision %s", name, revision.String())
}

// CurrentInfo returns the information about the current revision of a snap with the given name.
func CurrentInfo(st *state.State, name string) (*snap.Info, error) {
	var snapst SnapState
	err := Get(st, name, &snapst)
	if err != nil && err != state.ErrNoState {
		return nil, err
	}
	info, err := snapst.CurrentInfo()
	if err == ErrNoCurrent {
		return nil, &snap.NotInstalledError{Snap: name}
	}
	return info, err
}

// Get retrieves the SnapState of the given snap.
func Get(st *state.State, name string, snapst *SnapState) error {
	if snapst == nil {
		return fmt.Errorf("internal error: snapst is nil")
	}
	// SnapState is (un-)marshalled from/to JSON, fields having omitempty
	// tag will not appear in the output (if empty) and subsequently will
	// not be unmarshalled to (or cleared); if the caller reuses the same
	// struct though subsequent calls, it is possible that they end up with
	// garbage inside, clear the destination struct so that we always
	// unmarshal to a clean state
	*snapst = SnapState{}

	var snaps map[string]*json.RawMessage
	err := st.Get("snaps", &snaps)
	if err != nil {
		return err
	}
	raw, ok := snaps[name]
	if !ok {
		return state.ErrNoState
	}
	err = json.Unmarshal([]byte(*raw), &snapst)
	if err != nil {
		return fmt.Errorf("cannot unmarshal snap state: %v", err)
	}
	return nil
}

// All retrieves return a map from name to SnapState for all current snaps in the system state.
func All(st *state.State) (map[string]*SnapState, error) {
	// XXX: result is a map because sideloaded snaps carry no name
	// atm in their sideinfos
	var stateMap map[string]*SnapState
	if err := st.Get("snaps", &stateMap); err != nil && err != state.ErrNoState {
		return nil, err
	}
	curStates := make(map[string]*SnapState, len(stateMap))
	for snapName, snapst := range stateMap {
		curStates[snapName] = snapst
	}
	return curStates, nil
}

// NumSnaps returns the number of installed snaps.
func NumSnaps(st *state.State) (int, error) {
	var snaps map[string]*json.RawMessage
	if err := st.Get("snaps", &snaps); err != nil && err != state.ErrNoState {
		return -1, err
	}
	return len(snaps), nil
}

// Set sets the SnapState of the given snap, overwriting any earlier state.
func Set(st *state.State, name string, snapst *SnapState) {
	var snaps map[string]*json.RawMessage
	err := st.Get("snaps", &snaps)
	if err != nil && err != state.ErrNoState {
		panic("internal error: cannot unmarshal snaps state: " + err.Error())
	}
	if snaps == nil {
		snaps = make(map[string]*json.RawMessage)
	}
	if snapst == nil || (len(snapst.Sequence) == 0) {
		delete(snaps, name)
	} else {
		data, err := json.Marshal(snapst)
		if err != nil {
			panic("internal error: cannot marshal snap state: " + err.Error())
		}
		raw := json.RawMessage(data)
		snaps[name] = &raw
	}
	st.Set("snaps", snaps)
}

// ActiveInfos returns information about all active snaps.
func ActiveInfos(st *state.State) ([]*snap.Info, error) {
	var stateMap map[string]*SnapState
	var infos []*snap.Info
	if err := st.Get("snaps", &stateMap); err != nil && err != state.ErrNoState {
		return nil, err
	}
	for snapName, snapst := range stateMap {
		if !snapst.Active {
			continue
		}
		snapInfo, err := snapst.CurrentInfo()
		if err != nil {
			logger.Noticef("cannot retrieve info for snap %q: %s", snapName, err)
			continue
		}
		infos = append(infos, snapInfo)
	}
	return infos, nil
}

func infosForTypes(st *state.State, snapType snap.Type) ([]*snap.Info, error) {
	var stateMap map[string]*SnapState
	if err := st.Get("snaps", &stateMap); err != nil && err != state.ErrNoState {
		return nil, err
	}

	var res []*snap.Info
	for _, snapst := range stateMap {
		if !snapst.IsInstalled() {
			continue
		}
		typ, err := snapst.Type()
		if err != nil {
			return nil, err
		}
		if typ != snapType {
			continue
		}
		si, err := snapst.CurrentInfo()
		if err != nil {
			return nil, err
		}
		res = append(res, si)
	}

	if len(res) == 0 {
		return nil, state.ErrNoState
	}

	return res, nil
}

func infoForType(st *state.State, snapType snap.Type) (*snap.Info, error) {
	res, err := infosForTypes(st, snapType)
	if err != nil {
		return nil, err
	}
	return res[0], nil
}

// GadgetInfo finds the current gadget snap's info.
func GadgetInfo(st *state.State) (*snap.Info, error) {
	return infoForType(st, snap.TypeGadget)
}

// KernelInfo finds the current kernel snap's info.
func KernelInfo(st *state.State) (*snap.Info, error) {
	return infoForType(st, snap.TypeKernel)
}

// CoreInfo finds the current OS snap's info. If both
// "core" and "ubuntu-core" is installed then "core"
// is preferred. Different core names are not supported
// currently and will result in an error.
//
// Once enough time has passed and everyone transitioned
// from ubuntu-core to core we can simplify this again
// and make it the same as the above "KernelInfo".
func CoreInfo(st *state.State) (*snap.Info, error) {
	res, err := infosForTypes(st, snap.TypeOS)
	if err != nil {
		return nil, err
	}

	// a single core: just return it
	if len(res) == 1 {
		return res[0], nil
	}

	// some systems have two cores: ubuntu-core/core
	// we always return "core" in this case
	if len(res) == 2 {
		if res[0].InstanceName() == defaultCoreSnapName && res[1].InstanceName() == "ubuntu-core" {
			return res[0], nil
		}
		if res[0].InstanceName() == "ubuntu-core" && res[1].InstanceName() == defaultCoreSnapName {
			return res[1], nil
		}
		return nil, fmt.Errorf("unexpected cores %q and %q", res[0].InstanceName(), res[1].InstanceName())
	}

	return nil, fmt.Errorf("unexpected number of cores, got %d", len(res))
}

// ConfigDefaults returns the configuration defaults for the snap specified in
// the gadget. If gadget is absent or the snap has no snap-id it returns
// ErrNoState.
func ConfigDefaults(st *state.State, snapName string) (map[string]interface{}, error) {
	gadget, err := GadgetInfo(st)
	if err != nil {
		return nil, err
	}

	var snapst SnapState
	if err := Get(st, snapName, &snapst); err != nil {
		return nil, err
	}

	core, err := CoreInfo(st)
	if err != nil {
		return nil, err
	}
	isCoreDefaults := core.InstanceName() == snapName

	si := snapst.CurrentSideInfo()
	// core snaps can be addressed even without a snap-id via the special
	// "system" value in the config; first-boot always configures the core
	// snap with UseConfigDefaults
	if si.SnapID == "" && !isCoreDefaults {
		return nil, state.ErrNoState
	}

	gadgetInfo, err := snap.ReadGadgetInfo(gadget, release.OnClassic)
	if err != nil {
		return nil, err
	}

	// we support setting core defaults via "system"
	if isCoreDefaults {
		if defaults, ok := gadgetInfo.Defaults["system"]; ok {
			if _, ok := gadgetInfo.Defaults[si.SnapID]; ok && si.SnapID != "" {
				logger.Noticef("core snap configuration defaults found under both 'system' key and core-snap-id, preferring 'system'")
			}

			return defaults, nil
		}
	}

	defaults, ok := gadgetInfo.Defaults[si.SnapID]
	if !ok {
		return nil, state.ErrNoState
	}

	return defaults, nil
}

// GadgetConnections returns the interface connection instructions
// specified in the gadget. If gadget is absent it returns ErrNoState.
func GadgetConnections(st *state.State) ([]snap.GadgetConnection, error) {
	gadget, err := GadgetInfo(st)
	if err != nil {
		return nil, err
	}

	gadgetInfo, err := snap.ReadGadgetInfo(gadget, release.OnClassic)
	if err != nil {
		return nil, err
	}

	return gadgetInfo.Connections, nil
}

// hook setup by devicestate
var (
	Model func(st *state.State) (*asserts.Model, error)
)

// ModelPastSeeding returns the device model assertion if available and
// the device is seeded, at that point the device store is known
// and seeding done. Otherwise it returns a ChangeConflictError
// about being too early.
func ModelPastSeeding(st *state.State) (*asserts.Model, error) {
	var seeded bool
	err := st.Get("seeded", &seeded)
	if err != nil && err != state.ErrNoState {
		return nil, err
	}
	modelAs, err := Model(st)
	if err != nil && err != state.ErrNoState {
		return nil, err
	}
	// when seeded modelAs should not be nil except in the rare
	// case of upgrades from a snapd before the introduction of
	// the fallback generic/generic-classic model
	if !seeded || modelAs == nil {
		return nil, &ChangeConflictError{
			Message: "too early for operation, device not yet" +
				" seeded or device model not acknowledged",
			ChangeKind: "seed",
		}
	}

	return modelAs, nil
}<|MERGE_RESOLUTION|>--- conflicted
+++ resolved
@@ -79,11 +79,7 @@
 		}
 		if model == nil || model.Base() == "" {
 			tr := config.NewTransaction(st)
-<<<<<<< HEAD
-			experimentalAllowSnapd, err := getFeatureFlagBool(tr, "experimental.snapd-snap", false)
-=======
-			experimentalAllowSnapd, err := GetFeatureFlagBool(tr, "experimental.snapd-snap")
->>>>>>> da8014ea
+			experimentalAllowSnapd, err := GetFeatureFlagBool(tr, "experimental.snapd-snap", false)
 			if err != nil && !config.IsNoOption(err) {
 				return nil, err
 			}
@@ -475,13 +471,8 @@
 	return out
 }
 
-<<<<<<< HEAD
-func getFeatureFlagBool(tr *config.Transaction, flag string, unset bool) (bool, error) {
+func GetFeatureFlagBool(tr *config.Transaction, flag string, unset bool) (bool, error) {
 	var v interface{} = unset
-=======
-func GetFeatureFlagBool(tr *config.Transaction, flag string) (bool, error) {
-	var v interface{} = false
->>>>>>> da8014ea
 	if err := tr.GetMaybe("core", flag, &v); err != nil {
 		return unset, err
 	}
@@ -502,11 +493,7 @@
 	tr := config.NewTransaction(st)
 
 	if len(info.Layout) > 0 {
-<<<<<<< HEAD
-		flag, err := getFeatureFlagBool(tr, "experimental.layouts", true)
-=======
-		flag, err := GetFeatureFlagBool(tr, "experimental.layouts")
->>>>>>> da8014ea
+		flag, err := GetFeatureFlagBool(tr, "experimental.layouts", true)
 		if err != nil {
 			return err
 		}
@@ -516,11 +503,7 @@
 	}
 
 	if info.InstanceKey != "" {
-<<<<<<< HEAD
-		flag, err := getFeatureFlagBool(tr, "experimental.parallel-instances", false)
-=======
-		flag, err := GetFeatureFlagBool(tr, "experimental.parallel-instances")
->>>>>>> da8014ea
+		flag, err := GetFeatureFlagBool(tr, "experimental.parallel-instances", false)
 		if err != nil {
 			return err
 		}
