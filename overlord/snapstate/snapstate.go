--- conflicted
+++ resolved
@@ -652,9 +652,6 @@
 //
 // The returned TaskSet will contain a DownloadAndChecksDoneEdge.
 func Install(st *state.State, name, channel string, revision snap.Revision, userID int, flags Flags) (*state.TaskSet, error) {
-<<<<<<< HEAD
-	return InstallUnderDeviceContext(st, name, channel, revision, userID, flags, nil)
-=======
 	return installGeneric(st, name, channel, "", revision, userID, flags)
 }
 
@@ -670,7 +667,6 @@
 	}
 
 	return InstallUnderDeviceContext(st, name, channel, cohort, revision, userID, flags, nil)
->>>>>>> d3592dc5
 }
 
 // InstallUnderDeviceContext returns a set of tasks for installing snap.
@@ -678,11 +674,7 @@
 // Note that the state must be locked by the caller.
 //
 // The returned TaskSet will contain a DownloadAndChecksDoneEdge.
-<<<<<<< HEAD
-func InstallUnderDeviceContext(st *state.State, name, channel string, revision snap.Revision, userID int, flags Flags, deviceCtx DeviceContext) (*state.TaskSet, error) {
-=======
 func InstallUnderDeviceContext(st *state.State, name, channel, cohort string, revision snap.Revision, userID int, flags Flags, deviceCtx DeviceContext) (*state.TaskSet, error) {
->>>>>>> d3592dc5
 	if channel == "" {
 		channel = "stable"
 	}
@@ -706,11 +698,7 @@
 		return nil, fmt.Errorf("invalid instance name: %v", err)
 	}
 
-<<<<<<< HEAD
-	info, err := installInfo(st, name, channel, revision, userID, deviceCtx)
-=======
 	info, err := installInfo(st, name, channel, cohort, revision, userID, deviceCtx)
->>>>>>> d3592dc5
 	if err != nil {
 		return nil, err
 	}
@@ -896,11 +884,7 @@
 	return doUpdate(ctx, st, names, updates, params, userID, flags, deviceCtx, fromChange)
 }
 
-<<<<<<< HEAD
-func doUpdate(ctx context.Context, st *state.State, names []string, updates []*snap.Info, params func(*snap.Info) (channel string, flags Flags, snapst *SnapState), userID int, globalFlags *Flags, deviceCtx DeviceContext, fromChange string) ([]string, []*state.TaskSet, error) {
-=======
 func doUpdate(ctx context.Context, st *state.State, names []string, updates []*snap.Info, params func(*snap.Info) (*RevisionOptions, Flags, *SnapState), userID int, globalFlags *Flags, deviceCtx DeviceContext, fromChange string) ([]string, []*state.TaskSet, error) {
->>>>>>> d3592dc5
 	if globalFlags == nil {
 		globalFlags = &Flags{}
 	}
@@ -1251,11 +1235,7 @@
 		return nil, err
 	}
 
-<<<<<<< HEAD
-	channel, err = resolveChannel(st, name, channel, deviceCtx)
-=======
 	opts.Channel, err = resolveChannel(st, name, opts.Channel, deviceCtx)
->>>>>>> d3592dc5
 	if err != nil {
 		return nil, err
 	}
@@ -1282,13 +1262,8 @@
 // Note that the state must be locked by the caller.
 //
 // The returned TaskSet will contain a DownloadAndChecksDoneEdge.
-<<<<<<< HEAD
-func Update(st *state.State, name, channel string, revision snap.Revision, userID int, flags Flags) (*state.TaskSet, error) {
-	return UpdateUnderDeviceContext(st, name, channel, revision, userID, flags, nil)
-=======
 func Update(st *state.State, name string, opts *RevisionOptions, userID int, flags Flags) (*state.TaskSet, error) {
 	return UpdateUnderDeviceContext(st, name, opts, userID, flags, nil)
->>>>>>> d3592dc5
 }
 
 // UpdateUnderDeviceContext initiates a change updating a snap.
@@ -1296,14 +1271,10 @@
 // Note that the state must be locked by the caller.
 //
 // The returned TaskSet will contain a DownloadAndChecksDoneEdge.
-<<<<<<< HEAD
-func UpdateUnderDeviceContext(st *state.State, name, channel string, revision snap.Revision, userID int, flags Flags, deviceCtx DeviceContext) (*state.TaskSet, error) {
-=======
 func UpdateUnderDeviceContext(st *state.State, name string, opts *RevisionOptions, userID int, flags Flags, deviceCtx DeviceContext) (*state.TaskSet, error) {
 	if opts == nil {
 		opts = &RevisionOptions{}
 	}
->>>>>>> d3592dc5
 	var snapst SnapState
 	err := Get(st, name, &snapst)
 	if err != nil && err != state.ErrNoState {
@@ -1325,11 +1296,7 @@
 		return nil, err
 	}
 
-<<<<<<< HEAD
-	channel, err = resolveChannel(st, name, channel, deviceCtx)
-=======
 	opts.Channel, err = resolveChannel(st, name, opts.Channel, deviceCtx)
->>>>>>> d3592dc5
 	if err != nil {
 		return nil, err
 	}
@@ -1345,11 +1312,7 @@
 	}
 
 	var updates []*snap.Info
-<<<<<<< HEAD
-	info, infoErr := infoForUpdate(st, &snapst, name, channel, revision, userID, flags, deviceCtx)
-=======
 	info, infoErr := infoForUpdate(st, &snapst, name, opts, userID, flags, deviceCtx)
->>>>>>> d3592dc5
 	switch infoErr {
 	case nil:
 		updates = append(updates, info)
@@ -1435,22 +1398,10 @@
 	return flat, nil
 }
 
-<<<<<<< HEAD
-func infoForUpdate(st *state.State, snapst *SnapState, name, channel string, revision snap.Revision, userID int, flags Flags, deviceCtx DeviceContext) (*snap.Info, error) {
-	if revision.Unset() {
-		// good ol' refresh
-		opts := &updateInfoOpts{
-			channel:          channel,
-			ignoreValidation: flags.IgnoreValidation,
-			amend:            flags.Amend,
-		}
-		info, err := updateInfo(st, snapst, opts, userID, deviceCtx)
-=======
 func infoForUpdate(st *state.State, snapst *SnapState, name string, opts *RevisionOptions, userID int, flags Flags, deviceCtx DeviceContext) (*snap.Info, error) {
 	if opts.Revision.Unset() {
 		// good ol' refresh
 		info, err := updateInfo(st, snapst, opts, userID, flags, deviceCtx)
->>>>>>> d3592dc5
 		if err != nil {
 			return nil, err
 		}
@@ -1471,11 +1422,7 @@
 	}
 	if sideInfo == nil {
 		// refresh from given revision from store
-<<<<<<< HEAD
-		return updateToRevisionInfo(st, snapst, revision, userID, deviceCtx)
-=======
 		return updateToRevisionInfo(st, snapst, opts.Revision, userID, deviceCtx)
->>>>>>> d3592dc5
 	}
 
 	// refresh-to-local, this assumes the snap revision is mounted
@@ -2037,11 +1984,7 @@
 	}
 	if !newSnapst.IsInstalled() {
 		var userID int
-<<<<<<< HEAD
-		newInfo, err := installInfo(st, newName, oldSnapst.Channel, snap.R(0), userID, nil)
-=======
 		newInfo, err := installInfo(st, newName, oldSnapst.Channel, "", snap.R(0), userID, nil)
->>>>>>> d3592dc5
 		if err != nil {
 			return nil, err
 		}
