--- conflicted
+++ resolved
@@ -138,16 +138,6 @@
 
 	// LastActiveDisabledServices is a list of services that were disabled in
 	// this snap when it was last active - i.e. when it was disabled, before
-<<<<<<< HEAD
-	// it was reverted, or before a refresh happens
-	// It is set during unlink-snap and unlink-current-snap and reset during
-	// link-snap since it is only meant to be saved when snapd needs to remove
-	// systemd units
-	// Note that to handle potential service renames, only services that exist
-	// in the snap are removed from this list on link-snap, so that we can
-	// remember services that were disabled in another revision and then renamed
-	// or otherwise removed from the snap in a future refresh
-=======
 	// it was reverted, or before a refresh happens.
 	// It is set during unlink-snap and unlink-current-snap and reset during
 	// link-snap since it is only meant to be saved when snapd needs to remove
@@ -156,7 +146,6 @@
 	// in the snap are removed from this list on link-snap, so that we can
 	// remember services that were disabled in another revision and then renamed
 	// or otherwise removed from the snap in a future refresh.
->>>>>>> 74a3d603
 	LastActiveDisabledServices []string `json:"last-active-disabled-services,omitempty"`
 
 	// Current indicates the current active revision if Active is
