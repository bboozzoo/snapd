// -*- Mode: Go; indent-tabs-mode: t -*-

/*
 * Copyright (C) 2016 Canonical Ltd
 *
 * This program is free software: you can redistribute it and/or modify
 * it under the terms of the GNU General Public License version 3 as
 * published by the Free Software Foundation.
 *
 * This program is distributed in the hope that it will be useful,
 * but WITHOUT ANY WARRANTY; without even the implied warranty of
 * MERCHANTABILITY or FITNESS FOR A PARTICULAR PURPOSE.  See the
 * GNU General Public License for more details.
 *
 * You should have received a copy of the GNU General Public License
 * along with this program.  If not, see <http://www.gnu.org/licenses/>.
 *
 */

// Package snapstate implements the manager and state aspects responsible for the installation and removal of snaps.
package snapstate

import (
	"errors"
	"fmt"
	"os"
	"strconv"

	"gopkg.in/tomb.v2"

	"github.com/snapcore/snapd/overlord/auth"
	"github.com/snapcore/snapd/overlord/snapstate/backend"
	"github.com/snapcore/snapd/overlord/state"
	"github.com/snapcore/snapd/release"
	"github.com/snapcore/snapd/snap"
	"github.com/snapcore/snapd/store"
)

// SnapManager is responsible for the installation and removal of snaps.
type SnapManager struct {
	state   *state.State
	backend managerBackend
	store   StoreService

	runner *state.TaskRunner
}

// SnapSetupFlags are flags stored in SnapSetup to control snap manager tasks.
type SnapSetupFlags Flags

// backward compatibility: upgrade old flags based on snappy.* flags values
// to Flags if needed
// XXX: this can be dropped and potentially the type at the earliest
// in 2.0.9 (after being out for about two prune cycles), at the
// latest when we need to recover the reserved unusable flag values,
// or this gets annoying for other reasons
func (ssfl *SnapSetupFlags) UnmarshalJSON(b []byte) error {
	f, err := strconv.Atoi(string(b))
	if err != nil {
		return fmt.Errorf("invalid snap-setup flags: %v", err)
	}
	if f >= interimUnusableLegacyFlagValueMin && f < (interimUnusableLegacyFlagValueLast<<1) {
		// snappy.DeveloperMode was 0x10, TryMode was 0x20,
		// snapstate values are 1 and 2 so this does what we need
		f >>= 4
	}

	*ssfl = SnapSetupFlags(f)

	return nil
}

// SnapSetup holds the necessary snap details to perform most snap manager tasks.
type SnapSetup struct {
	Name     string        `json:"name"`
	Revision snap.Revision `json:"revision,omitempty"`
	Channel  string        `json:"channel,omitempty"`
	UserID   int           `json:"user-id,omitempty"`

	Flags SnapSetupFlags `json:"flags,omitempty"`

	SnapPath string `json:"snap-path,omitempty"`
}

func (ss *SnapSetup) placeInfo() snap.PlaceInfo {
	return snap.MinimalPlaceInfo(ss.Name, ss.Revision)
}

func (ss *SnapSetup) MountDir() string {
	return snap.MountDir(ss.Name, ss.Revision)
}

// DevMode returns true if the snap is being installed in developer mode.
func (ss *SnapSetup) DevMode() bool {
	return ss.Flags&DevMode != 0
}

// TryMode returns true if the snap is being installed in try mode directly from a directory.
func (ss *SnapSetup) TryMode() bool {
	return ss.Flags&TryMode != 0
}

// SnapStateFlags are flags stored in SnapState.
type SnapStateFlags Flags

// SnapState holds the state for a snap installed in the system.
type SnapState struct {
	SnapType string           `json:"type"` // Use Type and SetType
	Sequence []*snap.SideInfo `json:"sequence"`
	Active   bool             `json:"active,omitempty"`
	// Current indicates the current active revision if Active is
	// true or the last active revision if Active is false
	// (usually while a snap is being operated on or disabled)
	Current   snap.Revision  `json:"current"`
	Candidate *snap.SideInfo `json:"candidate,omitempty"`
	Channel   string         `json:"channel,omitempty"`
	Flags     SnapStateFlags `json:"flags,omitempty"`

	// incremented revision used for local installs
	LocalRevision snap.Revision `json:"local-revision,omitempty"`
}

// Type returns the type of the snap or an error.
// Should never error if Current is not nil.
func (snapst *SnapState) Type() (snap.Type, error) {
	if snapst.SnapType == "" {
		return snap.Type(""), fmt.Errorf("snap type unset")
	}
	return snap.Type(snapst.SnapType), nil
}

// SetType records the type of the snap.
func (snapst *SnapState) SetType(typ snap.Type) {
	snapst.SnapType = string(typ)
}

// HasCurrent returns whether snapst.Current is set.
func (snapst *SnapState) HasCurrent() bool {
	if snapst.Current.Unset() {
		if len(snapst.Sequence) > 0 {
			panic(fmt.Sprintf("snapst.Current and snapst.Sequence out of sync: %#v %#v", snapst.Current, snapst.Sequence))
		}

		return false
	}
	return true
}

// TODO: unexport CurrentSideInfo and HasCurrent?

// CurrentSideInfo returns the side info for the revision indicated by snapst.Current in the snap revision sequence if there is one.
func (snapst *SnapState) CurrentSideInfo() *snap.SideInfo {
	if !snapst.HasCurrent() {
		return nil
	}
	seq := snapst.Sequence
	for i := len(seq) - 1; i >= 0; i-- {
		if seq[i].Revision == snapst.Current {
			return seq[i]
		}
	}
	panic("cannot find snapst.Current in the snapst.Sequence")
}

func (snapst *SnapState) previousSideInfo() *snap.SideInfo {
	if !snapst.HasCurrent() {
		return nil
	}
	n := len(snapst.Sequence)
	if n < 2 {
		return nil
	}
	// find "current" and return the one before that
	currentIndex := snapst.findIndex(snapst.Current)
	if currentIndex == 0 {
		return nil
	}
	return snapst.Sequence[currentIndex-1]
}

func (snapst *SnapState) findIndex(rev snap.Revision) int {
	for i, si := range snapst.Sequence {
		if si.Revision == rev {
			return i
		}
	}
	return -1
}

// Block returns revisions that should be blocked on refreshes,
// computed as Sequence[currentRevisionIndex:].
func (snapst *SnapState) Block() []snap.Revision {
	// return revisions from Sequence[currentIndex:]
	currentIndex := snapst.findIndex(snapst.Current)
	if currentIndex < 0 {
		return nil
	}
	out := make([]snap.Revision, 0, len(snapst.Sequence))
	for _, si := range snapst.Sequence[currentIndex:] {
		out = append(out, si.Revision)
	}
	return out
}

var ErrNoCurrent = errors.New("snap has no current revision")

// CurrentInfo returns the information about the current active revision or the last active revision (if the snap is inactive). It returns the ErrNoCurrent error if snapst.Current is unset.
func (snapst *SnapState) CurrentInfo(name string) (*snap.Info, error) {
	cur := snapst.CurrentSideInfo()
	if cur == nil {
		return nil, ErrNoCurrent
	}
	return readInfo(name, cur)
}

// DevMode returns true if the snap is installed in developer mode.
func (snapst *SnapState) DevMode() bool {
	return snapst.Flags&DevMode != 0
}

// SetDevMode sets/clears the DevMode flag in the SnapState.
func (snapst *SnapState) SetDevMode(active bool) {
	if active {
		snapst.Flags |= DevMode
	} else {
		snapst.Flags &= ^DevMode
	}
}

// TryMode returns true if the snap is installed in `try` mode as an
// unpacked directory.
func (snapst *SnapState) TryMode() bool {
	return snapst.Flags&TryMode != 0
}

// SetTryMode sets/clears the TryMode flag in the SnapState.
func (snapst *SnapState) SetTryMode(active bool) {
	if active {
		snapst.Flags |= TryMode
	} else {
		snapst.Flags &= ^TryMode
	}
}

// Manager returns a new snap manager.
func Manager(s *state.State) (*SnapManager, error) {
	runner := state.NewTaskRunner(s)

	storeID := ""
	// TODO: set the store-id here from the model information
	if cand := os.Getenv("UBUNTU_STORE_ID"); cand != "" {
		storeID = cand
	}
	store := store.NewUbuntuStoreSnapRepository(nil, storeID)
	// TODO: if needed we could also put the store on the state using
	// the Cache mechanism and an accessor function

	m := &SnapManager{
		state:   s,
		backend: backend.Backend{},
		store:   store,
		runner:  runner,
	}

	// this handler does nothing
	runner.AddHandler("nop", func(t *state.Task, _ *tomb.Tomb) error {
		return nil
	}, nil)

	// install/update related
	runner.AddHandler("prepare-snap", m.doPrepareSnap, m.undoPrepareSnap)
	runner.AddHandler("download-snap", m.doDownloadSnap, m.undoPrepareSnap)
	runner.AddHandler("mount-snap", m.doMountSnap, m.undoMountSnap)
	runner.AddHandler("unlink-current-snap", m.doUnlinkCurrentSnap, m.undoUnlinkCurrentSnap)
	runner.AddHandler("copy-snap-data", m.doCopySnapData, m.undoCopySnapData)
	runner.AddHandler("link-snap", m.doLinkSnap, m.undoLinkSnap)
	// FIXME: port to native tasks and rename
	//runner.AddHandler("garbage-collect", m.doGarbageCollect, nil)

	// remove related
	runner.AddHandler("unlink-snap", m.doUnlinkSnap, nil)
	runner.AddHandler("clear-snap", m.doClearSnapData, nil)
	runner.AddHandler("discard-snap", m.doDiscardSnap, nil)

	// test handlers
	runner.AddHandler("fake-install-snap", func(t *state.Task, _ *tomb.Tomb) error {
		return nil
	}, nil)
	runner.AddHandler("fake-install-snap-error", func(t *state.Task, _ *tomb.Tomb) error {
		return fmt.Errorf("fake-install-snap-error errored")
	}, nil)

	return m, nil
}

// Store returns the store service used by the manager.
func (m *SnapManager) Store() StoreService {
	return m.store
}

// ReplaceStore replaces the store used by manager.
func (m *SnapManager) ReplaceStore(store StoreService) {
	m.store = store
}

func checkRevisionIsNew(name string, snapst *SnapState, revision snap.Revision) error {
	for _, si := range snapst.Sequence {
		if si.Revision == revision {
			return fmt.Errorf("revision %s of snap %q already installed", revision, name)
		}
	}
	return nil
}

func (m *SnapManager) doPrepareSnap(t *state.Task, _ *tomb.Tomb) error {
	st := t.State()
	st.Lock()
	ss, snapst, err := snapSetupAndState(t)
	st.Unlock()
	if err != nil {
		return err
	}

	if ss.Revision.Unset() {
		// Local revisions start at -1 and go down.
		// (unless it's a really old local revision in which case it needs fixing)
		revision := snapst.LocalRevision
		if revision.Unset() || revision.N > 0 {
			// if revision.N>0 this fixes it
			revision = snap.R(-1)
		} else {
			revision.N--
		}
		if !revision.Local() {
			panic("internal error: invalid local revision built: " + revision.String())
		}
		snapst.LocalRevision = revision
		ss.Revision = revision
<<<<<<< HEAD
=======
		snapst.Candidate = &snap.SideInfo{Revision: ss.Revision}
	} else {
		for _, si := range snapst.Sequence {
			if si.Revision == ss.Revision {
				snapst.Candidate = si
				break
			}
		}
>>>>>>> 61dc7529
	}

	if snapst.Candidate == nil {
		return fmt.Errorf("cannot prepare snap %q with unknown revision %s", ss.Name, ss.Revision)
	}

	st.Lock()
	t.Set("snap-setup", ss)
	Set(st, ss.Name, snapst)
	st.Unlock()
	return nil
}

func (m *SnapManager) undoPrepareSnap(t *state.Task, _ *tomb.Tomb) error {
	st := t.State()
	st.Lock()
	defer st.Unlock()

	ss, snapst, err := snapSetupAndState(t)
	if err != nil {
		return err
	}
	snapst.Candidate = nil
	Set(st, ss.Name, snapst)
	return nil
}

func (m *SnapManager) doDownloadSnap(t *state.Task, _ *tomb.Tomb) error {
	st := t.State()
	st.Lock()
	ss, snapst, err := snapSetupAndState(t)
	st.Unlock()
	if err != nil {
		return err
	}

	meter := &TaskProgressAdapter{task: t}

	var auther store.Authenticator
	if ss.UserID > 0 {
		st.Lock()
		user, err := auth.User(st, ss.UserID)
		st.Unlock()
		if err != nil {
			return err
		}
		auther = user.Authenticator()
	}

	storeInfo, err := m.store.Snap(ss.Name, ss.Channel, ss.DevMode(), auther)
	if err != nil {
		return err
	}

	if err = checkRevisionIsNew(ss.Name, snapst, storeInfo.Revision); err != nil {
		return err
	}

	downloadedSnapFile, err := m.store.Download(storeInfo, meter, auther)
	if err != nil {
		return err
	}

	ss.SnapPath = downloadedSnapFile
	ss.Revision = storeInfo.Revision

	// update the snap setup and state for the follow up tasks
	st.Lock()
	t.Set("snap-setup", ss)
	snapst.Candidate = &storeInfo.SideInfo
	Set(st, ss.Name, snapst)
	st.Unlock()

	return nil
}

func (m *SnapManager) doUnlinkSnap(t *state.Task, _ *tomb.Tomb) error {
	// invoked only if snap has a current active revision

	st := t.State()

	st.Lock()
	defer st.Unlock()

	ss, snapst, err := snapSetupAndState(t)
	if err != nil {
		return err
	}

	info, err := Info(t.State(), ss.Name, ss.Revision)
	if err != nil {
		return err
	}

	pb := &TaskProgressAdapter{task: t}
	st.Unlock() // pb itself will ask for locking
	err = m.backend.UnlinkSnap(info, pb)
	st.Lock()
	if err != nil {
		return err
	}

	// mark as inactive
	snapst.Active = false
	Set(st, ss.Name, snapst)
	return nil
}

func (m *SnapManager) doClearSnapData(t *state.Task, _ *tomb.Tomb) error {
	t.State().Lock()
	ss, snapst, err := snapSetupAndState(t)
	t.State().Unlock()
	if err != nil {
		return err
	}

	t.State().Lock()
	info, err := Info(t.State(), ss.Name, ss.Revision)
	t.State().Unlock()
	if err != nil {
		return err
	}

	if err = m.backend.RemoveSnapData(info); err != nil {
		return err
	}

	// Only remove data common between versions if this is the last version
	if len(snapst.Sequence) == 1 {
		if err = m.backend.RemoveSnapCommonData(info); err != nil {
			return err
		}
	}

	return nil
}

func (m *SnapManager) doDiscardSnap(t *state.Task, _ *tomb.Tomb) error {
	st := t.State()

	st.Lock()
	ss, snapst, err := snapSetupAndState(t)
	st.Unlock()
	if err != nil {
		return err
	}

	if snapst.Current == ss.Revision && snapst.Active {
		return fmt.Errorf("internal error: cannot discard snap %q: still active", ss.Name)
	}

	if len(snapst.Sequence) == 1 {
		snapst.Sequence = nil
		snapst.Current = snap.Revision{}
	} else {
		newSeq := make([]*snap.SideInfo, 0, len(snapst.Sequence))
		for _, si := range snapst.Sequence {
			if si.Revision == ss.Revision {
				// leave out
				continue
			}
			newSeq = append(newSeq, si)
		}
		snapst.Sequence = newSeq
		if snapst.Current == ss.Revision {
			snapst.Current = newSeq[len(newSeq)-1].Revision
		}
	}

	pb := &TaskProgressAdapter{task: t}
	err = m.backend.RemoveSnapFiles(ss.placeInfo(), pb)
	if err != nil {
		st.Lock()
		t.Errorf("cannot remove snap file %q, will retry: %s", ss.Name, err)
		st.Unlock()
		return state.Retry
	}

	st.Lock()
	Set(st, ss.Name, snapst)
	st.Unlock()
	return nil
}

// Ensure implements StateManager.Ensure.
func (m *SnapManager) Ensure() error {
	m.runner.Ensure()
	return nil
}

// Wait implements StateManager.Wait.
func (m *SnapManager) Wait() {
	m.runner.Wait()
}

// Stop implements StateManager.Stop.
func (m *SnapManager) Stop() {
	m.runner.Stop()
}

// TaskSnapSetup returns the SnapSetup with task params hold by or referred to by the the task.
func TaskSnapSetup(t *state.Task) (*SnapSetup, error) {
	var ss SnapSetup

	err := t.Get("snap-setup", &ss)
	if err != nil && err != state.ErrNoState {
		return nil, err
	}
	if err == nil {
		return &ss, nil
	}

	var id string
	err = t.Get("snap-setup-task", &id)
	if err != nil {
		return nil, err
	}

	ts := t.State().Task(id)
	if err := ts.Get("snap-setup", &ss); err != nil {
		return nil, err
	}
	return &ss, nil
}

func snapSetupAndState(t *state.Task) (*SnapSetup, *SnapState, error) {
	ss, err := TaskSnapSetup(t)
	if err != nil {
		return nil, nil, err
	}
	var snapst SnapState
	err = Get(t.State(), ss.Name, &snapst)
	if err != nil && err != state.ErrNoState {
		return nil, nil, err
	}
	return ss, &snapst, nil
}

func (m *SnapManager) undoMountSnap(t *state.Task, _ *tomb.Tomb) error {
	t.State().Lock()
	ss, _, err := snapSetupAndState(t)
	t.State().Unlock()
	if err != nil {
		return err
	}

	pb := &TaskProgressAdapter{task: t}
	return m.backend.UndoSetupSnap(ss.placeInfo(), pb)
}

func (m *SnapManager) doMountSnap(t *state.Task, _ *tomb.Tomb) error {
	t.State().Lock()
	ss, snapst, err := snapSetupAndState(t)
	t.State().Unlock()
	if err != nil {
		return err
	}

	curInfo, err := snapst.CurrentInfo(ss.Name)
	if err != nil && err != ErrNoCurrent {
		return err
	}

	m.backend.CurrentInfo(curInfo)

	if err := checkSnap(t.State(), ss.SnapPath, curInfo, Flags(ss.Flags)); err != nil {
		return err
	}

	pb := &TaskProgressAdapter{task: t}
	// TODO Use ss.Revision to obtain the right info to mount
	//      instead of assuming the candidate is the right one.
	return m.backend.SetupSnap(ss.SnapPath, snapst.Candidate, pb)
}

func (m *SnapManager) undoUnlinkCurrentSnap(t *state.Task, _ *tomb.Tomb) error {
	st := t.State()

	st.Lock()
	defer st.Unlock()

	ss, snapst, err := snapSetupAndState(t)
	if err != nil {
		return err
	}

	oldInfo, err := snapst.CurrentInfo(ss.Name)
	if err != nil {
		return err
	}

	snapst.Active = true
	st.Unlock()
	err = m.backend.LinkSnap(oldInfo)
	st.Lock()
	if err != nil {
		return err
	}

	// mark as active again
	Set(st, ss.Name, snapst)
	return nil

}

func (m *SnapManager) doUnlinkCurrentSnap(t *state.Task, _ *tomb.Tomb) error {
	st := t.State()

	st.Lock()
	defer st.Unlock()

	ss, snapst, err := snapSetupAndState(t)
	if err != nil {
		return err
	}

	oldInfo, err := snapst.CurrentInfo(ss.Name)
	if err != nil {
		return err
	}

	snapst.Active = false

	pb := &TaskProgressAdapter{task: t}
	st.Unlock() // pb itself will ask for locking
	err = m.backend.UnlinkSnap(oldInfo, pb)
	st.Lock()
	if err != nil {
		return err
	}

	// mark as inactive
	Set(st, ss.Name, snapst)
	return nil
}

func (m *SnapManager) undoCopySnapData(t *state.Task, _ *tomb.Tomb) error {
	t.State().Lock()
	ss, snapst, err := snapSetupAndState(t)
	t.State().Unlock()
	if err != nil {
		return err
	}

	newInfo, err := readInfo(ss.Name, snapst.Candidate)
	if err != nil {
		return err
	}

	oldInfo, err := snapst.CurrentInfo(ss.Name)
	if err != nil && err != ErrNoCurrent {
		return err
	}

	pb := &TaskProgressAdapter{task: t}
	return m.backend.UndoCopySnapData(newInfo, oldInfo, pb)
}

func (m *SnapManager) doCopySnapData(t *state.Task, _ *tomb.Tomb) error {
	t.State().Lock()
	ss, snapst, err := snapSetupAndState(t)
	t.State().Unlock()
	if err != nil {
		return err
	}

	newInfo, err := readInfo(ss.Name, snapst.Candidate)
	if err != nil {
		return err
	}

	oldInfo, err := snapst.CurrentInfo(ss.Name)
	if err != nil && err != ErrNoCurrent {
		return err
	}

	pb := &TaskProgressAdapter{task: t}
	return m.backend.CopySnapData(newInfo, oldInfo, pb)
}

func (m *SnapManager) doLinkSnap(t *state.Task, _ *tomb.Tomb) error {
	st := t.State()

	st.Lock()
	defer st.Unlock()

	ss, snapst, err := snapSetupAndState(t)
	if err != nil {
		return err
	}

	cand := snapst.Candidate
	m.backend.Candidate(snapst.Candidate)

	hadCandidate := true
	if snapst.findIndex(snapst.Candidate.Revision) < 0 {
		snapst.Sequence = append(snapst.Sequence, snapst.Candidate)
		hadCandidate = false
	}

	oldCurrent := snapst.Current
	snapst.Current = snapst.Candidate.Revision
	snapst.Candidate = nil
	snapst.Active = true
	oldChannel := snapst.Channel
	if ss.Channel != "" {
		snapst.Channel = ss.Channel
	}
	oldTryMode := snapst.TryMode()
	snapst.SetTryMode(ss.TryMode())

	newInfo, err := readInfo(ss.Name, cand)
	if err != nil {
		return err
	}

	// record type
	snapst.SetType(newInfo.Type)

	st.Unlock()
	// XXX: this block is slightly ugly, find a pattern when we have more examples
	err = m.backend.LinkSnap(newInfo)
	if err != nil {
		pb := &TaskProgressAdapter{task: t}
		err := m.backend.UnlinkSnap(newInfo, pb)
		if err != nil {
			st.Lock()
			t.Errorf("cannot cleanup failed attempt at making snap %q available to the system: %v", ss.Name, err)
			st.Unlock()
		}
	}
	st.Lock()
	if err != nil {
		return err
	}
	t.Logf("snap %q at revision %s made available to the system.", newInfo.Name(), newInfo.Revision)

	// save for undoLinkSnap
	t.Set("old-trymode", oldTryMode)
	t.Set("old-channel", oldChannel)
	t.Set("old-current", oldCurrent)
	t.Set("had-candidate", hadCandidate)
	// Do at the end so we only preserve the new state if it worked.
	Set(st, ss.Name, snapst)
	// Make sure if state commits and snapst is mutated we won't be rerun
	t.SetStatus(state.DoneStatus)

	// if we just installed a core snap, request a restart
	// so that we switch executing its snapd
	if newInfo.Type == snap.TypeOS && release.OnClassic {
		t.Logf("Restarting snapd...")
		st.Unlock()
		st.RequestRestart()
		st.Lock()
	}

	return nil
}

func (m *SnapManager) undoLinkSnap(t *state.Task, _ *tomb.Tomb) error {
	st := t.State()

	st.Lock()
	defer st.Unlock()

	ss, snapst, err := snapSetupAndState(t)
	if err != nil {
		return err
	}

	var oldChannel string
	err = t.Get("old-channel", &oldChannel)
	if err != nil {
		return err
	}
	var oldTryMode bool
	err = t.Get("old-trymode", &oldTryMode)
	if err != nil {
		return err
	}
	var oldCurrent snap.Revision
	err = t.Get("old-current", &oldCurrent)
	if err != nil {
		return err
	}
	var hadCandidate bool
	err = t.Get("had-candidate", &hadCandidate)
	if err != nil && err != state.ErrNoState {
		return err
	}

	// relinking of the old snap is done in the undo of unlink-current-snap
	currentIndex := snapst.findIndex(snapst.Current)
	if currentIndex < 0 {
		return fmt.Errorf("internal error: cannot find revision %d in %v for undoing the added revision", snapst.Candidate.Revision, snapst.Sequence)
	}
	snapst.Candidate = snapst.Sequence[currentIndex]
	if !hadCandidate {
		snapst.Sequence = append(snapst.Sequence[:currentIndex], snapst.Sequence[currentIndex+1:]...)
	}
	snapst.Current = oldCurrent
	snapst.Active = false
	snapst.Channel = oldChannel
	snapst.SetTryMode(oldTryMode)

	newInfo, err := readInfo(ss.Name, snapst.Candidate)
	if err != nil {
		return err
	}

	pb := &TaskProgressAdapter{task: t}
	st.Unlock() // pb itself will ask for locking
	err = m.backend.UnlinkSnap(newInfo, pb)
	st.Lock()
	if err != nil {
		return err
	}

	// mark as inactive
	Set(st, ss.Name, snapst)
	// Make sure if state commits and snapst is mutated we won't be rerun
	t.SetStatus(state.UndoneStatus)
	return nil
}<|MERGE_RESOLUTION|>--- conflicted
+++ resolved
@@ -336,8 +336,6 @@
 		}
 		snapst.LocalRevision = revision
 		ss.Revision = revision
-<<<<<<< HEAD
-=======
 		snapst.Candidate = &snap.SideInfo{Revision: ss.Revision}
 	} else {
 		for _, si := range snapst.Sequence {
@@ -346,7 +344,6 @@
 				break
 			}
 		}
->>>>>>> 61dc7529
 	}
 
 	if snapst.Candidate == nil {
