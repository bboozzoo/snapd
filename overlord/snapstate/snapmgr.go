// -*- Mode: Go; indent-tabs-mode: t -*-

/*
 * Copyright (C) 2016-2017 Canonical Ltd
 *
 * This program is free software: you can redistribute it and/or modify
 * it under the terms of the GNU General Public License version 3 as
 * published by the Free Software Foundation.
 *
 * This program is distributed in the hope that it will be useful,
 * but WITHOUT ANY WARRANTY; without even the implied warranty of
 * MERCHANTABILITY or FITNESS FOR A PARTICULAR PURPOSE.  See the
 * GNU General Public License for more details.
 *
 * You should have received a copy of the GNU General Public License
 * along with this program.  If not, see <http://www.gnu.org/licenses/>.
 *
 */

package snapstate

import (
	"errors"
	"fmt"
	"os"
	"time"

	"gopkg.in/tomb.v2"

	"github.com/snapcore/snapd/dirs"
	"github.com/snapcore/snapd/errtracker"
	"github.com/snapcore/snapd/i18n"
	"github.com/snapcore/snapd/logger"
	"github.com/snapcore/snapd/overlord/snapstate/backend"
	"github.com/snapcore/snapd/overlord/state"
	"github.com/snapcore/snapd/release"
	"github.com/snapcore/snapd/snap"
	"github.com/snapcore/snapd/store"
	"github.com/snapcore/snapd/strutil"
)

// overridden in the tests
var errtrackerReport = errtracker.Report

// SnapManager is responsible for the installation and removal of snaps.
type SnapManager struct {
	state   *state.State
	backend managerBackend

	autoRefresh    *autoRefresh
	refreshHints   *refreshHints
	catalogRefresh *catalogRefresh

	lastUbuntuCoreTransitionAttempt time.Time
}

// SnapSetup holds the necessary snap details to perform most snap manager tasks.
type SnapSetup struct {
	// FIXME: rename to RequestedChannel to convey the meaning better
	Channel string    `json:"channel,omitempty"`
	UserID  int       `json:"user-id,omitempty"`
	Base    string    `json:"base,omitempty"`
	Type    snap.Type `json:"type,omitempty"`
	// PlugsOnly indicates whether the relevant revisions for the
	// operation have only plugs (#plugs >= 0), and absolutely no
	// slots (#slots == 0).
	PlugsOnly bool `json:"plugs-only,omitempty"`

	// FIXME: implement rename of this as suggested in
	//  https://github.com/snapcore/snapd/pull/4103#discussion_r169569717
	//
	// Prereq is a list of snap-names that need to get installed
	// together with this snap. Typically used when installing
	// content-snaps with default-providers.
	Prereq []string `json:"prereq,omitempty"`

	Flags

	SnapPath string `json:"snap-path,omitempty"`

	DownloadInfo *snap.DownloadInfo `json:"download-info,omitempty"`
	SideInfo     *snap.SideInfo     `json:"side-info,omitempty"`

	// InstanceKey is set by the user during installation and differs for
	// each instance of given snap
	InstanceKey string `json:"instance-key,omitempty"`
}

func (snapsup *SnapSetup) InstanceName() string {
	return snap.InstanceName(snapsup.SnapName(), snapsup.InstanceKey)
}

func (snapsup *SnapSetup) SnapName() string {
	if snapsup.SideInfo.RealName == "" {
		panic("SnapSetup.SideInfo.RealName not set")
	}
	return snapsup.SideInfo.RealName
}

func (snapsup *SnapSetup) Revision() snap.Revision {
	return snapsup.SideInfo.Revision
}

func (snapsup *SnapSetup) placeInfo() snap.PlaceInfo {
	return snap.MinimalPlaceInfo(snapsup.InstanceName(), snapsup.Revision())
}

func (snapsup *SnapSetup) MountDir() string {
	return snap.MountDir(snapsup.InstanceName(), snapsup.Revision())
}

func (snapsup *SnapSetup) MountFile() string {
	return snap.MountFile(snapsup.InstanceName(), snapsup.Revision())
}

// SnapState holds the state for a snap installed in the system.
type SnapState struct {
	SnapType string           `json:"type"` // Use Type and SetType
	Sequence []*snap.SideInfo `json:"sequence"`
	Active   bool             `json:"active,omitempty"`
	// Current indicates the current active revision if Active is
	// true or the last active revision if Active is false
	// (usually while a snap is being operated on or disabled)
	Current snap.Revision `json:"current"`
	Channel string        `json:"channel,omitempty"`
	Flags
	// aliases, see aliasesv2.go
	Aliases             map[string]*AliasTarget `json:"aliases,omitempty"`
	AutoAliasesDisabled bool                    `json:"auto-aliases-disabled,omitempty"`
	AliasesPending      bool                    `json:"aliases-pending,omitempty"`

	// UserID of the user requesting the install
	UserID int `json:"user-id,omitempty"`

	// InstanceKey is set by the user during installation and differs for
	// each instance of given snap
	InstanceKey string `json:"instance-key,omitempty"`
}

// Type returns the type of the snap or an error.
// Should never error if Current is not nil.
func (snapst *SnapState) Type() (snap.Type, error) {
	if snapst.SnapType == "" {
		return snap.Type(""), fmt.Errorf("snap type unset")
	}
	return snap.Type(snapst.SnapType), nil
}

// SetType records the type of the snap.
func (snapst *SnapState) SetType(typ snap.Type) {
	snapst.SnapType = string(typ)
}

// IsInstalled returns whether the snap is installed, i.e. snapst represents an installed snap with Current revision set.
func (snapst *SnapState) IsInstalled() bool {
	if snapst.Current.Unset() {
		if len(snapst.Sequence) > 0 {
			panic(fmt.Sprintf("snapst.Current and snapst.Sequence out of sync: %#v %#v", snapst.Current, snapst.Sequence))
		}

		return false
	}
	return true
}

// LocalRevision returns the "latest" local revision. Local revisions
// start at -1 and are counted down.
func (snapst *SnapState) LocalRevision() snap.Revision {
	var local snap.Revision
	for _, si := range snapst.Sequence {
		if si.Revision.Local() && si.Revision.N < local.N {
			local = si.Revision
		}
	}
	return local
}

// CurrentSideInfo returns the side info for the revision indicated by snapst.Current in the snap revision sequence if there is one.
func (snapst *SnapState) CurrentSideInfo() *snap.SideInfo {
	if !snapst.IsInstalled() {
		return nil
	}
	if idx := snapst.LastIndex(snapst.Current); idx >= 0 {
		return snapst.Sequence[idx]
	}
	panic("cannot find snapst.Current in the snapst.Sequence")
}

func (snapst *SnapState) previousSideInfo() *snap.SideInfo {
	n := len(snapst.Sequence)
	if n < 2 {
		return nil
	}
	// find "current" and return the one before that
	currentIndex := snapst.LastIndex(snapst.Current)
	if currentIndex <= 0 {
		return nil
	}
	return snapst.Sequence[currentIndex-1]
}

// LastIndex returns the last index of the given revision in the
// snapst.Sequence
func (snapst *SnapState) LastIndex(revision snap.Revision) int {
	for i := len(snapst.Sequence) - 1; i >= 0; i-- {
		if snapst.Sequence[i].Revision == revision {
			return i
		}
	}
	return -1
}

// Block returns revisions that should be blocked on refreshes,
// computed from Sequence[currentRevisionIndex+1:].
func (snapst *SnapState) Block() []snap.Revision {
	// return revisions from Sequence[currentIndex:]
	currentIndex := snapst.LastIndex(snapst.Current)
	if currentIndex < 0 || currentIndex+1 == len(snapst.Sequence) {
		return nil
	}
	out := make([]snap.Revision, len(snapst.Sequence)-currentIndex-1)
	for i, si := range snapst.Sequence[currentIndex+1:] {
		out[i] = si.Revision
	}
	return out
}

var ErrNoCurrent = errors.New("snap has no current revision")

// Retrieval functions

const (
	errorOnBroken = 1 << iota
)

var snapReadInfo = snap.ReadInfo

func readInfo(name string, si *snap.SideInfo, flags int) (*snap.Info, error) {
	info, err := snapReadInfo(name, si)
	if err != nil && flags&errorOnBroken != 0 {
		return nil, err
	}
	if err != nil {
		logger.Noticef("cannot read snap info of snap %q at revision %s: %s", name, si.Revision, err)
	}
	if bse, ok := err.(snap.BrokenSnapError); ok {
		info := &snap.Info{
			SuggestedName: name,
			Broken:        bse.Broken(),
		}
		info.Apps = snap.GuessAppsForBroken(info)
		if si != nil {
			info.SideInfo = *si
		}
		return info, nil
	}
	return info, err
}

var revisionDate = revisionDateImpl

// revisionDate returns a good approximation of when a revision reached the system.
func revisionDateImpl(info *snap.Info) time.Time {
	fi, err := os.Lstat(info.MountFile())
	if err != nil {
		return time.Time{}
	}
	return fi.ModTime()
}

// CurrentInfo returns the information about the current active revision or the last active revision (if the snap is inactive). It returns the ErrNoCurrent error if snapst.Current is unset.
func (snapst *SnapState) CurrentInfo() (*snap.Info, error) {
	cur := snapst.CurrentSideInfo()
	if cur == nil {
		return nil, ErrNoCurrent
	}

	name := snap.InstanceName(cur.RealName, snapst.InstanceKey)
	return readInfo(name, cur, 0)
}

func revisionInSequence(snapst *SnapState, needle snap.Revision) bool {
	for _, si := range snapst.Sequence {
		if si.Revision == needle {
			return true
		}
	}
	return false
}

type cachedStoreKey struct{}

// ReplaceStore replaces the store used by the manager.
func ReplaceStore(state *state.State, store StoreService) {
	state.Cache(cachedStoreKey{}, store)
}

func cachedStore(st *state.State) StoreService {
	ubuntuStore := st.Cached(cachedStoreKey{})
	if ubuntuStore == nil {
		return nil
	}
	return ubuntuStore.(StoreService)
}

// the store implementation has the interface consumed here
var _ StoreService = (*store.Store)(nil)

// Store returns the store service used by the snapstate package.
func Store(st *state.State) StoreService {
	if cachedStore := cachedStore(st); cachedStore != nil {
		return cachedStore
	}
	panic("internal error: needing the store before managers have initialized it")
}

// Manager returns a new snap manager.
func Manager(st *state.State, runner *state.TaskRunner) (*SnapManager, error) {
	m := &SnapManager{
		state:          st,
		backend:        backend.Backend{},
		autoRefresh:    newAutoRefresh(st),
		refreshHints:   newRefreshHints(st),
		catalogRefresh: newCatalogRefresh(st),
	}

	if err := os.MkdirAll(dirs.SnapCookieDir, 0700); err != nil {
		return nil, fmt.Errorf("cannot create directory %q: %v", dirs.SnapCookieDir, err)
	}

	if err := genRefreshRequestSalt(st); err != nil {
		return nil, fmt.Errorf("cannot generate request salt: %v", err)
	}

	// this handler does nothing
	runner.AddHandler("nop", func(t *state.Task, _ *tomb.Tomb) error {
		return nil
	}, nil)

	// install/update related

	// TODO: no undo handler here, we may use the GC for this and just
	// remove anything that is not referenced anymore
	runner.AddHandler("prerequisites", m.doPrerequisites, nil)
	runner.AddHandler("prepare-snap", m.doPrepareSnap, m.undoPrepareSnap)
	runner.AddHandler("download-snap", m.doDownloadSnap, m.undoPrepareSnap)
	runner.AddHandler("mount-snap", m.doMountSnap, m.undoMountSnap)
	runner.AddHandler("unlink-current-snap", m.doUnlinkCurrentSnap, m.undoUnlinkCurrentSnap)
	runner.AddHandler("copy-snap-data", m.doCopySnapData, m.undoCopySnapData)
	runner.AddCleanup("copy-snap-data", m.cleanupCopySnapData)
	runner.AddHandler("link-snap", m.doLinkSnap, m.undoLinkSnap)
	runner.AddHandler("start-snap-services", m.startSnapServices, m.stopSnapServices)
	runner.AddHandler("switch-snap-channel", m.doSwitchSnapChannel, nil)
	runner.AddHandler("toggle-snap-flags", m.doToggleSnapFlags, nil)

	// FIXME: drop the task entirely after a while
	// (having this wart here avoids yet-another-patch)
	runner.AddHandler("cleanup", func(*state.Task, *tomb.Tomb) error { return nil }, nil)

	// remove related
	runner.AddHandler("stop-snap-services", m.stopSnapServices, m.startSnapServices)
	runner.AddHandler("unlink-snap", m.doUnlinkSnap, nil)
	runner.AddHandler("clear-snap", m.doClearSnapData, nil)
	runner.AddHandler("discard-snap", m.doDiscardSnap, nil)

	// alias related
	// FIXME: drop the task entirely after a while
	runner.AddHandler("clear-aliases", func(*state.Task, *tomb.Tomb) error { return nil }, nil)
	runner.AddHandler("set-auto-aliases", m.doSetAutoAliases, m.undoRefreshAliases)
	runner.AddHandler("setup-aliases", m.doSetupAliases, m.doRemoveAliases)
	runner.AddHandler("refresh-aliases", m.doRefreshAliases, m.undoRefreshAliases)
	runner.AddHandler("prune-auto-aliases", m.doPruneAutoAliases, m.undoRefreshAliases)
	runner.AddHandler("remove-aliases", m.doRemoveAliases, m.doSetupAliases)
	runner.AddHandler("alias", m.doAlias, m.undoRefreshAliases)
	runner.AddHandler("unalias", m.doUnalias, m.undoRefreshAliases)
	runner.AddHandler("disable-aliases", m.doDisableAliases, m.undoRefreshAliases)
	runner.AddHandler("prefer-aliases", m.doPreferAliases, m.undoRefreshAliases)

	// misc
	runner.AddHandler("switch-snap", m.doSwitchSnap, nil)

	// control serialisation
	runner.AddBlocked(m.blockedTask)

	writeSnapReadme()

	return m, nil
}

func genRefreshRequestSalt(st *state.State) error {
<<<<<<< HEAD
	var requestSalt string
=======
	var refreshPrivacyKey string
>>>>>>> e604a9f7

	st.Lock()
	defer st.Unlock()

<<<<<<< HEAD
	if err := st.Get("refresh-request-salt", &requestSalt); err != nil && err != state.ErrNoState {
		return err
	}
	if requestSalt != "" {
=======
	if err := st.Get("refresh-privacy-key", &refreshPrivacyKey); err != nil && err != state.ErrNoState {
		return err
	}
	if refreshPrivacyKey != "" {
>>>>>>> e604a9f7
		// nothing to do
		return nil
	}

<<<<<<< HEAD
	requestSalt = strutil.MakeRandomString(16)
	st.Set("refresh-request-salt", requestSalt)
=======
	refreshPrivacyKey = strutil.MakeRandomString(16)
	st.Set("refresh-privacy-key", refreshPrivacyKey)
>>>>>>> e604a9f7

	return nil
}

func (m *SnapManager) blockedTask(cand *state.Task, running []*state.Task) bool {
	// Serialize "prerequisites", the state lock is not enough as
	// Install() inside doPrerequisites() will unlock to talk to
	// the store.
	if cand.Kind() == "prerequisites" {
		for _, t := range running {
			if t.Kind() == "prerequisites" {
				return true
			}
		}
	}

	return false
}

// NextRefresh returns the time the next update of the system's snaps
// will be attempted.
// The caller should be holding the state lock.
func (m *SnapManager) NextRefresh() time.Time {
	return m.autoRefresh.NextRefresh()
}

// EffectiveRefreshHold returns the time until to which refreshes are
// held if refresh.hold configuration is set and accounting for the
// max postponement since the last refresh.
// The caller should be holding the state lock.
func (m *SnapManager) EffectiveRefreshHold() (time.Time, error) {
	return m.autoRefresh.EffectiveRefreshHold()
}

// LastRefresh returns the time the last snap update.
// The caller should be holding the state lock.
func (m *SnapManager) LastRefresh() (time.Time, error) {
	return m.autoRefresh.LastRefresh()
}

// RefreshSchedule returns the current refresh schedule as a string suitable for
// display to a user and a flag indicating whether the schedule is a legacy one.
// The caller should be holding the state lock.
func (m *SnapManager) RefreshSchedule() (string, bool, error) {
	return m.autoRefresh.RefreshSchedule()
}

// ensureForceDevmodeDropsDevmodeFromState undoes the froced devmode
// in snapstate for forced devmode distros.
func (m *SnapManager) ensureForceDevmodeDropsDevmodeFromState() error {
	if !release.ReleaseInfo.ForceDevMode() {
		return nil
	}

	m.state.Lock()
	defer m.state.Unlock()

	// int because we might want to come back and do a second pass at cleanup
	var fixed int
	if err := m.state.Get("fix-forced-devmode", &fixed); err != nil && err != state.ErrNoState {
		return err
	}

	if fixed > 0 {
		return nil
	}

	for _, name := range []string{"core", "ubuntu-core"} {
		var snapst SnapState
		if err := Get(m.state, name, &snapst); err == state.ErrNoState {
			// nothing to see here
			continue
		} else if err != nil {
			// bad
			return err
		}
		if info := snapst.CurrentSideInfo(); info == nil || info.SnapID == "" {
			continue
		}
		snapst.DevMode = false
		Set(m.state, name, &snapst)
	}
	m.state.Set("fix-forced-devmode", 1)

	return nil
}

// ensureUbuntuCoreTransition will migrate systems that use "ubuntu-core"
// to the new "core" snap
func (m *SnapManager) ensureUbuntuCoreTransition() error {
	m.state.Lock()
	defer m.state.Unlock()

	var snapst SnapState
	err := Get(m.state, "ubuntu-core", &snapst)
	if err == state.ErrNoState {
		return nil
	}
	if err != nil && err != state.ErrNoState {
		return err
	}

	// check that there is no change in flight already, this is a
	// precaution to ensure the core transition is safe
	for _, chg := range m.state.Changes() {
		if !chg.Status().Ready() {
			// another change already in motion
			return nil
		}
	}

	// ensure we limit the retries in case something goes wrong
	var lastUbuntuCoreTransitionAttempt time.Time
	err = m.state.Get("ubuntu-core-transition-last-retry-time", &lastUbuntuCoreTransitionAttempt)
	if err != nil && err != state.ErrNoState {
		return err
	}
	now := time.Now()
	if !lastUbuntuCoreTransitionAttempt.IsZero() && lastUbuntuCoreTransitionAttempt.Add(6*time.Hour).After(now) {
		return nil
	}
	m.state.Set("ubuntu-core-transition-last-retry-time", now)

	var retryCount int
	err = m.state.Get("ubuntu-core-transition-retry", &retryCount)
	if err != nil && err != state.ErrNoState {
		return err
	}
	m.state.Set("ubuntu-core-transition-retry", retryCount+1)

	tss, err := TransitionCore(m.state, "ubuntu-core", "core")
	if err != nil {
		return err
	}

	msg := fmt.Sprintf(i18n.G("Transition ubuntu-core to core"))
	chg := m.state.NewChange("transition-ubuntu-core", msg)
	for _, ts := range tss {
		chg.AddAll(ts)
	}

	return nil
}

// atSeed implements at seeding policy for refreshes.
func (m *SnapManager) atSeed() error {
	m.state.Lock()
	defer m.state.Unlock()
	var seeded bool
	err := m.state.Get("seeded", &seeded)
	if err != state.ErrNoState {
		// already seeded or other error
		return err
	}
	if err := m.autoRefresh.AtSeed(); err != nil {
		return err
	}
	if err := m.refreshHints.AtSeed(); err != nil {
		return err
	}
	return nil
}

// Ensure implements StateManager.Ensure.
func (m *SnapManager) Ensure() error {
	// do not exit right away on error
	errs := []error{
		m.atSeed(),
		m.ensureAliasesV2(),
		m.ensureForceDevmodeDropsDevmodeFromState(),
		m.ensureUbuntuCoreTransition(),
		// we should check for full regular refreshes before
		// considering issuing a hint only refresh request
		m.autoRefresh.Ensure(),
		m.refreshHints.Ensure(),
		m.catalogRefresh.Ensure(),
	}

	//FIXME: use firstErr helper
	for _, e := range errs {
		if e != nil {
			return e
		}
	}

	return nil
}<|MERGE_RESOLUTION|>--- conflicted
+++ resolved
@@ -388,37 +388,21 @@
 }
 
 func genRefreshRequestSalt(st *state.State) error {
-<<<<<<< HEAD
-	var requestSalt string
-=======
 	var refreshPrivacyKey string
->>>>>>> e604a9f7
 
 	st.Lock()
 	defer st.Unlock()
 
-<<<<<<< HEAD
-	if err := st.Get("refresh-request-salt", &requestSalt); err != nil && err != state.ErrNoState {
-		return err
-	}
-	if requestSalt != "" {
-=======
 	if err := st.Get("refresh-privacy-key", &refreshPrivacyKey); err != nil && err != state.ErrNoState {
 		return err
 	}
 	if refreshPrivacyKey != "" {
->>>>>>> e604a9f7
 		// nothing to do
 		return nil
 	}
 
-<<<<<<< HEAD
-	requestSalt = strutil.MakeRandomString(16)
-	st.Set("refresh-request-salt", requestSalt)
-=======
 	refreshPrivacyKey = strutil.MakeRandomString(16)
 	st.Set("refresh-privacy-key", refreshPrivacyKey)
->>>>>>> e604a9f7
 
 	return nil
 }
