--- conflicted
+++ resolved
@@ -232,7 +232,16 @@
 	s.state.Lock()
 	defer s.state.Unlock()
 
-	ts, err := snapstate.Install(s.state, "some-snap", "some-channel", 0, 0)
+	snapstate.Set(s.state, "some-snap", &snapstate.SnapState{
+		Active: true,
+		Sequence: []*snap.SideInfo{
+			{OfficialName: "some-snap", Revision: snap.R(7)},
+			{OfficialName: "some-snap", Revision: snap.R(11)},
+		},
+		Current: snap.R(11),
+	})
+
+	ts, err := snapstate.Disable(s.state, "some-snap")
 	c.Assert(err, IsNil)
 	// need a change to make the tasks visible
 	s.state.NewChange("install", "...").AddAll(ts)
@@ -1315,7 +1324,460 @@
 	c.Check(err, ErrorMatches, `snap "gadget" is not removable`)
 }
 
-<<<<<<< HEAD
+func (s *snapmgrTestSuite) TestUpdateDoesGC(c *C) {
+	s.state.Lock()
+	defer s.state.Unlock()
+
+	snapstate.Set(s.state, "some-snap", &snapstate.SnapState{
+		Active: true,
+		Sequence: []*snap.SideInfo{
+			{OfficialName: "some-snap", Revision: snap.R(1)},
+			{OfficialName: "some-snap", Revision: snap.R(2)},
+			{OfficialName: "some-snap", Revision: snap.R(3)},
+			{OfficialName: "some-snap", Revision: snap.R(4)},
+		},
+		Current: snap.R(4),
+	})
+
+	chg := s.state.NewChange("update", "update a snap")
+	ts, err := snapstate.Update(s.state, "some-snap", "some-channel", s.user.ID, 0)
+	c.Assert(err, IsNil)
+	chg.AddAll(ts)
+
+	s.state.Unlock()
+	defer s.snapmgr.Stop()
+	s.settle()
+	s.state.Lock()
+
+	// ensure garbage collection runs as the last tasks
+	ops := s.fakeBackend.ops
+	c.Assert(ops[len(ops)-5], DeepEquals, fakeOp{
+		op:   "link-snap",
+		name: "/snap/some-snap/11",
+	})
+	c.Assert(ops[len(ops)-4], DeepEquals, fakeOp{
+		op:   "remove-snap-data",
+		name: "/snap/some-snap/1",
+	})
+	c.Assert(ops[len(ops)-3], DeepEquals, fakeOp{
+		op:   "remove-snap-files",
+		name: "/snap/some-snap/1",
+	})
+	c.Assert(ops[len(ops)-2], DeepEquals, fakeOp{
+		op:   "remove-snap-data",
+		name: "/snap/some-snap/2",
+	})
+	c.Assert(ops[len(ops)-1], DeepEquals, fakeOp{
+		op:   "remove-snap-files",
+		name: "/snap/some-snap/2",
+	})
+
+}
+
+func (s *snapmgrTestSuite) TestRevertNoRevertAgain(c *C) {
+	siNew := snap.SideInfo{
+		OfficialName: "some-snap",
+		Revision:     snap.R(77),
+	}
+
+	si := snap.SideInfo{
+		OfficialName: "some-snap",
+		Revision:     snap.R(7),
+	}
+
+	s.state.Lock()
+	defer s.state.Unlock()
+
+	snapstate.Set(s.state, "some-snap", &snapstate.SnapState{
+		Active:   true,
+		Sequence: []*snap.SideInfo{&si, &siNew},
+		Current:  snap.R(7),
+	})
+
+	ts, err := snapstate.Revert(s.state, "some-snap")
+	c.Assert(err, ErrorMatches, "no revision to revert to")
+	c.Assert(ts, IsNil)
+}
+
+func (s *snapmgrTestSuite) TestRevertNothingToRevertTo(c *C) {
+	si := snap.SideInfo{
+		OfficialName: "some-snap",
+		Revision:     snap.R(7),
+	}
+
+	s.state.Lock()
+	defer s.state.Unlock()
+
+	snapstate.Set(s.state, "some-snap", &snapstate.SnapState{
+		Active:   true,
+		Sequence: []*snap.SideInfo{&si},
+		Current:  si.Revision,
+	})
+
+	ts, err := snapstate.Revert(s.state, "some-snap")
+	c.Assert(err, ErrorMatches, "no revision to revert to")
+	c.Assert(ts, IsNil)
+}
+
+func (s *snapmgrTestSuite) TestRevertToRevisionNoValidVersion(c *C) {
+	si := snap.SideInfo{
+		OfficialName: "some-snap",
+		Revision:     snap.R(7),
+	}
+	si2 := snap.SideInfo{
+		OfficialName: "some-snap",
+		Revision:     snap.R(77),
+	}
+
+	s.state.Lock()
+	defer s.state.Unlock()
+
+	snapstate.Set(s.state, "some-snap", &snapstate.SnapState{
+		Active:   true,
+		Sequence: []*snap.SideInfo{&si, &si2},
+		Current:  snap.R(77),
+	})
+
+	ts, err := snapstate.RevertToRevision(s.state, "some-snap", snap.R("99"))
+	c.Assert(err, ErrorMatches, `cannot find revision 99 for snap "some-snap"`)
+	c.Assert(ts, IsNil)
+}
+
+func (s *snapmgrTestSuite) TestRevertToRevisionAlreadyCurrent(c *C) {
+	si := snap.SideInfo{
+		OfficialName: "some-snap",
+		Revision:     snap.R(7),
+	}
+	si2 := snap.SideInfo{
+		OfficialName: "some-snap",
+		Revision:     snap.R(77),
+	}
+
+	s.state.Lock()
+	defer s.state.Unlock()
+
+	snapstate.Set(s.state, "some-snap", &snapstate.SnapState{
+		Active:   true,
+		Sequence: []*snap.SideInfo{&si, &si2},
+		Current:  snap.R(77),
+	})
+
+	ts, err := snapstate.RevertToRevision(s.state, "some-snap", snap.R("77"))
+	c.Assert(err, ErrorMatches, `already on requested revision`)
+	c.Assert(ts, IsNil)
+}
+
+func (s *snapmgrTestSuite) TestRevertRunThrough(c *C) {
+	si := snap.SideInfo{
+		OfficialName: "some-snap",
+		Revision:     snap.R(7),
+	}
+	siOld := snap.SideInfo{
+		OfficialName: "some-snap",
+		Revision:     snap.R(2),
+	}
+
+	s.state.Lock()
+	defer s.state.Unlock()
+
+	snapstate.Set(s.state, "some-snap", &snapstate.SnapState{
+		Active:   true,
+		Sequence: []*snap.SideInfo{&siOld, &si},
+		Current:  si.Revision,
+	})
+
+	chg := s.state.NewChange("revert", "revert a snap backwards")
+	ts, err := snapstate.Revert(s.state, "some-snap")
+	c.Assert(err, IsNil)
+	chg.AddAll(ts)
+
+	s.state.Unlock()
+	defer s.snapmgr.Stop()
+	s.settle()
+	s.state.Lock()
+
+	c.Assert(s.fakeBackend.ops, HasLen, 4)
+	expected := []fakeOp{
+		fakeOp{
+			op:   "unlink-snap",
+			name: "/snap/some-snap/7",
+		},
+		fakeOp{
+			op:    "setup-profiles:Doing",
+			name:  "some-snap",
+			revno: snap.R(2),
+		},
+		fakeOp{
+			op: "candidate",
+			sinfo: snap.SideInfo{
+				OfficialName: "some-snap",
+				Revision:     snap.R(2),
+			},
+		},
+		fakeOp{
+			op:   "link-snap",
+			name: "/snap/some-snap/2",
+		},
+	}
+	c.Assert(s.fakeBackend.ops, DeepEquals, expected)
+
+	// verify that the R(2) version is active now and R(7) is still there
+	var snapst snapstate.SnapState
+	err = snapstate.Get(s.state, "some-snap", &snapst)
+	c.Assert(err, IsNil)
+
+	c.Assert(snapst.Active, Equals, true)
+	c.Assert(snapst.Candidate, IsNil)
+	c.Assert(snapst.Current, Equals, snap.R(2))
+	c.Assert(snapst.Sequence, HasLen, 2)
+	c.Assert(snapst.Sequence[0], DeepEquals, &snap.SideInfo{
+		OfficialName: "some-snap",
+		Channel:      "",
+		Revision:     snap.R(2),
+	})
+	c.Assert(snapst.Sequence[1], DeepEquals, &snap.SideInfo{
+		OfficialName: "some-snap",
+		Channel:      "",
+		Revision:     snap.R(7),
+	})
+	c.Assert(snapst.Block(), DeepEquals, []snap.Revision{snap.R(7)})
+}
+
+func (s *snapmgrTestSuite) TestRevertToRevisionNewVersion(c *C) {
+	siNew := snap.SideInfo{
+		OfficialName: "some-snap",
+		Revision:     snap.R(7),
+	}
+
+	si := snap.SideInfo{
+		OfficialName: "some-snap",
+		Revision:     snap.R(2),
+	}
+
+	s.state.Lock()
+	defer s.state.Unlock()
+
+	snapstate.Set(s.state, "some-snap", &snapstate.SnapState{
+		Active:   true,
+		Sequence: []*snap.SideInfo{&si, &siNew},
+		Current:  snap.R(2),
+	})
+
+	chg := s.state.NewChange("revert", "revert a snap forward")
+	ts, err := snapstate.RevertToRevision(s.state, "some-snap", snap.R(7))
+	c.Assert(err, IsNil)
+	chg.AddAll(ts)
+
+	s.state.Unlock()
+	defer s.snapmgr.Stop()
+	s.settle()
+	s.state.Lock()
+
+	c.Assert(s.fakeBackend.ops, HasLen, 4)
+	expected := []fakeOp{
+		fakeOp{
+			op:   "unlink-snap",
+			name: "/snap/some-snap/2",
+		},
+		fakeOp{
+			op:    "setup-profiles:Doing",
+			name:  "some-snap",
+			revno: snap.R(7),
+		},
+		fakeOp{
+			op: "candidate",
+			sinfo: snap.SideInfo{
+				OfficialName: "some-snap",
+				Revision:     snap.R(7),
+			},
+		},
+		fakeOp{
+			op:   "link-snap",
+			name: "/snap/some-snap/7",
+		},
+	}
+	c.Assert(s.fakeBackend.ops, DeepEquals, expected)
+
+	// verify that the R(7) version is active now
+	var snapst snapstate.SnapState
+	err = snapstate.Get(s.state, "some-snap", &snapst)
+	c.Assert(err, IsNil)
+
+	c.Assert(snapst.Active, Equals, true)
+	c.Assert(snapst.Candidate, IsNil)
+	c.Assert(snapst.Current, Equals, snap.R(7))
+	c.Assert(snapst.Sequence, HasLen, 2)
+
+	c.Assert(snapst.Block(), HasLen, 0)
+}
+
+func (s *snapmgrTestSuite) TestRevertTotalUndoRunThrough(c *C) {
+	si := snap.SideInfo{
+		OfficialName: "some-snap",
+		Revision:     snap.R(1),
+	}
+	si2 := snap.SideInfo{
+		OfficialName: "some-snap",
+		Revision:     snap.R(2),
+	}
+
+	s.state.Lock()
+	defer s.state.Unlock()
+
+	snapstate.Set(s.state, "some-snap", &snapstate.SnapState{
+		Active:   true,
+		Sequence: []*snap.SideInfo{&si, &si2},
+		Current:  si2.Revision,
+	})
+
+	chg := s.state.NewChange("revert", "revert a snap")
+	ts, err := snapstate.Revert(s.state, "some-snap")
+	c.Assert(err, IsNil)
+	chg.AddAll(ts)
+
+	tasks := ts.Tasks()
+	last := tasks[len(tasks)-1]
+
+	terr := s.state.NewTask("error-trigger", "provoking total undo")
+	terr.WaitFor(last)
+	chg.AddTask(terr)
+
+	s.state.Unlock()
+	defer s.snapmgr.Stop()
+	s.settle()
+	s.state.Lock()
+
+	expected := []fakeOp{
+		{
+			op:   "unlink-snap",
+			name: "/snap/some-snap/2",
+		},
+		{
+			op:    "setup-profiles:Doing",
+			name:  "some-snap",
+			revno: snap.R(1),
+		},
+		{
+			op: "candidate",
+			sinfo: snap.SideInfo{
+				OfficialName: "some-snap",
+				Revision:     snap.R(1),
+			},
+		},
+		{
+			op:   "link-snap",
+			name: "/snap/some-snap/1",
+		},
+		// undoing everything from here down...
+		{
+			op:   "unlink-snap",
+			name: "/snap/some-snap/1",
+		},
+		{
+			op:    "setup-profiles:Undoing",
+			name:  "some-snap",
+			revno: snap.R(1),
+		},
+		{
+			op:   "link-snap",
+			name: "/snap/some-snap/2",
+		},
+	}
+	c.Check(s.fakeBackend.ops, DeepEquals, expected)
+
+	// verify snaps in the system state
+	var snapst snapstate.SnapState
+	err = snapstate.Get(s.state, "some-snap", &snapst)
+	c.Assert(err, IsNil)
+
+	c.Assert(snapst.Active, Equals, true)
+	c.Assert(snapst.Candidate, IsNil)
+	c.Assert(snapst.Sequence, HasLen, 2)
+	c.Assert(snapst.Current, Equals, si2.Revision)
+}
+
+func (s *snapmgrTestSuite) TestRevertUndoRunThrough(c *C) {
+	si := snap.SideInfo{
+		OfficialName: "some-snap",
+		Revision:     snap.R(1),
+	}
+	si2 := snap.SideInfo{
+		OfficialName: "some-snap",
+		Revision:     snap.R(2),
+	}
+
+	s.state.Lock()
+	defer s.state.Unlock()
+
+	snapstate.Set(s.state, "some-snap", &snapstate.SnapState{
+		Active:   true,
+		Sequence: []*snap.SideInfo{&si, &si2},
+		Current:  si2.Revision,
+	})
+
+	chg := s.state.NewChange("revert", "install a revert")
+	ts, err := snapstate.Revert(s.state, "some-snap")
+	c.Assert(err, IsNil)
+	chg.AddAll(ts)
+
+	s.fakeBackend.linkSnapFailTrigger = "/snap/some-snap/1"
+
+	s.state.Unlock()
+	defer s.snapmgr.Stop()
+	s.settle()
+	s.state.Lock()
+
+	expected := []fakeOp{
+		{
+			op:   "unlink-snap",
+			name: "/snap/some-snap/2",
+		},
+		{
+			op:    "setup-profiles:Doing",
+			name:  "some-snap",
+			revno: snap.R(1),
+		},
+		{
+			op: "candidate",
+			sinfo: snap.SideInfo{
+				OfficialName: "some-snap",
+				Revision:     snap.R(1),
+			},
+		},
+		{
+			op:   "link-snap.failed",
+			name: "/snap/some-snap/1",
+		},
+		// undo stuff here
+		{
+			op:   "unlink-snap",
+			name: "/snap/some-snap/1",
+		},
+		{
+			op:    "setup-profiles:Undoing",
+			name:  "some-snap",
+			revno: snap.R(1),
+		},
+		{
+			op:   "link-snap",
+			name: "/snap/some-snap/2",
+		},
+	}
+
+	// ensure all our tasks ran
+	c.Assert(s.fakeBackend.ops, DeepEquals, expected)
+
+	// verify snaps in the system state
+	var snapst snapstate.SnapState
+	err = snapstate.Get(s.state, "some-snap", &snapst)
+	c.Assert(err, IsNil)
+
+	c.Assert(snapst.Active, Equals, true)
+	c.Assert(snapst.Candidate, IsNil)
+	c.Assert(snapst.Sequence, HasLen, 2)
+	c.Assert(snapst.Current, Equals, snap.R(2))
+}
+
 func (s *snapmgrTestSuite) TestEnableDoesNotEnableAgain(c *C) {
 	si := snap.SideInfo{
 		OfficialName: "some-snap",
@@ -1342,14 +1804,10 @@
 		Revision:     snap.R(7),
 	}
 
-=======
-func (s *snapmgrTestSuite) TestUpdateDoesGC(c *C) {
->>>>>>> c12da211
-	s.state.Lock()
-	defer s.state.Unlock()
-
-	snapstate.Set(s.state, "some-snap", &snapstate.SnapState{
-<<<<<<< HEAD
+	s.state.Lock()
+	defer s.state.Unlock()
+
+	snapstate.Set(s.state, "some-snap", &snapstate.SnapState{
 		Sequence: []*snap.SideInfo{&si},
 		Current:  si.Revision,
 		Active:   false,
@@ -1405,20 +1863,6 @@
 
 	chg := s.state.NewChange("disable", "disable a snap")
 	ts, err := snapstate.Disable(s.state, "some-snap")
-=======
-		Active: true,
-		Sequence: []*snap.SideInfo{
-			{OfficialName: "some-snap", Revision: snap.R(1)},
-			{OfficialName: "some-snap", Revision: snap.R(2)},
-			{OfficialName: "some-snap", Revision: snap.R(3)},
-			{OfficialName: "some-snap", Revision: snap.R(4)},
-		},
-		Current: snap.R(4),
-	})
-
-	chg := s.state.NewChange("update", "update a snap")
-	ts, err := snapstate.Update(s.state, "some-snap", "some-channel", s.user.ID, 0)
->>>>>>> c12da211
 	c.Assert(err, IsNil)
 	chg.AddAll(ts)
 
@@ -1427,7 +1871,6 @@
 	s.settle()
 	s.state.Lock()
 
-<<<<<<< HEAD
 	c.Assert(s.fakeBackend.ops, HasLen, 1)
 	expected := []fakeOp{
 		fakeOp{
@@ -1462,435 +1905,6 @@
 	ts, err := snapstate.Disable(s.state, "some-snap")
 	c.Assert(err, ErrorMatches, `snap "some-snap" already disabled`)
 	c.Assert(ts, IsNil)
-=======
-	// ensure garbage collection runs as the last tasks
-	ops := s.fakeBackend.ops
-	c.Assert(ops[len(ops)-5], DeepEquals, fakeOp{
-		op:   "link-snap",
-		name: "/snap/some-snap/11",
-	})
-	c.Assert(ops[len(ops)-4], DeepEquals, fakeOp{
-		op:   "remove-snap-data",
-		name: "/snap/some-snap/1",
-	})
-	c.Assert(ops[len(ops)-3], DeepEquals, fakeOp{
-		op:   "remove-snap-files",
-		name: "/snap/some-snap/1",
-	})
-	c.Assert(ops[len(ops)-2], DeepEquals, fakeOp{
-		op:   "remove-snap-data",
-		name: "/snap/some-snap/2",
-	})
-	c.Assert(ops[len(ops)-1], DeepEquals, fakeOp{
-		op:   "remove-snap-files",
-		name: "/snap/some-snap/2",
-	})
-
->>>>>>> c12da211
-}
-
-func (s *snapmgrTestSuite) TestRevertNoRevertAgain(c *C) {
-	siNew := snap.SideInfo{
-		OfficialName: "some-snap",
-		Revision:     snap.R(77),
-	}
-
-	si := snap.SideInfo{
-		OfficialName: "some-snap",
-		Revision:     snap.R(7),
-	}
-
-	s.state.Lock()
-	defer s.state.Unlock()
-
-	snapstate.Set(s.state, "some-snap", &snapstate.SnapState{
-		Active:   true,
-		Sequence: []*snap.SideInfo{&si, &siNew},
-		Current:  snap.R(7),
-	})
-
-	ts, err := snapstate.Revert(s.state, "some-snap")
-	c.Assert(err, ErrorMatches, "no revision to revert to")
-	c.Assert(ts, IsNil)
-}
-
-func (s *snapmgrTestSuite) TestRevertNothingToRevertTo(c *C) {
-	si := snap.SideInfo{
-		OfficialName: "some-snap",
-		Revision:     snap.R(7),
-	}
-
-	s.state.Lock()
-	defer s.state.Unlock()
-
-	snapstate.Set(s.state, "some-snap", &snapstate.SnapState{
-		Active:   true,
-		Sequence: []*snap.SideInfo{&si},
-		Current:  si.Revision,
-	})
-
-	ts, err := snapstate.Revert(s.state, "some-snap")
-	c.Assert(err, ErrorMatches, "no revision to revert to")
-	c.Assert(ts, IsNil)
-}
-
-func (s *snapmgrTestSuite) TestRevertToRevisionNoValidVersion(c *C) {
-	si := snap.SideInfo{
-		OfficialName: "some-snap",
-		Revision:     snap.R(7),
-	}
-	si2 := snap.SideInfo{
-		OfficialName: "some-snap",
-		Revision:     snap.R(77),
-	}
-
-	s.state.Lock()
-	defer s.state.Unlock()
-
-	snapstate.Set(s.state, "some-snap", &snapstate.SnapState{
-		Active:   true,
-		Sequence: []*snap.SideInfo{&si, &si2},
-		Current:  snap.R(77),
-	})
-
-	ts, err := snapstate.RevertToRevision(s.state, "some-snap", snap.R("99"))
-	c.Assert(err, ErrorMatches, `cannot find revision 99 for snap "some-snap"`)
-	c.Assert(ts, IsNil)
-}
-
-func (s *snapmgrTestSuite) TestRevertToRevisionAlreadyCurrent(c *C) {
-	si := snap.SideInfo{
-		OfficialName: "some-snap",
-		Revision:     snap.R(7),
-	}
-	si2 := snap.SideInfo{
-		OfficialName: "some-snap",
-		Revision:     snap.R(77),
-	}
-
-	s.state.Lock()
-	defer s.state.Unlock()
-
-	snapstate.Set(s.state, "some-snap", &snapstate.SnapState{
-		Active:   true,
-		Sequence: []*snap.SideInfo{&si, &si2},
-		Current:  snap.R(77),
-	})
-
-	ts, err := snapstate.RevertToRevision(s.state, "some-snap", snap.R("77"))
-	c.Assert(err, ErrorMatches, `already on requested revision`)
-	c.Assert(ts, IsNil)
-}
-
-func (s *snapmgrTestSuite) TestRevertRunThrough(c *C) {
-	si := snap.SideInfo{
-		OfficialName: "some-snap",
-		Revision:     snap.R(7),
-	}
-	siOld := snap.SideInfo{
-		OfficialName: "some-snap",
-		Revision:     snap.R(2),
-	}
-
-	s.state.Lock()
-	defer s.state.Unlock()
-
-	snapstate.Set(s.state, "some-snap", &snapstate.SnapState{
-		Active:   true,
-		Sequence: []*snap.SideInfo{&siOld, &si},
-		Current:  si.Revision,
-	})
-
-	chg := s.state.NewChange("revert", "revert a snap backwards")
-	ts, err := snapstate.Revert(s.state, "some-snap")
-	c.Assert(err, IsNil)
-	chg.AddAll(ts)
-
-	s.state.Unlock()
-	defer s.snapmgr.Stop()
-	s.settle()
-	s.state.Lock()
-
-	c.Assert(s.fakeBackend.ops, HasLen, 4)
-	expected := []fakeOp{
-		fakeOp{
-			op:   "unlink-snap",
-			name: "/snap/some-snap/7",
-		},
-		fakeOp{
-			op:    "setup-profiles:Doing",
-			name:  "some-snap",
-			revno: snap.R(2),
-		},
-		fakeOp{
-			op: "candidate",
-			sinfo: snap.SideInfo{
-				OfficialName: "some-snap",
-				Revision:     snap.R(2),
-			},
-		},
-		fakeOp{
-			op:   "link-snap",
-			name: "/snap/some-snap/2",
-		},
-	}
-	c.Assert(s.fakeBackend.ops, DeepEquals, expected)
-
-	// verify that the R(2) version is active now and R(7) is still there
-	var snapst snapstate.SnapState
-	err = snapstate.Get(s.state, "some-snap", &snapst)
-	c.Assert(err, IsNil)
-
-	c.Assert(snapst.Active, Equals, true)
-	c.Assert(snapst.Candidate, IsNil)
-	c.Assert(snapst.Current, Equals, snap.R(2))
-	c.Assert(snapst.Sequence, HasLen, 2)
-	c.Assert(snapst.Sequence[0], DeepEquals, &snap.SideInfo{
-		OfficialName: "some-snap",
-		Channel:      "",
-		Revision:     snap.R(2),
-	})
-	c.Assert(snapst.Sequence[1], DeepEquals, &snap.SideInfo{
-		OfficialName: "some-snap",
-		Channel:      "",
-		Revision:     snap.R(7),
-	})
-	c.Assert(snapst.Block(), DeepEquals, []snap.Revision{snap.R(7)})
-}
-
-func (s *snapmgrTestSuite) TestRevertToRevisionNewVersion(c *C) {
-	siNew := snap.SideInfo{
-		OfficialName: "some-snap",
-		Revision:     snap.R(7),
-	}
-
-	si := snap.SideInfo{
-		OfficialName: "some-snap",
-		Revision:     snap.R(2),
-	}
-
-	s.state.Lock()
-	defer s.state.Unlock()
-
-	snapstate.Set(s.state, "some-snap", &snapstate.SnapState{
-		Active:   true,
-		Sequence: []*snap.SideInfo{&si, &siNew},
-		Current:  snap.R(2),
-	})
-
-	chg := s.state.NewChange("revert", "revert a snap forward")
-	ts, err := snapstate.RevertToRevision(s.state, "some-snap", snap.R(7))
-	c.Assert(err, IsNil)
-	chg.AddAll(ts)
-
-	s.state.Unlock()
-	defer s.snapmgr.Stop()
-	s.settle()
-	s.state.Lock()
-
-	c.Assert(s.fakeBackend.ops, HasLen, 4)
-	expected := []fakeOp{
-		fakeOp{
-			op:   "unlink-snap",
-			name: "/snap/some-snap/2",
-		},
-		fakeOp{
-			op:    "setup-profiles:Doing",
-			name:  "some-snap",
-			revno: snap.R(7),
-		},
-		fakeOp{
-			op: "candidate",
-			sinfo: snap.SideInfo{
-				OfficialName: "some-snap",
-				Revision:     snap.R(7),
-			},
-		},
-		fakeOp{
-			op:   "link-snap",
-			name: "/snap/some-snap/7",
-		},
-	}
-	c.Assert(s.fakeBackend.ops, DeepEquals, expected)
-
-	// verify that the R(7) version is active now
-	var snapst snapstate.SnapState
-	err = snapstate.Get(s.state, "some-snap", &snapst)
-	c.Assert(err, IsNil)
-
-	c.Assert(snapst.Active, Equals, true)
-	c.Assert(snapst.Candidate, IsNil)
-	c.Assert(snapst.Current, Equals, snap.R(7))
-	c.Assert(snapst.Sequence, HasLen, 2)
-
-	c.Assert(snapst.Block(), HasLen, 0)
-}
-
-func (s *snapmgrTestSuite) TestRevertTotalUndoRunThrough(c *C) {
-	si := snap.SideInfo{
-		OfficialName: "some-snap",
-		Revision:     snap.R(1),
-	}
-	si2 := snap.SideInfo{
-		OfficialName: "some-snap",
-		Revision:     snap.R(2),
-	}
-
-	s.state.Lock()
-	defer s.state.Unlock()
-
-	snapstate.Set(s.state, "some-snap", &snapstate.SnapState{
-		Active:   true,
-		Sequence: []*snap.SideInfo{&si, &si2},
-		Current:  si2.Revision,
-	})
-
-	chg := s.state.NewChange("revert", "revert a snap")
-	ts, err := snapstate.Revert(s.state, "some-snap")
-	c.Assert(err, IsNil)
-	chg.AddAll(ts)
-
-	tasks := ts.Tasks()
-	last := tasks[len(tasks)-1]
-
-	terr := s.state.NewTask("error-trigger", "provoking total undo")
-	terr.WaitFor(last)
-	chg.AddTask(terr)
-
-	s.state.Unlock()
-	defer s.snapmgr.Stop()
-	s.settle()
-	s.state.Lock()
-
-	expected := []fakeOp{
-		{
-			op:   "unlink-snap",
-			name: "/snap/some-snap/2",
-		},
-		{
-			op:    "setup-profiles:Doing",
-			name:  "some-snap",
-			revno: snap.R(1),
-		},
-		{
-			op: "candidate",
-			sinfo: snap.SideInfo{
-				OfficialName: "some-snap",
-				Revision:     snap.R(1),
-			},
-		},
-		{
-			op:   "link-snap",
-			name: "/snap/some-snap/1",
-		},
-		// undoing everything from here down...
-		{
-			op:   "unlink-snap",
-			name: "/snap/some-snap/1",
-		},
-		{
-			op:    "setup-profiles:Undoing",
-			name:  "some-snap",
-			revno: snap.R(1),
-		},
-		{
-			op:   "link-snap",
-			name: "/snap/some-snap/2",
-		},
-	}
-	c.Check(s.fakeBackend.ops, DeepEquals, expected)
-
-	// verify snaps in the system state
-	var snapst snapstate.SnapState
-	err = snapstate.Get(s.state, "some-snap", &snapst)
-	c.Assert(err, IsNil)
-
-	c.Assert(snapst.Active, Equals, true)
-	c.Assert(snapst.Candidate, IsNil)
-	c.Assert(snapst.Sequence, HasLen, 2)
-	c.Assert(snapst.Current, Equals, si2.Revision)
-}
-
-func (s *snapmgrTestSuite) TestRevertUndoRunThrough(c *C) {
-	si := snap.SideInfo{
-		OfficialName: "some-snap",
-		Revision:     snap.R(1),
-	}
-	si2 := snap.SideInfo{
-		OfficialName: "some-snap",
-		Revision:     snap.R(2),
-	}
-
-	s.state.Lock()
-	defer s.state.Unlock()
-
-	snapstate.Set(s.state, "some-snap", &snapstate.SnapState{
-		Active:   true,
-		Sequence: []*snap.SideInfo{&si, &si2},
-		Current:  si2.Revision,
-	})
-
-	chg := s.state.NewChange("revert", "install a revert")
-	ts, err := snapstate.Revert(s.state, "some-snap")
-	c.Assert(err, IsNil)
-	chg.AddAll(ts)
-
-	s.fakeBackend.linkSnapFailTrigger = "/snap/some-snap/1"
-
-	s.state.Unlock()
-	defer s.snapmgr.Stop()
-	s.settle()
-	s.state.Lock()
-
-	expected := []fakeOp{
-		{
-			op:   "unlink-snap",
-			name: "/snap/some-snap/2",
-		},
-		{
-			op:    "setup-profiles:Doing",
-			name:  "some-snap",
-			revno: snap.R(1),
-		},
-		{
-			op: "candidate",
-			sinfo: snap.SideInfo{
-				OfficialName: "some-snap",
-				Revision:     snap.R(1),
-			},
-		},
-		{
-			op:   "link-snap.failed",
-			name: "/snap/some-snap/1",
-		},
-		// undo stuff here
-		{
-			op:   "unlink-snap",
-			name: "/snap/some-snap/1",
-		},
-		{
-			op:    "setup-profiles:Undoing",
-			name:  "some-snap",
-			revno: snap.R(1),
-		},
-		{
-			op:   "link-snap",
-			name: "/snap/some-snap/2",
-		},
-	}
-
-	// ensure all our tasks ran
-	c.Assert(s.fakeBackend.ops, DeepEquals, expected)
-
-	// verify snaps in the system state
-	var snapst snapstate.SnapState
-	err = snapstate.Get(s.state, "some-snap", &snapst)
-	c.Assert(err, IsNil)
-
-	c.Assert(snapst.Active, Equals, true)
-	c.Assert(snapst.Candidate, IsNil)
-	c.Assert(snapst.Sequence, HasLen, 2)
-	c.Assert(snapst.Current, Equals, snap.R(2))
 }
 
 type snapmgrQuerySuite struct {
