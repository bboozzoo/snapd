// -*- Mode: Go; indent-tabs-mode: t -*-

/*
 * Copyright (C) 2016-2018 Canonical Ltd
 *
 * This program is free software: you can redistribute it and/or modify
 * it under the terms of the GNU General Public License version 3 as
 * published by the Free Software Foundation.
 *
 * This program is distributed in the hope that it will be useful,
 * but WITHOUT ANY WARRANTY; without even the implied warranty of
 * MERCHANTABILITY or FITNESS FOR A PARTICULAR PURPOSE.  See the
 * GNU General Public License for more details.
 *
 * You should have received a copy of the GNU General Public License
 * along with this program.  If not, see <http://www.gnu.org/licenses/>.
 *
 */

package snapstate_test

import (
	"context"
	"errors"
	"fmt"
	"io"
	"os"
	"path/filepath"
	"sort"
	"strings"
	"sync"

	. "gopkg.in/check.v1"

	"github.com/snapcore/snapd/boot"
	"github.com/snapcore/snapd/cmd/snaplock/runinhibit"
	"github.com/snapcore/snapd/osutil"
	"github.com/snapcore/snapd/overlord/auth"
	"github.com/snapcore/snapd/overlord/snapstate"
	"github.com/snapcore/snapd/overlord/snapstate/backend"
	"github.com/snapcore/snapd/overlord/state"
	"github.com/snapcore/snapd/progress"
	"github.com/snapcore/snapd/snap"
	"github.com/snapcore/snapd/snap/snapfile"
	"github.com/snapcore/snapd/store"
	"github.com/snapcore/snapd/store/storetest"
	"github.com/snapcore/snapd/strutil"
	"github.com/snapcore/snapd/timings"
)

type fakeOp struct {
	op string

	name  string
	path  string
	revno snap.Revision
	sinfo snap.SideInfo
	stype snap.Type

	curSnaps []store.CurrentSnap
	action   store.SnapAction

	old string

	aliases   []*backend.Alias
	rmAliases []*backend.Alias

	userID int

	otherInstances         bool
	unlinkFirstInstallUndo bool
	skipKernelExtraction   bool

	services         []string
	disabledServices []string

	vitalityRank int

	inhibitHint runinhibit.Hint

	requireSnapdTooling bool
}

type fakeOps []fakeOp

func (ops fakeOps) MustFindOp(c *C, opName string) *fakeOp {
	for _, op := range ops {
		if op.op == opName {
			return &op
		}
	}
	c.Errorf("cannot find operation with op: %q, all ops: %v", opName, ops.Ops())
	c.FailNow()
	return nil
}

func (ops fakeOps) Ops() []string {
	opsOps := make([]string, len(ops))
	for i, op := range ops {
		opsOps[i] = op.op
	}

	return opsOps
}

func (ops fakeOps) Count(op string) int {
	n := 0
	for i := range ops {
		if ops[i].op == op {
			n++
		}
	}
	return n
}

func (ops fakeOps) First(op string) *fakeOp {
	for i := range ops {
		if ops[i].op == op {
			return &ops[i]
		}
	}

	return nil
}

type fakeDownload struct {
	name     string
	macaroon string
	target   string
	opts     *store.DownloadOptions
}

type byName []store.CurrentSnap

func (bna byName) Len() int      { return len(bna) }
func (bna byName) Swap(i, j int) { bna[i], bna[j] = bna[j], bna[i] }
func (bna byName) Less(i, j int) bool {
	return bna[i].InstanceName < bna[j].InstanceName
}

type byAction []*store.SnapAction

func (ba byAction) Len() int      { return len(ba) }
func (ba byAction) Swap(i, j int) { ba[i], ba[j] = ba[j], ba[i] }
func (ba byAction) Less(i, j int) bool {
	if ba[i].Action == ba[j].Action {
		if ba[i].Action == "refresh" {
			return ba[i].SnapID < ba[j].SnapID
		} else {
			return ba[i].InstanceName < ba[j].InstanceName
		}
	}
	return ba[i].Action < ba[j].Action
}

type fakeStore struct {
	storetest.Store

	downloads           []fakeDownload
	refreshRevnos       map[string]snap.Revision
	fakeBackend         *fakeSnappyBackend
	fakeCurrentProgress int
	fakeTotalProgress   int
	// snap -> error map for simulating download errors
	downloadError   map[string]error
	state           *state.State
	seenPrivacyKeys map[string]bool
}

func (f *fakeStore) pokeStateLock() {
	// the store should be called without the state lock held. Try
	// to acquire it.
	f.state.Lock()
	f.state.Unlock()
}

func (f *fakeStore) SnapInfo(ctx context.Context, spec store.SnapSpec, user *auth.UserState) (*snap.Info, error) {
	f.pokeStateLock()

	_, instanceKey := snap.SplitInstanceName(spec.Name)
	if instanceKey != "" {
		return nil, fmt.Errorf("internal error: unexpected instance name: %q", spec.Name)
	}
	sspec := snapSpec{
		Name: spec.Name,
	}
	info, err := f.snap(sspec)

	userID := 0
	if user != nil {
		userID = user.ID
	}
	f.fakeBackend.appendOp(&fakeOp{op: "storesvc-snap", name: spec.Name, revno: info.Revision, userID: userID})

	return info, err
}

type snapSpec struct {
	Name     string
	Channel  string
	Revision snap.Revision
	Cohort   string
}

func (f *fakeStore) snap(spec snapSpec) (*snap.Info, error) {
	if spec.Revision.Unset() {
		switch {
		case spec.Cohort != "":
			spec.Revision = snap.R(666)
		case spec.Channel == "channel-for-7":
			spec.Revision = snap.R(7)
		default:
			spec.Revision = snap.R(11)
		}
	}

	confinement := snap.StrictConfinement

	typ := snap.TypeApp
	epoch := snap.E("1*")
	switch spec.Name {
	case "core", "core16", "ubuntu-core", "some-core":
		typ = snap.TypeOS
	case "some-base", "other-base", "some-other-base", "yet-another-base", "core18":
		typ = snap.TypeBase
	case "some-kernel":
		typ = snap.TypeKernel
	case "some-gadget", "brand-gadget":
		typ = snap.TypeGadget
	case "some-snapd":
		typ = snap.TypeSnapd
	case "snapd":
		typ = snap.TypeSnapd
	case "some-snap-now-classic":
		confinement = "classic"
	case "some-epoch-snap":
		epoch = snap.E("42")
	}

	if spec.Name == "snap-unknown" {
		return nil, store.ErrSnapNotFound
	}

	info := &snap.Info{
		Architectures: []string{"all"},
		SideInfo: snap.SideInfo{
			RealName: spec.Name,
			Channel:  spec.Channel,
			SnapID:   spec.Name + "-id",
			Revision: spec.Revision,
		},
		Version: spec.Name,
		DownloadInfo: snap.DownloadInfo{
			DownloadURL: "https://some-server.com/some/path.snap",
			Size:        5,
		},
		Confinement: confinement,
		SnapType:    typ,
		Epoch:       epoch,
	}
	switch spec.Channel {
	case "channel-no-revision":
		return nil, &store.RevisionNotAvailableError{}
	case "channel-for-devmode":
		info.Confinement = snap.DevModeConfinement
	case "channel-for-classic":
		info.Confinement = snap.ClassicConfinement
	case "channel-for-paid":
		info.Prices = map[string]float64{"USD": 0.77}
		info.SideInfo.Paid = true
	case "channel-for-private":
		info.SideInfo.Private = true
	case "channel-for-layout":
		info.Layout = map[string]*snap.Layout{
			"/usr": {
				Snap:    info,
				Path:    "/usr",
				Symlink: "$SNAP/usr",
			},
		}
	case "channel-for-user-daemon":
		info.Apps = map[string]*snap.AppInfo{
			"user-daemon": {
				Snap:        info,
				Name:        "user-daemon",
				Daemon:      "simple",
				DaemonScope: "user",
			},
		}
	case "channel-for-dbus-activation":
		slot := &snap.SlotInfo{
			Snap:      info,
			Name:      "dbus-slot",
			Interface: "dbus",
			Attrs: map[string]interface{}{
				"bus":  "system",
				"name": "org.example.Foo",
			},
			Apps: make(map[string]*snap.AppInfo),
		}
		info.Apps = map[string]*snap.AppInfo{
			"dbus-daemon": {
				Snap:        info,
				Name:        "dbus-daemon",
				Daemon:      "simple",
				DaemonScope: snap.SystemDaemon,
				ActivatesOn: []*snap.SlotInfo{slot},
				Slots: map[string]*snap.SlotInfo{
					slot.Name: slot,
				},
			},
		}
		slot.Apps["dbus-daemon"] = info.Apps["dbus-daemon"]
	}

	return info, nil
}

type refreshCand struct {
	snapID           string
	channel          string
	revision         snap.Revision
	block            []snap.Revision
	ignoreValidation bool
}

func (f *fakeStore) lookupRefresh(cand refreshCand) (*snap.Info, error) {
	var name string

	typ := snap.TypeApp
	epoch := snap.E("1*")

	switch cand.snapID {
	case "":
		panic("store refresh APIs expect snap-ids")
	case "other-snap-id":
		return nil, store.ErrNoUpdateAvailable
	case "fakestore-please-error-on-refresh":
		return nil, fmt.Errorf("failing as requested")
	case "services-snap-id":
		name = "services-snap"
	case "some-snap-id":
		name = "some-snap"
	case "some-other-snap-id":
		name = "some-other-snap"
	case "some-epoch-snap-id":
		name = "some-epoch-snap"
		epoch = snap.E("42")
	case "some-snap-now-classic-id":
		name = "some-snap-now-classic"
	case "some-snap-was-classic-id":
		name = "some-snap-was-classic"
	case "core-snap-id":
		name = "core"
		typ = snap.TypeOS
	case "core18-snap-id":
		name = "core18"
		typ = snap.TypeBase
	case "snap-with-snapd-control-id":
		name = "snap-with-snapd-control"
	case "producer-id":
		name = "producer"
	case "consumer-id":
		name = "consumer"
	case "some-base-id":
		name = "some-base"
		typ = snap.TypeBase
	case "snap-content-plug-id":
		name = "snap-content-plug"
	case "snap-content-slot-id":
		name = "snap-content-slot"
	case "snapd-snap-id":
		name = "snapd"
		typ = snap.TypeSnapd
	case "kernel-id":
		name = "kernel"
		typ = snap.TypeKernel
	case "brand-gadget-id":
		name = "brand-gadget"
		typ = snap.TypeGadget
	case "alias-snap-id":
		name = "snap-id"
<<<<<<< HEAD
	case "snap-c-id":
		name = "snap-c"
=======
	case "outdated-consumer-id":
		name = "outdated-consumer"
	case "outdated-producer-id":
		name = "outdated-producer"
>>>>>>> e2185291
	default:
		panic(fmt.Sprintf("refresh: unknown snap-id: %s", cand.snapID))
	}

	revno := snap.R(11)
	if r := f.refreshRevnos[cand.snapID]; !r.Unset() {
		revno = r
	}
	confinement := snap.StrictConfinement
	switch cand.channel {
	case "channel-for-7/stable":
		revno = snap.R(7)
	case "channel-for-classic/stable":
		confinement = snap.ClassicConfinement
	case "channel-for-devmode/stable":
		confinement = snap.DevModeConfinement
	}
	if name == "some-snap-now-classic" {
		confinement = "classic"
	}

	info := &snap.Info{
		SnapType: typ,
		SideInfo: snap.SideInfo{
			RealName: name,
			Channel:  cand.channel,
			SnapID:   cand.snapID,
			Revision: revno,
		},
		Version: name,
		DownloadInfo: snap.DownloadInfo{
			DownloadURL: "https://some-server.com/some/path.snap",
		},
		Confinement:   confinement,
		Architectures: []string{"all"},
		Epoch:         epoch,
	}

	if name == "outdated-consumer" {
		info.Plugs = map[string]*snap.PlugInfo{
			"content-plug": {
				Snap:      info,
				Interface: "content",
				Attrs: map[string]interface{}{
					"content":          "some-content",
					"default-provider": "outdated-producer",
				},
			},
		}
	} else if name == "outdated-producer" {
		info.Slots = map[string]*snap.SlotInfo{
			"content-slot": {
				Snap:      info,
				Interface: "content",
				Attrs:     map[string]interface{}{"content": "some-content"},
			},
		}
	}

	switch cand.channel {
	case "channel-for-layout/stable":
		info.Layout = map[string]*snap.Layout{
			"/usr": {
				Snap:    info,
				Path:    "/usr",
				Symlink: "$SNAP/usr",
			},
		}
	case "channel-for-base/stable":
		info.Base = "some-base"
	}

	var hit snap.Revision
	if cand.revision != revno {
		hit = revno
	}
	for _, blocked := range cand.block {
		if blocked == revno {
			hit = snap.Revision{}
			break
		}
	}

	if !hit.Unset() {
		return info, nil
	}

	return nil, store.ErrNoUpdateAvailable
}

func (f *fakeStore) SnapAction(ctx context.Context, currentSnaps []*store.CurrentSnap, actions []*store.SnapAction, assertQuery store.AssertionQuery, user *auth.UserState, opts *store.RefreshOptions) ([]store.SnapActionResult, []store.AssertionResult, error) {
	if ctx == nil {
		panic("context required")
	}
	f.pokeStateLock()
	if assertQuery != nil {
		panic("no assertion query support")
	}

	if len(currentSnaps) == 0 && len(actions) == 0 {
		return nil, nil, nil
	}
	if len(actions) > 4 {
		panic("fake SnapAction unexpectedly called with more than 3 actions")
	}

	curByInstanceName := make(map[string]*store.CurrentSnap, len(currentSnaps))
	curSnaps := make(byName, len(currentSnaps))
	for i, cur := range currentSnaps {
		if cur.InstanceName == "" || cur.SnapID == "" || cur.Revision.Unset() {
			return nil, nil, fmt.Errorf("internal error: incomplete current snap info")
		}
		curByInstanceName[cur.InstanceName] = cur
		curSnaps[i] = *cur
	}
	sort.Sort(curSnaps)

	userID := 0
	if user != nil {
		userID = user.ID
	}
	if len(curSnaps) == 0 {
		curSnaps = nil
	}
	f.fakeBackend.appendOp(&fakeOp{
		op:       "storesvc-snap-action",
		curSnaps: curSnaps,
		userID:   userID,
	})

	if f.seenPrivacyKeys == nil {
		// so that checks don't topple over this being uninitialized
		f.seenPrivacyKeys = make(map[string]bool)
	}
	if opts != nil && opts.PrivacyKey != "" {
		f.seenPrivacyKeys[opts.PrivacyKey] = true
	}

	sorted := make(byAction, len(actions))
	copy(sorted, actions)
	sort.Sort(sorted)

	refreshErrors := make(map[string]error)
	installErrors := make(map[string]error)
	var res []store.SnapActionResult
	for _, a := range sorted {
		if a.Action != "install" && a.Action != "refresh" {
			panic("not supported")
		}
		if a.InstanceName == "" {
			return nil, nil, fmt.Errorf("internal error: action without instance name")
		}

		snapName, instanceKey := snap.SplitInstanceName(a.InstanceName)

		if a.Action == "install" {
			spec := snapSpec{
				Name:     snapName,
				Channel:  a.Channel,
				Revision: a.Revision,
				Cohort:   a.CohortKey,
			}
			info, err := f.snap(spec)
			if err != nil {
				installErrors[a.InstanceName] = err
				continue
			}
			f.fakeBackend.appendOp(&fakeOp{
				op:     "storesvc-snap-action:action",
				action: *a,
				revno:  info.Revision,
				userID: userID,
			})
			if !a.Revision.Unset() {
				info.Channel = ""
			}
			info.InstanceKey = instanceKey
			sar := store.SnapActionResult{Info: info}
			if strings.HasSuffix(snapName, "-with-default-track") && strutil.ListContains([]string{"stable", "candidate", "beta", "edge"}, a.Channel) {
				sar.RedirectChannel = "2.0/" + a.Channel
			}
			res = append(res, sar)
			continue
		}

		// refresh

		cur := curByInstanceName[a.InstanceName]
		if cur == nil {
			return nil, nil, fmt.Errorf("internal error: no matching current snap for %q", a.InstanceName)
		}
		channel := a.Channel
		if channel == "" {
			channel = cur.TrackingChannel
		}
		ignoreValidation := cur.IgnoreValidation
		if a.Flags&store.SnapActionIgnoreValidation != 0 {
			ignoreValidation = true
		} else if a.Flags&store.SnapActionEnforceValidation != 0 {
			ignoreValidation = false
		}
		cand := refreshCand{
			snapID:           a.SnapID,
			channel:          channel,
			revision:         cur.Revision,
			block:            cur.Block,
			ignoreValidation: ignoreValidation,
		}
		info, err := f.lookupRefresh(cand)
		var hit snap.Revision
		if info != nil {
			if !a.Revision.Unset() {
				info.Revision = a.Revision
			}
			hit = info.Revision
		}
		f.fakeBackend.ops = append(f.fakeBackend.ops, fakeOp{
			op:     "storesvc-snap-action:action",
			action: *a,
			revno:  hit,
			userID: userID,
		})

		if err == store.ErrNoUpdateAvailable {
			refreshErrors[cur.InstanceName] = err
			continue
		}
		if err != nil {
			return nil, nil, err
		}
		if !a.Revision.Unset() {
			info.Channel = ""
		}
		info.InstanceKey = instanceKey
		res = append(res, store.SnapActionResult{Info: info})
	}

	if len(refreshErrors)+len(installErrors) > 0 || len(res) == 0 {
		if len(refreshErrors) == 0 {
			refreshErrors = nil
		}
		if len(installErrors) == 0 {
			installErrors = nil
		}
		return res, nil, &store.SnapActionError{
			NoResults: len(refreshErrors)+len(installErrors)+len(res) == 0,
			Refresh:   refreshErrors,
			Install:   installErrors,
		}
	}

	return res, nil, nil
}

func (f *fakeStore) SuggestedCurrency() string {
	f.pokeStateLock()

	return "XTS"
}

func (f *fakeStore) Download(ctx context.Context, name, targetFn string, snapInfo *snap.DownloadInfo, pb progress.Meter, user *auth.UserState, dlOpts *store.DownloadOptions) error {
	f.pokeStateLock()

	if _, key := snap.SplitInstanceName(name); key != "" {
		return fmt.Errorf("internal error: unsupported download with instance name %q", name)
	}
	var macaroon string
	if user != nil {
		macaroon = user.StoreMacaroon
	}
	// only add the options if they contain anything interesting
	if *dlOpts == (store.DownloadOptions{}) {
		dlOpts = nil
	}
	f.downloads = append(f.downloads, fakeDownload{
		macaroon: macaroon,
		name:     name,
		target:   targetFn,
		opts:     dlOpts,
	})
	f.fakeBackend.appendOp(&fakeOp{op: "storesvc-download", name: name})

	pb.SetTotal(float64(f.fakeTotalProgress))
	pb.Set(float64(f.fakeCurrentProgress))

	if e, ok := f.downloadError[name]; ok {
		return e
	}

	return nil
}

func (f *fakeStore) WriteCatalogs(ctx context.Context, _ io.Writer, _ store.SnapAdder) error {
	if ctx == nil {
		panic("context required")
	}
	f.pokeStateLock()

	f.fakeBackend.appendOp(&fakeOp{
		op: "x-commands",
	})

	return nil
}

func (f *fakeStore) Sections(ctx context.Context, _ *auth.UserState) ([]string, error) {
	if ctx == nil {
		panic("context required")
	}
	f.pokeStateLock()

	f.fakeBackend.appendOp(&fakeOp{
		op: "x-sections",
	})

	return nil, nil
}

type fakeSnappyBackend struct {
	ops fakeOps
	mu  sync.Mutex

	linkSnapWaitCh      chan int
	linkSnapWaitTrigger string
	linkSnapFailTrigger string
	linkSnapMaybeReboot bool

	copySnapDataFailTrigger string
	emptyContainer          snap.Container

	servicesCurrentlyDisabled []string

	lockDir string

	// TODO cleanup triggers above
	maybeInjectErr func(*fakeOp) error
}

func (f *fakeSnappyBackend) maybeErrForLastOp() error {
	if f.maybeInjectErr == nil {
		return nil
	}
	if len(f.ops) == 0 {
		return nil
	}
	return f.maybeInjectErr(&f.ops[len(f.ops)-1])
}

func (f *fakeSnappyBackend) OpenSnapFile(snapFilePath string, si *snap.SideInfo) (*snap.Info, snap.Container, error) {
	op := fakeOp{
		op:   "open-snap-file",
		path: snapFilePath,
	}

	if si != nil {
		op.sinfo = *si
	}

	var info *snap.Info
	if !osutil.IsDirectory(snapFilePath) {
		name := filepath.Base(snapFilePath)
		split := strings.Split(name, "_")
		if len(split) >= 2 {
			// <snap>_<rev>.snap
			// <snap>_<instance-key>_<rev>.snap
			name = split[0]
		}

		info = &snap.Info{SuggestedName: name, Architectures: []string{"all"}}
		if name == "some-snap-now-classic" {
			info.Confinement = "classic"
		}
		if name == "some-epoch-snap" {
			info.Epoch = snap.E("42")
		} else {
			info.Epoch = snap.E("1*")
		}
	} else {
		// for snap try only
		snapf, err := snapfile.Open(snapFilePath)
		if err != nil {
			return nil, nil, err
		}

		info, err = snap.ReadInfoFromSnapFile(snapf, si)
		if err != nil {
			return nil, nil, err
		}
	}

	if info == nil {
		return nil, nil, fmt.Errorf("internal error: no mocked snap for %q", snapFilePath)
	}
	f.appendOp(&op)
	return info, f.emptyContainer, nil
}

// XXX: this is now something that is overridden by tests that need a
//      different service setup so it should be configurable and part
//      of the fakeSnappyBackend?
var servicesSnapYaml = `name: services-snap
apps:
  svc1:
    daemon: simple
    before: [svc3]
  svc2:
    daemon: simple
    after: [svc1]
  svc3:
    daemon: simple
    before: [svc2]
`

func (f *fakeSnappyBackend) SetupSnap(snapFilePath, instanceName string, si *snap.SideInfo, dev boot.Device, opts *backend.SetupSnapOptions, p progress.Meter) (snap.Type, *backend.InstallRecord, error) {
	p.Notify("setup-snap")
	revno := snap.R(0)
	if si != nil {
		revno = si.Revision
	}
	f.appendOp(&fakeOp{
		op:    "setup-snap",
		name:  instanceName,
		path:  snapFilePath,
		revno: revno,

		skipKernelExtraction: opts != nil && opts.SkipKernelExtraction,
	})
	snapType := snap.TypeApp
	switch si.RealName {
	case "core":
		snapType = snap.TypeOS
	case "gadget":
		snapType = snap.TypeGadget
	}
	if instanceName == "borken-in-setup" {
		return snapType, nil, fmt.Errorf("cannot install snap %q", instanceName)
	}
	if instanceName == "some-snap-no-install-record" {
		return snapType, nil, nil
	}
	return snapType, &backend.InstallRecord{}, nil
}

func (f *fakeSnappyBackend) ReadInfo(name string, si *snap.SideInfo) (*snap.Info, error) {
	if name == "borken" && si.Revision == snap.R(2) {
		return nil, errors.New(`cannot read info for "borken" snap`)
	}
	if name == "borken-undo-setup" && si.Revision == snap.R(2) {
		return nil, errors.New(`cannot read info for "borken-undo-setup" snap`)
	}
	if name == "not-there" && si.Revision == snap.R(2) {
		return nil, &snap.NotFoundError{Snap: name, Revision: si.Revision}
	}
	snapName, instanceKey := snap.SplitInstanceName(name)
	// naive emulation for now, always works
	info := &snap.Info{
		SuggestedName: snapName,
		SideInfo:      *si,
		Architectures: []string{"all"},
		SnapType:      snap.TypeApp,
		Epoch:         snap.E("1*"),
	}
	if strings.Contains(snapName, "alias-snap") {
		// only for the switch below
		snapName = "alias-snap"
	}
	switch snapName {
	case "snap-with-empty-epoch":
		info.Epoch = snap.Epoch{}
	case "some-epoch-snap":
		info.Epoch = snap.E("13")
	case "some-snap-with-base":
		info.Base = "core18"
	case "gadget", "brand-gadget":
		info.SnapType = snap.TypeGadget
	case "core":
		info.SnapType = snap.TypeOS
	case "snapd":
		info.SnapType = snap.TypeSnapd
	case "services-snap":
		var err error
		// fix services after/before so that there is only one solution
		// to dependency ordering
		info, err = snap.InfoFromSnapYaml([]byte(servicesSnapYaml))
		if err != nil {
			panic(err)
		}
		info.SideInfo = *si
	case "alias-snap":
		var err error
		info, err = snap.InfoFromSnapYaml([]byte(`name: alias-snap
apps:
  cmd1:
  cmd2:
  cmd3:
  cmd4:
  cmd5:
  cmddaemon:
    daemon: simple
`))
		if err != nil {
			panic(err)
		}
		info.SideInfo = *si
	}

	info.InstanceKey = instanceKey
	return info, nil
}

func (f *fakeSnappyBackend) ClearTrashedData(si *snap.Info) {
	f.appendOp(&fakeOp{
		op:    "cleanup-trash",
		name:  si.InstanceName(),
		revno: si.Revision,
	})
}

func (f *fakeSnappyBackend) StoreInfo(st *state.State, name, channel string, userID int, flags snapstate.Flags) (*snap.Info, error) {
	return f.ReadInfo(name, &snap.SideInfo{
		RealName: name,
	})
}

func (f *fakeSnappyBackend) CopySnapData(newInfo, oldInfo *snap.Info, p progress.Meter) error {
	p.Notify("copy-data")
	old := "<no-old>"
	if oldInfo != nil {
		old = oldInfo.MountDir()
	}

	if newInfo.MountDir() == f.copySnapDataFailTrigger {
		f.appendOp(&fakeOp{
			op:   "copy-data.failed",
			path: newInfo.MountDir(),
			old:  old,
		})
		return errors.New("fail")
	}

	f.appendOp(&fakeOp{
		op:   "copy-data",
		path: newInfo.MountDir(),
		old:  old,
	})
	return f.maybeErrForLastOp()
}

func (f *fakeSnappyBackend) LinkSnap(info *snap.Info, dev boot.Device, linkCtx backend.LinkContext, tm timings.Measurer) (rebootRequired bool, err error) {
	if info.MountDir() == f.linkSnapWaitTrigger {
		f.linkSnapWaitCh <- 1
		<-f.linkSnapWaitCh
	}

	vitalityRank := 0
	if linkCtx.ServiceOptions != nil {
		vitalityRank = linkCtx.ServiceOptions.VitalityRank
	}

	op := fakeOp{
		op:   "link-snap",
		path: info.MountDir(),

		vitalityRank:        vitalityRank,
		requireSnapdTooling: linkCtx.RequireMountedSnapdSnap,
	}

	if info.MountDir() == f.linkSnapFailTrigger {
		op.op = "link-snap.failed"
		f.ops = append(f.ops, op)
		return false, errors.New("fail")
	}

	f.appendOp(&op)

	reboot := false
	if f.linkSnapMaybeReboot {
		reboot = info.InstanceName() == dev.Base()
	}

	return reboot, nil
}

func svcSnapMountDir(svcs []*snap.AppInfo) string {
	if len(svcs) == 0 {
		return "<no services>"
	}
	if svcs[0].Snap == nil {
		return "<snapless service>"
	}
	return svcs[0].Snap.MountDir()
}

func (f *fakeSnappyBackend) StartServices(svcs []*snap.AppInfo, disabledSvcs []string, meter progress.Meter, tm timings.Measurer) error {
	services := make([]string, 0, len(svcs))
	for _, svc := range svcs {
		services = append(services, svc.Name)
	}
	op := fakeOp{
		op:       "start-snap-services",
		path:     svcSnapMountDir(svcs),
		services: services,
	}
	// only add the services to the op if there's something to add
	if len(disabledSvcs) != 0 {
		op.disabledServices = disabledSvcs
	}
	f.appendOp(&op)
	return f.maybeErrForLastOp()
}

func (f *fakeSnappyBackend) StopServices(svcs []*snap.AppInfo, reason snap.ServiceStopReason, meter progress.Meter, tm timings.Measurer) error {
	f.appendOp(&fakeOp{
		op:   fmt.Sprintf("stop-snap-services:%s", reason),
		path: svcSnapMountDir(svcs),
	})
	return f.maybeErrForLastOp()
}

func (f *fakeSnappyBackend) ServicesEnableState(info *snap.Info, meter progress.Meter) (map[string]bool, error) {
	// return the disabled services as disabled and nothing else
	m := make(map[string]bool)
	for _, svc := range f.servicesCurrentlyDisabled {
		m[svc] = false
	}

	f.appendOp(&fakeOp{
		op:               "current-snap-service-states",
		disabledServices: f.servicesCurrentlyDisabled,
	})

	return m, f.maybeErrForLastOp()
}

func (f *fakeSnappyBackend) QueryDisabledServices(info *snap.Info, meter progress.Meter) ([]string, error) {
	var l []string

	m, err := f.ServicesEnableState(info, meter)
	if err != nil {
		return nil, err
	}
	for name, enabled := range m {
		if !enabled {
			l = append(l, name)
		}
	}

	// XXX: add a fakeOp here?

	return l, nil
}

func (f *fakeSnappyBackend) UndoSetupSnap(s snap.PlaceInfo, typ snap.Type, installRecord *backend.InstallRecord, dev boot.Device, p progress.Meter) error {
	p.Notify("setup-snap")
	f.appendOp(&fakeOp{
		op:    "undo-setup-snap",
		name:  s.InstanceName(),
		path:  s.MountDir(),
		stype: typ,
	})
	if s.InstanceName() == "borken-undo-setup" {
		return errors.New(`cannot undo setup of "borken-undo-setup" snap`)
	}
	return f.maybeErrForLastOp()
}

func (f *fakeSnappyBackend) UndoCopySnapData(newInfo *snap.Info, oldInfo *snap.Info, p progress.Meter) error {
	p.Notify("undo-copy-data")
	old := "<no-old>"
	if oldInfo != nil {
		old = oldInfo.MountDir()
	}
	f.appendOp(&fakeOp{
		op:   "undo-copy-snap-data",
		path: newInfo.MountDir(),
		old:  old,
	})
	return f.maybeErrForLastOp()
}

func (f *fakeSnappyBackend) UnlinkSnap(info *snap.Info, linkCtx backend.LinkContext, meter progress.Meter) error {
	meter.Notify("unlink")
	f.appendOp(&fakeOp{
		op:   "unlink-snap",
		path: info.MountDir(),

		unlinkFirstInstallUndo: linkCtx.FirstInstall,
	})
	return f.maybeErrForLastOp()
}

func (f *fakeSnappyBackend) RemoveSnapFiles(s snap.PlaceInfo, typ snap.Type, installRecord *backend.InstallRecord, dev boot.Device, meter progress.Meter) error {
	meter.Notify("remove-snap-files")
	f.appendOp(&fakeOp{
		op:    "remove-snap-files",
		path:  s.MountDir(),
		stype: typ,
	})
	return f.maybeErrForLastOp()
}

func (f *fakeSnappyBackend) RemoveSnapData(info *snap.Info) error {
	f.appendOp(&fakeOp{
		op:   "remove-snap-data",
		path: info.MountDir(),
	})
	return f.maybeErrForLastOp()
}

func (f *fakeSnappyBackend) RemoveSnapCommonData(info *snap.Info) error {
	f.appendOp(&fakeOp{
		op:   "remove-snap-common-data",
		path: info.MountDir(),
	})
	return f.maybeErrForLastOp()
}

func (f *fakeSnappyBackend) RemoveSnapDataDir(info *snap.Info, otherInstances bool) error {
	f.ops = append(f.ops, fakeOp{
		op:             "remove-snap-data-dir",
		name:           info.InstanceName(),
		path:           snap.BaseDataDir(info.SnapName()),
		otherInstances: otherInstances,
	})
	return f.maybeErrForLastOp()
}

func (f *fakeSnappyBackend) RemoveSnapMountUnits(s snap.PlaceInfo, meter progress.Meter) error {
	f.ops = append(f.ops, fakeOp{
		op:   "remove-snap-mount-units",
		name: s.InstanceName(),
	})
	return f.maybeErrForLastOp()
}

func (f *fakeSnappyBackend) RemoveSnapDir(s snap.PlaceInfo, otherInstances bool) error {
	f.ops = append(f.ops, fakeOp{
		op:             "remove-snap-dir",
		name:           s.InstanceName(),
		path:           snap.BaseDir(s.SnapName()),
		otherInstances: otherInstances,
	})
	return f.maybeErrForLastOp()
}

func (f *fakeSnappyBackend) DiscardSnapNamespace(snapName string) error {
	f.appendOp(&fakeOp{
		op:   "discard-namespace",
		name: snapName,
	})
	return f.maybeErrForLastOp()
}

func (f *fakeSnappyBackend) RemoveSnapInhibitLock(snapName string) error {
	f.appendOp(&fakeOp{
		op:   "remove-inhibit-lock",
		name: snapName,
	})
	return f.maybeErrForLastOp()
}

func (f *fakeSnappyBackend) Candidate(sideInfo *snap.SideInfo) {
	var sinfo snap.SideInfo
	if sideInfo != nil {
		sinfo = *sideInfo
	}
	f.appendOp(&fakeOp{
		op:    "candidate",
		sinfo: sinfo,
	})
}

func (f *fakeSnappyBackend) CurrentInfo(curInfo *snap.Info) {
	old := "<no-current>"
	if curInfo != nil {
		old = curInfo.MountDir()
	}
	f.appendOp(&fakeOp{
		op:  "current",
		old: old,
	})
}

func (f *fakeSnappyBackend) ForeignTask(kind string, status state.Status, snapsup *snapstate.SnapSetup) {
	f.appendOp(&fakeOp{
		op:    kind + ":" + status.String(),
		name:  snapsup.InstanceName(),
		revno: snapsup.Revision(),
	})
}

type byAlias []*backend.Alias

func (ba byAlias) Len() int      { return len(ba) }
func (ba byAlias) Swap(i, j int) { ba[i], ba[j] = ba[j], ba[i] }
func (ba byAlias) Less(i, j int) bool {
	return ba[i].Name < ba[j].Name
}

func (f *fakeSnappyBackend) UpdateAliases(add []*backend.Alias, remove []*backend.Alias) error {
	if len(add) != 0 {
		add = append([]*backend.Alias(nil), add...)
		sort.Sort(byAlias(add))
	}
	if len(remove) != 0 {
		remove = append([]*backend.Alias(nil), remove...)
		sort.Sort(byAlias(remove))
	}
	f.appendOp(&fakeOp{
		op:        "update-aliases",
		aliases:   add,
		rmAliases: remove,
	})
	return f.maybeErrForLastOp()
}

func (f *fakeSnappyBackend) RemoveSnapAliases(snapName string) error {
	f.appendOp(&fakeOp{
		op:   "remove-snap-aliases",
		name: snapName,
	})
	return f.maybeErrForLastOp()
}

func (f *fakeSnappyBackend) RunInhibitSnapForUnlink(info *snap.Info, hint runinhibit.Hint, decision func() error) (lock *osutil.FileLock, err error) {
	f.appendOp(&fakeOp{
		op:          "run-inhibit-snap-for-unlink",
		name:        info.InstanceName(),
		inhibitHint: hint,
	})
	if err := decision(); err != nil {
		return nil, err
	}
	if f.lockDir == "" {
		f.lockDir = os.TempDir()
	}
	// XXX: returning a real lock is somewhat annoying
	return osutil.NewFileLock(filepath.Join(f.lockDir, info.InstanceName()+".lock"))
}

func (f *fakeSnappyBackend) appendOp(op *fakeOp) {
	f.mu.Lock()
	defer f.mu.Unlock()
	f.ops = append(f.ops, *op)
}<|MERGE_RESOLUTION|>--- conflicted
+++ resolved
@@ -380,15 +380,12 @@
 		typ = snap.TypeGadget
 	case "alias-snap-id":
 		name = "snap-id"
-<<<<<<< HEAD
 	case "snap-c-id":
 		name = "snap-c"
-=======
 	case "outdated-consumer-id":
 		name = "outdated-consumer"
 	case "outdated-producer-id":
 		name = "outdated-producer"
->>>>>>> e2185291
 	default:
 		panic(fmt.Sprintf("refresh: unknown snap-id: %s", cand.snapID))
 	}
