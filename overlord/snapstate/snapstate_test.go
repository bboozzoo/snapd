--- conflicted
+++ resolved
@@ -11226,11 +11226,7 @@
 		Revision: snap.R(42),
 		Channel:  "some-channel",
 	}
-<<<<<<< HEAD
 	_, err := snapstate.InstallPath(s.state, si, someSnap, "", "some-channel", snapstate.Flags{Required: true})
-	c.Assert(err, ErrorMatches, `cannot switch from kernel-track "18" to "some-channel/stable"`)
-=======
-	_, err := snapstate.InstallPath(s.state, si, someSnap, "some-channel", snapstate.Flags{Required: true})
 	c.Assert(err, ErrorMatches, `cannot switch from kernel track "18" as specified for the \(device\) model to "some-channel/stable"`)
 }
 
@@ -11260,9 +11256,8 @@
 		Revision: snap.R(42),
 		Channel:  "some-channel",
 	}
-	_, err := snapstate.InstallPath(s.state, si, someSnap, "some-channel", snapstate.Flags{Required: true})
+	_, err := snapstate.InstallPath(s.state, si, someSnap, "", "some-channel", snapstate.Flags{Required: true})
 	c.Assert(err, ErrorMatches, `cannot switch from gadget track "18" as specified for the \(device\) model to "some-channel/stable"`)
->>>>>>> 160270ea
 }
 
 func (s *snapmgrTestSuite) TestInstallLayoutsChecksFeatureFlag(c *C) {
