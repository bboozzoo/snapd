--- conflicted
+++ resolved
@@ -418,18 +418,14 @@
 			"cleanup",
 		)
 	}
-<<<<<<< HEAD
 	if opts&noConfigure == 0 {
 		expected = append(expected,
 			"run-hook[configure]",
 		)
 	}
-=======
 	expected = append(expected,
-		"run-hook[configure]",
 		"run-hook[check-health]",
 	)
->>>>>>> 85979f6e
 
 	c.Assert(kinds, DeepEquals, expected)
 }
