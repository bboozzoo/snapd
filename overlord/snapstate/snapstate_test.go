// -*- Mode: Go; indent-tabs-mode: t -*-

/*
 * Copyright (C) 2016 Canonical Ltd
 *
 * This program is free software: you can redistribute it and/or modify
 * it under the terms of the GNU General Public License version 3 as
 * published by the Free Software Foundation.
 *
 * This program is distributed in the hope that it will be useful,
 * but WITHOUT ANY WARRANTY; without even the implied warranty of
 * MERCHANTABILITY or FITNESS FOR A PARTICULAR PURPOSE.  See the
 * GNU General Public License for more details.
 *
 * You should have received a copy of the GNU General Public License
 * along with this program.  If not, see <http://www.gnu.org/licenses/>.
 *
 */

package snapstate_test

import (
	"encoding/json"
	"errors"
	"fmt"
	"io/ioutil"
	"os"
	"path/filepath"
	"sort"
	"testing"
	"time"

	. "gopkg.in/check.v1"

	"github.com/snapcore/snapd/dirs"
	"github.com/snapcore/snapd/interfaces"
	"github.com/snapcore/snapd/logger"
	"github.com/snapcore/snapd/overlord"
	"github.com/snapcore/snapd/overlord/auth"
	"github.com/snapcore/snapd/overlord/configstate/config"
	"github.com/snapcore/snapd/overlord/hookstate"
	"github.com/snapcore/snapd/overlord/ifacestate/ifacerepo"
	"github.com/snapcore/snapd/overlord/snapstate"
	"github.com/snapcore/snapd/overlord/snapstate/backend"
	"github.com/snapcore/snapd/overlord/state"
	"github.com/snapcore/snapd/release"
	"github.com/snapcore/snapd/snap"
	"github.com/snapcore/snapd/snap/snaptest"
	"github.com/snapcore/snapd/store"
	"github.com/snapcore/snapd/testutil"
	"github.com/snapcore/snapd/timeutil"

	// So it registers Configure.
	_ "github.com/snapcore/snapd/overlord/configstate"
)

func TestSnapManager(t *testing.T) { TestingT(t) }

type snapmgrTestSuite struct {
	testutil.BaseTest
	o       *overlord.Overlord
	state   *state.State
	snapmgr *snapstate.SnapManager

	fakeBackend *fakeSnappyBackend
	fakeStore   *fakeStore

	user *auth.UserState
}

func (s *snapmgrTestSuite) settle(c *C) {
	err := s.o.Settle(5 * time.Second)
	c.Assert(err, IsNil)
}

var _ = Suite(&snapmgrTestSuite{})

func (s *snapmgrTestSuite) SetUpTest(c *C) {
	s.BaseTest.SetUpTest(c)
	dirs.SetRootDir(c.MkDir())

	s.o = overlord.Mock()
	s.state = s.o.State()

	s.BaseTest.AddCleanup(snap.MockSanitizePlugsSlots(func(snapInfo *snap.Info) {}))

	s.fakeBackend = &fakeSnappyBackend{}
	s.fakeStore = &fakeStore{
		fakeCurrentProgress: 75,
		fakeTotalProgress:   100,
		fakeBackend:         s.fakeBackend,
		state:               s.state,
	}

	oldSetupInstallHook := snapstate.SetupInstallHook
	oldSetupPreRefreshHook := snapstate.SetupPreRefreshHook
	oldSetupPostRefreshHook := snapstate.SetupPostRefreshHook
	oldSetupRemoveHook := snapstate.SetupRemoveHook
	snapstate.SetupInstallHook = hookstate.SetupInstallHook
	snapstate.SetupPreRefreshHook = hookstate.SetupPreRefreshHook
	snapstate.SetupPostRefreshHook = hookstate.SetupPostRefreshHook
	snapstate.SetupRemoveHook = hookstate.SetupRemoveHook

	var err error
	s.snapmgr, err = snapstate.Manager(s.state)
	c.Assert(err, IsNil)
	s.snapmgr.AddForeignTaskHandlers(s.fakeBackend)

	snapstate.SetSnapManagerBackend(s.snapmgr, s.fakeBackend)

	s.o.AddManager(s.snapmgr)

	s.BaseTest.AddCleanup(snapstate.MockReadInfo(s.fakeBackend.ReadInfo))
	s.BaseTest.AddCleanup(snapstate.MockOpenSnapFile(s.fakeBackend.OpenSnapFile))

	s.BaseTest.AddCleanup(func() {
		snapstate.SetupInstallHook = oldSetupInstallHook
		snapstate.SetupPreRefreshHook = oldSetupPreRefreshHook
		snapstate.SetupPostRefreshHook = oldSetupPostRefreshHook
		snapstate.SetupRemoveHook = oldSetupRemoveHook

		dirs.SetRootDir("/")
	})

	s.state.Lock()
	snapstate.ReplaceStore(s.state, s.fakeStore)
	s.user, err = auth.NewUser(s.state, "username", "email@test.com", "macaroon", []string{"discharge"})
	c.Assert(err, IsNil)

	snapstate.Set(s.state, "core", &snapstate.SnapState{
		Active: true,
		Sequence: []*snap.SideInfo{
			{RealName: "core", Revision: snap.R(1)},
		},
		Current:  snap.R(1),
		SnapType: "os",
	})
	s.state.Unlock()

	snapstate.AutoAliases = func(*state.State, *snap.Info) (map[string]string, error) {
		return nil, nil
	}
}

func (s *snapmgrTestSuite) TearDownTest(c *C) {
	s.BaseTest.TearDownTest(c)
	snapstate.ValidateRefreshes = nil
	snapstate.AutoAliases = nil
	snapstate.CanAutoRefresh = nil
}

func (s *snapmgrTestSuite) TestStore(c *C) {
	s.state.Lock()
	defer s.state.Unlock()

	sto := &store.Store{}
	snapstate.ReplaceStore(s.state, sto)
	store1 := snapstate.Store(s.state)
	c.Check(store1, Equals, sto)

	// cached
	store2 := snapstate.Store(s.state)
	c.Check(store2, Equals, sto)
}

const (
	unlinkBefore = 1 << iota
	cleanupAfter
	maybeCore
	runCoreConfigure
)

func taskKinds(tasks []*state.Task) []string {
	kinds := make([]string, len(tasks))
	for i, task := range tasks {
		k := task.Kind()
		if k == "run-hook" {
			var hooksup hookstate.HookSetup
			if err := task.Get("hook-setup", &hooksup); err != nil {
				panic(err)
			}
			k = fmt.Sprintf("%s[%s]", k, hooksup.Hook)
		}
		kinds[i] = k
	}
	return kinds
}

func verifyInstallTasks(c *C, opts, discards int, ts *state.TaskSet, st *state.State) {
	kinds := taskKinds(ts.Tasks())

	expected := []string{
		"prerequisites",
		"download-snap",
		"validate-snap",
		"mount-snap",
	}
	if opts&unlinkBefore != 0 {
		expected = append(expected,
			"stop-snap-services",
			"remove-aliases",
			"unlink-current-snap",
		)
	}
	expected = append(expected,
		"copy-snap-data",
		"setup-profiles",
		"link-snap",
	)
	if opts&maybeCore != 0 {
		expected = append(expected, "setup-profiles")
	}
	expected = append(expected,
		"set-auto-aliases",
		"setup-aliases",
		"run-hook[install]",
		"start-snap-services")
	for i := 0; i < discards; i++ {
		expected = append(expected,
			"clear-snap",
			"discard-snap",
		)
	}
	if opts&cleanupAfter != 0 {
		expected = append(expected,
			"cleanup",
		)
	}
	expected = append(expected,
		"run-hook[configure]",
	)

	c.Assert(kinds, DeepEquals, expected)
}

func verifyUpdateTasks(c *C, opts, discards int, ts *state.TaskSet, st *state.State) {
	kinds := taskKinds(ts.Tasks())

	expected := []string{
		"prerequisites",
		"download-snap",
		"validate-snap",
		"mount-snap",
	}
	expected = append(expected, "run-hook[pre-refresh]")
	if opts&unlinkBefore != 0 {
		expected = append(expected,
			"stop-snap-services",
		)
	}
	if opts&unlinkBefore != 0 {
		expected = append(expected,
			"remove-aliases",
			"unlink-current-snap",
		)
	}
	expected = append(expected,
		"copy-snap-data",
		"setup-profiles",
		"link-snap",
	)
	if opts&maybeCore != 0 {
		expected = append(expected, "setup-profiles")
	}
	expected = append(expected,
		"set-auto-aliases",
		"setup-aliases",
		"run-hook[post-refresh]",
		"start-snap-services")

	c.Assert(ts.Tasks()[len(expected)-2].Summary(), Matches, `Run post-refresh hook of .*`)
	for i := 0; i < discards; i++ {
		expected = append(expected,
			"clear-snap",
			"discard-snap",
		)
	}
	if opts&cleanupAfter != 0 {
		expected = append(expected,
			"cleanup",
		)
	}
	expected = append(expected,
		"run-hook[configure]",
	)

	c.Assert(kinds, DeepEquals, expected)
}

func verifyRemoveTasks(c *C, ts *state.TaskSet) {
	c.Assert(taskKinds(ts.Tasks()), DeepEquals, []string{
		"stop-snap-services",
		"run-hook[remove]",
		"remove-aliases",
		"unlink-snap",
		"remove-profiles",
		"clear-snap",
		"discard-snap",
		"discard-conns",
	})
}

func (s *snapmgrTestSuite) TestLastIndexFindsLast(c *C) {
	snapst := &snapstate.SnapState{Sequence: []*snap.SideInfo{
		{Revision: snap.R(7)},
		{Revision: snap.R(11)},
		{Revision: snap.R(11)},
	}}
	c.Check(snapst.LastIndex(snap.R(11)), Equals, 2)
}

func (s *snapmgrTestSuite) TestInstallDevModeConfinementFiltering(c *C) {
	s.state.Lock()
	defer s.state.Unlock()

	// if a snap is devmode, you can't install it without --devmode
	_, err := snapstate.Install(s.state, "some-snap", "channel-for-devmode", snap.R(0), s.user.ID, snapstate.Flags{})
	c.Assert(err, ErrorMatches, `.* requires devmode or confinement override`)

	// if a snap is devmode, you *can* install it with --devmode
	_, err = snapstate.Install(s.state, "some-snap", "channel-for-devmode", snap.R(0), s.user.ID, snapstate.Flags{DevMode: true})
	c.Assert(err, IsNil)

	// if a snap is *not* devmode, you can still install it with --devmode
	_, err = snapstate.Install(s.state, "some-snap", "channel-for-strict", snap.R(0), s.user.ID, snapstate.Flags{DevMode: true})
	c.Assert(err, IsNil)
}

func (s *snapmgrTestSuite) TestInstallClassicConfinementFiltering(c *C) {
	if !dirs.SupportsClassicConfinement() {
		c.Skip("no support for classic")
	}

	s.state.Lock()
	defer s.state.Unlock()

	// if a snap is classic, you can't install it without --classic
	_, err := snapstate.Install(s.state, "some-snap", "channel-for-classic", snap.R(0), s.user.ID, snapstate.Flags{})
	c.Assert(err, ErrorMatches, `.* requires classic confinement`)

	// if a snap is classic, you *can* install it with --classic
	_, err = snapstate.Install(s.state, "some-snap", "channel-for-classic", snap.R(0), s.user.ID, snapstate.Flags{Classic: true})
	c.Assert(err, IsNil)

	// if a snap is *not* classic, you can still install it with --classic
	_, err = snapstate.Install(s.state, "some-snap", "channel-for-strict", snap.R(0), s.user.ID, snapstate.Flags{Classic: true})
	c.Assert(err, IsNil)
}

func (s *snapmgrTestSuite) TestInstallFailsWhenClassicSnapsAreNotSupported(c *C) {
	s.state.Lock()
	defer s.state.Unlock()

	reset := release.MockReleaseInfo(&release.OS{
		ID: "fedora",
	})
	defer reset()

	// this needs doing because dirs depends on the release info
	dirs.SetRootDir(dirs.GlobalRootDir)

	_, err := snapstate.Install(s.state, "some-snap", "channel-for-classic", snap.R(0), s.user.ID, snapstate.Flags{Classic: true})
	c.Assert(err, ErrorMatches, "classic confinement requires snaps under /snap or symlink from /snap to "+dirs.SnapMountDir)
}

func (s *snapmgrTestSuite) TestInstallTasks(c *C) {
	s.state.Lock()
	defer s.state.Unlock()

	ts, err := snapstate.Install(s.state, "some-snap", "some-channel", snap.R(0), 0, snapstate.Flags{})
	c.Assert(err, IsNil)

	verifyInstallTasks(c, 0, 0, ts, s.state)
	c.Assert(s.state.TaskCount(), Equals, len(ts.Tasks()))
}

func (s *snapmgrTestSuite) TestInstallHookNotRunForInstalledSnap(c *C) {
	s.state.Lock()
	defer s.state.Unlock()

	snapstate.Set(s.state, "some-snap", &snapstate.SnapState{
		Active: true,
		Sequence: []*snap.SideInfo{
			{RealName: "some-snap", Revision: snap.R(7)},
		},
		Current:  snap.R(7),
		SnapType: "app",
	})

	mockSnap := makeTestSnap(c, `name: some-snap
version: 1.0`)
	ts, err := snapstate.InstallPath(s.state, &snap.SideInfo{RealName: "some-snap", SnapID: "some-snap-id", Revision: snap.R(8)}, mockSnap, "", snapstate.Flags{})
	c.Assert(err, IsNil)

	runHooks := tasksWithKind(ts, "run-hook")
	// hook tasks for refresh and for configure hook only; no install hook
	c.Assert(runHooks, HasLen, 3)
	c.Assert(runHooks[0].Summary(), Equals, `Run pre-refresh hook of "some-snap" snap if present`)
	c.Assert(runHooks[1].Summary(), Equals, `Run post-refresh hook of "some-snap" snap if present`)
	c.Assert(runHooks[2].Summary(), Equals, `Run configure hook of "some-snap" snap if present`)
}

func (s *snapmgrTestSuite) TestCoreInstallTasks(c *C) {
	s.state.Lock()
	defer s.state.Unlock()

	ts, err := snapstate.Install(s.state, "some-core", "some-channel", snap.R(0), 0, snapstate.Flags{})
	c.Assert(err, IsNil)

	verifyInstallTasks(c, maybeCore, 0, ts, s.state)
	c.Assert(s.state.TaskCount(), Equals, len(ts.Tasks()))
	var phase2 *state.Task
	for _, t := range ts.Tasks() {
		if t.Kind() == "setup-profiles" {
			phase2 = t
		}
	}
	c.Assert(phase2, NotNil)
	var flag bool
	err = phase2.Get("core-phase-2", &flag)
	c.Assert(err, IsNil)
	c.Check(flag, Equals, true)
}

type fullFlags struct{ before, change, after, setup snapstate.Flags }

func (s *snapmgrTestSuite) testRevertTasksFullFlags(flags fullFlags, c *C) {
	s.state.Lock()
	defer s.state.Unlock()

	snapstate.Set(s.state, "some-snap", &snapstate.SnapState{
		Active: true,
		Sequence: []*snap.SideInfo{
			{RealName: "some-snap", Revision: snap.R(7)},
			{RealName: "some-snap", Revision: snap.R(11)},
		},
		Flags:    flags.before,
		Current:  snap.R(11),
		SnapType: "app",
	})

	ts, err := snapstate.Revert(s.state, "some-snap", flags.change)
	c.Assert(err, IsNil)

	tasks := ts.Tasks()
	c.Assert(s.state.TaskCount(), Equals, len(tasks))
	c.Assert(taskKinds(tasks), DeepEquals, []string{
		"prerequisites",
		"prepare-snap",
		"stop-snap-services",
		"remove-aliases",
		"unlink-current-snap",
		"setup-profiles",
		"link-snap",
		"set-auto-aliases",
		"setup-aliases",
		"start-snap-services",
		"run-hook[configure]",
	})

	snapsup, err := snapstate.TaskSnapSetup(tasks[0])
	c.Assert(err, IsNil)
	flags.setup.Revert = true
	c.Check(snapsup.Flags, Equals, flags.setup)

	chg := s.state.NewChange("revert", "revert snap")
	chg.AddAll(ts)

	s.state.Unlock()
	defer s.snapmgr.Stop()
	s.settle(c)
	s.state.Lock()

	var snapst snapstate.SnapState
	err = snapstate.Get(s.state, "some-snap", &snapst)
	c.Assert(err, IsNil)
	c.Check(snapst.Flags, Equals, flags.after)
}

func (s *snapmgrTestSuite) testRevertTasks(flags snapstate.Flags, c *C) {
	s.testRevertTasksFullFlags(fullFlags{before: flags, change: flags, after: flags, setup: flags}, c)
}

func (s *snapmgrTestSuite) TestRevertTasks(c *C) {
	s.testRevertTasks(snapstate.Flags{}, c)
}

func (s *snapmgrTestSuite) TestRevertTasksFromDevMode(c *C) {
	// the snap is installed in devmode, but the request to revert does not specify devmode
	s.testRevertTasksFullFlags(fullFlags{
		before: snapstate.Flags{DevMode: true}, // the snap is installed in devmode
		change: snapstate.Flags{},              // the request to revert does not specify devmode
		after:  snapstate.Flags{DevMode: true}, // the reverted snap is installed in devmode
		setup:  snapstate.Flags{DevMode: true}, // because setup said so
	}, c)
}

func (s *snapmgrTestSuite) TestRevertTasksFromJailMode(c *C) {
	// the snap is installed in jailmode, but the request to revert does not specify jailmode
	s.testRevertTasksFullFlags(fullFlags{
		before: snapstate.Flags{JailMode: true}, // the snap is installed in jailmode
		change: snapstate.Flags{},               // the request to revert does not specify jailmode
		after:  snapstate.Flags{JailMode: true}, // the reverted snap is installed in jailmode
		setup:  snapstate.Flags{JailMode: true}, // because setup said so
	}, c)
}

func (s *snapmgrTestSuite) TestRevertTasksFromClassic(c *C) {
	if !dirs.SupportsClassicConfinement() {
		c.Skip("no support for classic")
	}

	// the snap is installed in classic, but the request to revert does not specify classic
	s.testRevertTasksFullFlags(fullFlags{
		before: snapstate.Flags{Classic: true}, // the snap is installed in classic
		change: snapstate.Flags{},              // the request to revert does not specify classic
		after:  snapstate.Flags{Classic: true}, // the reverted snap is installed in classic
		setup:  snapstate.Flags{Classic: true}, // because setup said so
	}, c)
}

func (s *snapmgrTestSuite) TestRevertTasksDevMode(c *C) {
	s.testRevertTasks(snapstate.Flags{DevMode: true}, c)
}

func (s *snapmgrTestSuite) TestRevertTasksJailMode(c *C) {
	s.testRevertTasks(snapstate.Flags{JailMode: true}, c)
}

func (s *snapmgrTestSuite) TestRevertTasksClassic(c *C) {
	if !dirs.SupportsClassicConfinement() {
		c.Skip("no support for classic")
	}
	s.testRevertTasks(snapstate.Flags{Classic: true}, c)
}

func (s *snapmgrTestSuite) TestUpdateCreatesGCTasks(c *C) {
	s.state.Lock()
	defer s.state.Unlock()

	snapstate.Set(s.state, "some-snap", &snapstate.SnapState{
		Active: true,
		Sequence: []*snap.SideInfo{
			{RealName: "some-snap", SnapID: "some-snap-id", Revision: snap.R(1)},
			{RealName: "some-snap", SnapID: "some-snap-id", Revision: snap.R(2)},
			{RealName: "some-snap", SnapID: "some-snap-id", Revision: snap.R(3)},
			{RealName: "some-snap", SnapID: "some-snap-id", Revision: snap.R(4)},
		},
		Current:  snap.R(4),
		SnapType: "app",
	})

	ts, err := snapstate.Update(s.state, "some-snap", "", snap.R(0), 0, snapstate.Flags{})
	c.Assert(err, IsNil)

	verifyUpdateTasks(c, unlinkBefore|cleanupAfter, 2, ts, s.state)
	c.Assert(s.state.TaskCount(), Equals, len(ts.Tasks()))
}

func (s snapmgrTestSuite) TestInstallFailsOnDisabledSnap(c *C) {
	snapst := &snapstate.SnapState{
		Active:   false,
		Channel:  "channel",
		Sequence: []*snap.SideInfo{{RealName: "some-snap", SnapID: "some-snap-id", Revision: snap.R(2)}},
		Current:  snap.R(2),
		SnapType: "app",
	}
	snapsup := &snapstate.SnapSetup{SideInfo: &snap.SideInfo{RealName: "some-snap", SnapID: "some-snap-id", Revision: snap.R(1)}}
	_, err := snapstate.DoInstall(s.state, snapst, snapsup, 0)
	c.Assert(err, NotNil)
	c.Assert(err, ErrorMatches, `cannot update disabled snap "some-snap"`)
}

func (s *snapmgrTestSuite) TestUpdateCreatesDiscardAfterCurrentTasks(c *C) {
	s.state.Lock()
	defer s.state.Unlock()

	snapstate.Set(s.state, "some-snap", &snapstate.SnapState{
		Active: true,
		Sequence: []*snap.SideInfo{
			{RealName: "some-snap", SnapID: "some-snap-id", Revision: snap.R(1)},
			{RealName: "some-snap", SnapID: "some-snap-id", Revision: snap.R(2)},
			{RealName: "some-snap", SnapID: "some-snap-id", Revision: snap.R(3)},
			{RealName: "some-snap", SnapID: "some-snap-id", Revision: snap.R(4)},
		},
		Current:  snap.R(1),
		SnapType: "app",
	})

	ts, err := snapstate.Update(s.state, "some-snap", "", snap.R(0), 0, snapstate.Flags{})
	c.Assert(err, IsNil)

	verifyUpdateTasks(c, unlinkBefore|cleanupAfter, 3, ts, s.state)
	c.Assert(s.state.TaskCount(), Equals, len(ts.Tasks()))
}

func (s *snapmgrTestSuite) TestUpdateMany(c *C) {
	s.state.Lock()
	defer s.state.Unlock()

	snapstate.Set(s.state, "some-snap", &snapstate.SnapState{
		Active: true,
		Sequence: []*snap.SideInfo{
			{RealName: "some-snap", SnapID: "some-snap-id", Revision: snap.R(1)},
			{RealName: "some-snap", SnapID: "some-snap-id", Revision: snap.R(2)},
			{RealName: "some-snap", SnapID: "some-snap-id", Revision: snap.R(3)},
			{RealName: "some-snap", SnapID: "some-snap-id", Revision: snap.R(4)},
		},
		Current:  snap.R(1),
		SnapType: "app",
	})

	updates, tts, err := snapstate.UpdateMany(s.state, nil, 0)
	c.Assert(err, IsNil)
	c.Assert(tts, HasLen, 1)
	c.Check(updates, DeepEquals, []string{"some-snap"})

	ts := tts[0]
	verifyUpdateTasks(c, unlinkBefore|cleanupAfter, 3, ts, s.state)

	// check that the tasks are in non-default lane
	for _, t := range ts.Tasks() {
		c.Assert(t.Lanes(), DeepEquals, []int{1})
	}
	c.Assert(s.state.TaskCount(), Equals, len(ts.Tasks()))
}

func (s *snapmgrTestSuite) TestUpdateManyDevModeConfinementFiltering(c *C) {
	s.state.Lock()
	defer s.state.Unlock()

	snapstate.Set(s.state, "some-snap", &snapstate.SnapState{
		Active:   true,
		Channel:  "channel-for-devmode",
		Sequence: []*snap.SideInfo{{RealName: "some-snap", SnapID: "some-snap-id", Revision: snap.R(7)}},
		Current:  snap.R(7),
		SnapType: "app",
	})

	// updated snap is devmode, updatemany doesn't update it
	_, tts, _ := snapstate.UpdateMany(s.state, []string{"some-snap"}, s.user.ID)
	// FIXME: UpdateMany will not error out in this case (daemon catches this case, with a weird error)
	c.Assert(tts, HasLen, 0)
}

func (s *snapmgrTestSuite) TestUpdateManyClassicConfinementFiltering(c *C) {
	if !dirs.SupportsClassicConfinement() {
		c.Skip("no support for classic")
	}

	s.state.Lock()
	defer s.state.Unlock()

	snapstate.Set(s.state, "some-snap", &snapstate.SnapState{
		Active:   true,
		Channel:  "channel-for-classic",
		Sequence: []*snap.SideInfo{{RealName: "some-snap", SnapID: "some-snap-id", Revision: snap.R(7)}},
		Current:  snap.R(7),
		SnapType: "app",
	})

	// if a snap installed without --classic gets a classic update it isn't installed
	_, tts, _ := snapstate.UpdateMany(s.state, []string{"some-snap"}, s.user.ID)
	// FIXME: UpdateMany will not error out in this case (daemon catches this case, with a weird error)
	c.Assert(tts, HasLen, 0)
}

func (s *snapmgrTestSuite) TestUpdateManyClassic(c *C) {
	if !dirs.SupportsClassicConfinement() {
		c.Skip("no support for classic")
	}

	s.state.Lock()
	defer s.state.Unlock()

	snapstate.Set(s.state, "some-snap", &snapstate.SnapState{
		Active:   true,
		Channel:  "channel-for-classic",
		Sequence: []*snap.SideInfo{{RealName: "some-snap", SnapID: "some-snap-id", Revision: snap.R(7)}},
		Current:  snap.R(7),
		SnapType: "app",
		Flags:    snapstate.Flags{Classic: true},
	})

	// snap installed with classic: refresh gets classic
	_, tts, err := snapstate.UpdateMany(s.state, []string{"some-snap"}, s.user.ID)
	c.Assert(err, IsNil)
	c.Assert(tts, HasLen, 1)
}

func (s *snapmgrTestSuite) TestUpdateManyDevMode(c *C) {
	s.state.Lock()
	defer s.state.Unlock()

	snapstate.Set(s.state, "some-snap", &snapstate.SnapState{
		Active: true,
		Flags:  snapstate.Flags{DevMode: true},
		Sequence: []*snap.SideInfo{
			{RealName: "some-snap", SnapID: "some-snap-id", Revision: snap.R(1)},
		},
		Current:  snap.R(1),
		SnapType: "app",
	})

	updates, _, err := snapstate.UpdateMany(s.state, []string{"some-snap"}, 0)
	c.Assert(err, IsNil)
	c.Check(updates, HasLen, 1)
}

func (s *snapmgrTestSuite) TestUpdateAllDevMode(c *C) {
	s.state.Lock()
	defer s.state.Unlock()

	snapstate.Set(s.state, "some-snap", &snapstate.SnapState{
		Active: true,
		Flags:  snapstate.Flags{DevMode: true},
		Sequence: []*snap.SideInfo{
			{RealName: "some-snap", SnapID: "some-snap-id", Revision: snap.R(1)},
		},
		Current:  snap.R(1),
		SnapType: "app",
	})

	updates, _, err := snapstate.UpdateMany(s.state, nil, 0)
	c.Assert(err, IsNil)
	c.Check(updates, HasLen, 0)
}

func (s *snapmgrTestSuite) TestUpdateManyValidateRefreshes(c *C) {
	s.state.Lock()
	defer s.state.Unlock()

	snapstate.Set(s.state, "some-snap", &snapstate.SnapState{
		Active: true,
		Sequence: []*snap.SideInfo{
			{RealName: "some-snap", SnapID: "some-snap-id", Revision: snap.R(1)},
		},
		Current:  snap.R(1),
		SnapType: "app",
	})

	validateCalled := false
	validateRefreshes := func(st *state.State, refreshes []*snap.Info, ignoreValidation map[string]bool, userID int) ([]*snap.Info, error) {
		validateCalled = true
		c.Check(refreshes, HasLen, 1)
		c.Check(refreshes[0].SnapID, Equals, "some-snap-id")
		c.Check(refreshes[0].Revision, Equals, snap.R(11))
		c.Check(ignoreValidation, HasLen, 0)
		return refreshes, nil
	}
	// hook it up
	snapstate.ValidateRefreshes = validateRefreshes

	updates, tts, err := snapstate.UpdateMany(s.state, nil, 0)
	c.Assert(err, IsNil)
	c.Assert(tts, HasLen, 1)
	c.Check(updates, DeepEquals, []string{"some-snap"})
	verifyUpdateTasks(c, unlinkBefore|cleanupAfter, 0, tts[0], s.state)

	c.Check(validateCalled, Equals, true)
}

func (s *snapmgrTestSuite) TestUpdateManyValidateRefreshesUnhappy(c *C) {
	s.state.Lock()
	defer s.state.Unlock()

	snapstate.Set(s.state, "some-snap", &snapstate.SnapState{
		Active: true,
		Sequence: []*snap.SideInfo{
			{RealName: "some-snap", SnapID: "some-snap-id", Revision: snap.R(1)},
		},
		Current: snap.R(1),
	})

	validateErr := errors.New("refresh control error")
	validateRefreshes := func(st *state.State, refreshes []*snap.Info, ignoreValidation map[string]bool, userID int) ([]*snap.Info, error) {
		c.Check(refreshes, HasLen, 1)
		c.Check(refreshes[0].SnapID, Equals, "some-snap-id")
		c.Check(refreshes[0].Revision, Equals, snap.R(11))
		c.Check(ignoreValidation, HasLen, 0)
		return nil, validateErr
	}
	// hook it up
	snapstate.ValidateRefreshes = validateRefreshes

	// refresh all => no error
	updates, tts, err := snapstate.UpdateMany(s.state, nil, 0)
	c.Assert(err, IsNil)
	c.Check(tts, HasLen, 0)
	c.Check(updates, HasLen, 0)

	// refresh some-snap => report error
	updates, tts, err = snapstate.UpdateMany(s.state, []string{"some-snap"}, 0)
	c.Assert(err, Equals, validateErr)
	c.Check(tts, HasLen, 0)
	c.Check(updates, HasLen, 0)

}

func (s *snapmgrTestSuite) TestRevertCreatesNoGCTasks(c *C) {
	s.state.Lock()
	defer s.state.Unlock()

	snapstate.Set(s.state, "some-snap", &snapstate.SnapState{
		Active:   true,
		SnapType: "app",
		Sequence: []*snap.SideInfo{
			{RealName: "some-snap", Revision: snap.R(1)},
			{RealName: "some-snap", Revision: snap.R(2)},
			{RealName: "some-snap", Revision: snap.R(3)},
			{RealName: "some-snap", Revision: snap.R(4)},
		},
		Current: snap.R(2),
	})

	ts, err := snapstate.RevertToRevision(s.state, "some-snap", snap.R(4), snapstate.Flags{})
	c.Assert(err, IsNil)

	// ensure that we do not run any form of garbage-collection
	c.Assert(s.state.TaskCount(), Equals, len(ts.Tasks()))
	c.Assert(taskKinds(ts.Tasks()), DeepEquals, []string{
		"prerequisites",
		"prepare-snap",
		"stop-snap-services",
		"remove-aliases",
		"unlink-current-snap",
		"setup-profiles",
		"link-snap",
		"set-auto-aliases",
		"setup-aliases",
		"start-snap-services",
		"run-hook[configure]",
	})
}

func (s *snapmgrTestSuite) TestEnableTasks(c *C) {
	s.state.Lock()
	defer s.state.Unlock()

	snapstate.Set(s.state, "some-snap", &snapstate.SnapState{
		Sequence: []*snap.SideInfo{
			{RealName: "some-snap", Revision: snap.R(11)},
		},
		Current: snap.R(11),
		Active:  false,
	})

	ts, err := snapstate.Enable(s.state, "some-snap")
	c.Assert(err, IsNil)

	c.Assert(s.state.TaskCount(), Equals, len(ts.Tasks()))
	c.Assert(taskKinds(ts.Tasks()), DeepEquals, []string{
		"prepare-snap",
		"setup-profiles",
		"link-snap",
		"setup-aliases",
		"start-snap-services",
	})
}

func (s *snapmgrTestSuite) TestSwitchTasks(c *C) {
	s.state.Lock()
	defer s.state.Unlock()

	snapstate.Set(s.state, "some-snap", &snapstate.SnapState{
		Sequence: []*snap.SideInfo{
			{RealName: "some-snap", Revision: snap.R(11)},
		},
		Current: snap.R(11),
		Active:  false,
	})

	ts, err := snapstate.Switch(s.state, "some-snap", "some-channel")
	c.Assert(err, IsNil)

	c.Assert(s.state.TaskCount(), Equals, len(ts.Tasks()))
	c.Assert(taskKinds(ts.Tasks()), DeepEquals, []string{"switch-snap"})
}

func (s *snapmgrTestSuite) TestSwitchConflict(c *C) {
	s.state.Lock()
	defer s.state.Unlock()

	snapstate.Set(s.state, "some-snap", &snapstate.SnapState{
		Sequence: []*snap.SideInfo{
			{RealName: "some-snap", Revision: snap.R(11)},
		},
		Current: snap.R(11),
		Active:  false,
	})

	ts, err := snapstate.Switch(s.state, "some-snap", "some-channel")
	c.Assert(err, IsNil)
	// need a change to make the tasks visible
	s.state.NewChange("switch-snap", "...").AddAll(ts)

	_, err = snapstate.Switch(s.state, "some-snap", "other-channel")
	c.Check(err, ErrorMatches, `snap "some-snap" has changes in progress`)
}

func (s *snapmgrTestSuite) TestSwitchUnhappy(c *C) {
	s.state.Lock()
	defer s.state.Unlock()

	_, err := snapstate.Switch(s.state, "non-existing-snap", "some-channel")
	c.Assert(err, ErrorMatches, `snap "non-existing-snap" is not installed`)
}

func (s *snapmgrTestSuite) TestDisableTasks(c *C) {
	s.state.Lock()
	defer s.state.Unlock()

	snapstate.Set(s.state, "some-snap", &snapstate.SnapState{
		Sequence: []*snap.SideInfo{
			{RealName: "some-snap", Revision: snap.R(11)},
		},
		Current: snap.R(11),
		Active:  true,
	})

	ts, err := snapstate.Disable(s.state, "some-snap")
	c.Assert(err, IsNil)

	c.Assert(s.state.TaskCount(), Equals, len(ts.Tasks()))
	c.Assert(taskKinds(ts.Tasks()), DeepEquals, []string{
		"stop-snap-services",
		"remove-aliases",
		"unlink-snap",
		"remove-profiles",
	})
}

func (s *snapmgrTestSuite) TestEnableConflict(c *C) {
	s.state.Lock()
	defer s.state.Unlock()

	snapstate.Set(s.state, "some-snap", &snapstate.SnapState{
		Sequence: []*snap.SideInfo{
			{RealName: "some-snap", Revision: snap.R(11)},
		},
		Current: snap.R(11),
		Active:  false,
	})

	ts, err := snapstate.Enable(s.state, "some-snap")
	c.Assert(err, IsNil)
	// need a change to make the tasks visible
	s.state.NewChange("enable", "...").AddAll(ts)

	_, err = snapstate.Enable(s.state, "some-snap")
	c.Assert(err, ErrorMatches, `snap "some-snap" has changes in progress`)
}

func (s *snapmgrTestSuite) TestDisableConflict(c *C) {
	s.state.Lock()
	defer s.state.Unlock()

	snapstate.Set(s.state, "some-snap", &snapstate.SnapState{
		Sequence: []*snap.SideInfo{
			{RealName: "some-snap", Revision: snap.R(11)},
		},
		Current: snap.R(11),
		Active:  true,
	})

	ts, err := snapstate.Disable(s.state, "some-snap")
	c.Assert(err, IsNil)
	// need a change to make the tasks visible
	s.state.NewChange("install", "...").AddAll(ts)

	_, err = snapstate.Disable(s.state, "some-snap")
	c.Assert(err, ErrorMatches, `snap "some-snap" has changes in progress`)
}

func (s *snapmgrTestSuite) TestDoInstallChannelDefault(c *C) {
	s.state.Lock()
	defer s.state.Unlock()

	ts, err := snapstate.Install(s.state, "some-snap", "", snap.R(0), 0, snapstate.Flags{})
	c.Assert(err, IsNil)

	var snapsup snapstate.SnapSetup
	err = ts.Tasks()[0].Get("snap-setup", &snapsup)
	c.Assert(err, IsNil)

	c.Check(snapsup.Channel, Equals, "stable")
}

func (s *snapmgrTestSuite) TestInstallRevision(c *C) {
	s.state.Lock()
	defer s.state.Unlock()

	ts, err := snapstate.Install(s.state, "some-snap", "", snap.R(7), 0, snapstate.Flags{})
	c.Assert(err, IsNil)

	var snapsup snapstate.SnapSetup
	err = ts.Tasks()[0].Get("snap-setup", &snapsup)
	c.Assert(err, IsNil)

	c.Check(snapsup.Revision(), Equals, snap.R(7))
}

func (s *snapmgrTestSuite) TestInstallConflict(c *C) {
	s.state.Lock()
	defer s.state.Unlock()

	ts, err := snapstate.Install(s.state, "some-snap", "some-channel", snap.R(0), 0, snapstate.Flags{})
	c.Assert(err, IsNil)
	// need a change to make the tasks visible
	s.state.NewChange("install", "...").AddAll(ts)

	_, err = snapstate.Install(s.state, "some-snap", "some-channel", snap.R(0), 0, snapstate.Flags{})
	c.Assert(err, ErrorMatches, `snap "some-snap" has changes in progress`)
}

func (s *snapmgrTestSuite) TestInstallAliasConflict(c *C) {
	s.state.Lock()
	defer s.state.Unlock()

	snapstate.Set(s.state, "otherfoosnap", &snapstate.SnapState{
		Sequence: []*snap.SideInfo{
			{RealName: "otherfoosnap", Revision: snap.R(30)},
		},
		Current: snap.R(30),
		Active:  true,
		Aliases: map[string]*snapstate.AliasTarget{
			"foo.bar": {Manual: "bar"},
		},
		SnapType: "app",
	})

	_, err := snapstate.Install(s.state, "foo", "some-channel", snap.R(0), 0, snapstate.Flags{})
	c.Assert(err, ErrorMatches, `snap "foo" command namespace conflicts with alias "foo\.bar" for "otherfoosnap" snap`)
}

// A sneakyStore changes the state when called
type sneakyStore struct {
	*fakeStore
	state *state.State
}

func (s sneakyStore) SnapInfo(spec store.SnapSpec, user *auth.UserState) (*snap.Info, error) {
	s.state.Lock()
	snapstate.Set(s.state, "some-snap", &snapstate.SnapState{
		Active:   true,
		Channel:  "edge",
		Sequence: []*snap.SideInfo{{RealName: "some-snap", SnapID: "some-snap-id", Revision: snap.R(1)}},
		Current:  snap.R(1),
		SnapType: "app",
	})
	s.state.Unlock()
	return s.fakeStore.SnapInfo(spec, user)
}

func (s *snapmgrTestSuite) TestInstallStateConflict(c *C) {
	s.state.Lock()
	defer s.state.Unlock()

	snapstate.ReplaceStore(s.state, sneakyStore{fakeStore: s.fakeStore, state: s.state})

	_, err := snapstate.Install(s.state, "some-snap", "some-channel", snap.R(0), 0, snapstate.Flags{})
	c.Assert(err, ErrorMatches, `snap "some-snap" state changed during install preparations`)
}

func (s *snapmgrTestSuite) TestInstallPathConflict(c *C) {
	s.state.Lock()
	defer s.state.Unlock()

	ts, err := snapstate.Install(s.state, "some-snap", "some-channel", snap.R(0), 0, snapstate.Flags{})
	c.Assert(err, IsNil)
	// need a change to make the tasks visible
	s.state.NewChange("install", "...").AddAll(ts)

	mockSnap := makeTestSnap(c, "name: some-snap\nversion: 1.0")
	_, err = snapstate.InstallPath(s.state, &snap.SideInfo{RealName: "some-snap"}, mockSnap, "", snapstate.Flags{})
	c.Assert(err, ErrorMatches, `snap "some-snap" has changes in progress`)
}

func (s *snapmgrTestSuite) TestInstallPathMissingName(c *C) {
	s.state.Lock()
	defer s.state.Unlock()

	mockSnap := makeTestSnap(c, "name: some-snap\nversion: 1.0")
	_, err := snapstate.InstallPath(s.state, &snap.SideInfo{}, mockSnap, "", snapstate.Flags{})
	c.Assert(err, ErrorMatches, fmt.Sprintf(`internal error: snap name to install %q not provided`, mockSnap))
}

func (s *snapmgrTestSuite) TestInstallPathSnapIDRevisionUnset(c *C) {
	s.state.Lock()
	defer s.state.Unlock()

	mockSnap := makeTestSnap(c, "name: some-snap\nversion: 1.0")
	_, err := snapstate.InstallPath(s.state, &snap.SideInfo{RealName: "some-snap", SnapID: "snapididid"}, mockSnap, "", snapstate.Flags{})
	c.Assert(err, ErrorMatches, fmt.Sprintf(`internal error: snap id set to install %q but revision is unset`, mockSnap))
}

func (s *snapmgrTestSuite) TestUpdateTasksPropagatesErrors(c *C) {
	s.state.Lock()
	defer s.state.Unlock()

	snapstate.Set(s.state, "some-snap", &snapstate.SnapState{
		Active:   true,
		Channel:  "edge",
		Sequence: []*snap.SideInfo{{RealName: "some-snap", SnapID: "fakestore-please-error-on-refresh", Revision: snap.R(7)}},
		Current:  snap.R(7),
	})

	_, err := snapstate.Update(s.state, "some-snap", "some-channel", snap.R(0), s.user.ID, snapstate.Flags{})
	c.Assert(err, ErrorMatches, `failing as requested`)
}

func (s *snapmgrTestSuite) TestUpdateTasks(c *C) {
	s.state.Lock()
	defer s.state.Unlock()

	snapstate.Set(s.state, "some-snap", &snapstate.SnapState{
		Active:   true,
		Channel:  "edge",
		Sequence: []*snap.SideInfo{{RealName: "some-snap", SnapID: "some-snap-id", Revision: snap.R(7)}},
		Current:  snap.R(7),
		SnapType: "app",
	})

	validateCalled := false
	happyValidateRefreshes := func(st *state.State, refreshes []*snap.Info, ignoreValidation map[string]bool, userID int) ([]*snap.Info, error) {
		validateCalled = true
		return refreshes, nil
	}
	// hook it up
	snapstate.ValidateRefreshes = happyValidateRefreshes

	ts, err := snapstate.Update(s.state, "some-snap", "some-channel", snap.R(0), s.user.ID, snapstate.Flags{})
	c.Assert(err, IsNil)
	verifyUpdateTasks(c, unlinkBefore|cleanupAfter, 0, ts, s.state)
	c.Assert(s.state.TaskCount(), Equals, len(ts.Tasks()))

	c.Check(validateCalled, Equals, true)

	var snapsup snapstate.SnapSetup
	err = ts.Tasks()[0].Get("snap-setup", &snapsup)
	c.Assert(err, IsNil)

	c.Check(snapsup.Channel, Equals, "some-channel")
}

func (s *snapmgrTestSuite) TestUpdateTasksCoreSetsIgnoreOnConfigure(c *C) {
	s.state.Lock()
	defer s.state.Unlock()

	snapstate.Set(s.state, "core", &snapstate.SnapState{
		Active:   true,
		Channel:  "edge",
		Sequence: []*snap.SideInfo{{RealName: "core", SnapID: "core-snap-id", Revision: snap.R(7)}},
		Current:  snap.R(7),
		SnapType: "os",
	})

	oldConfigure := snapstate.Configure
	defer func() { snapstate.Configure = oldConfigure }()

	var configureFlags int
	snapstate.Configure = func(st *state.State, snapName string, patch map[string]interface{}, flags int) *state.TaskSet {
		configureFlags = flags
		return state.NewTaskSet()
	}

	_, err := snapstate.Update(s.state, "core", "some-channel", snap.R(0), s.user.ID, snapstate.Flags{})
	c.Assert(err, IsNil)

	// ensure the core snap sets the "ignore-hook-error" flag
	c.Check(configureFlags&snapstate.IgnoreHookError, Equals, 1)
}

func (s *snapmgrTestSuite) TestUpdateDevModeConfinementFiltering(c *C) {
	if !dirs.SupportsClassicConfinement() {
		c.Skip("no support for classic")
	}

	s.state.Lock()
	defer s.state.Unlock()

	snapstate.Set(s.state, "some-snap", &snapstate.SnapState{
		Active:   true,
		Channel:  "channel-for-devmode",
		Sequence: []*snap.SideInfo{{RealName: "some-snap", SnapID: "some-snap-id", Revision: snap.R(7)}},
		Current:  snap.R(7),
		SnapType: "app",
	})

	// updated snap is devmode, refresh without --devmode, do nothing
	// TODO: better error message here
	_, err := snapstate.Update(s.state, "some-snap", "", snap.R(0), s.user.ID, snapstate.Flags{})
	c.Assert(err, ErrorMatches, `.* requires devmode or confinement override`)

	// updated snap is devmode, refresh with --devmode
	_, err = snapstate.Update(s.state, "some-snap", "", snap.R(0), s.user.ID, snapstate.Flags{DevMode: true})
	c.Assert(err, IsNil)
}

func (s *snapmgrTestSuite) TestUpdateClassicConfinementFiltering(c *C) {
	if !dirs.SupportsClassicConfinement() {
		c.Skip("no support for classic")
	}

	s.state.Lock()
	defer s.state.Unlock()

	snapstate.Set(s.state, "some-snap", &snapstate.SnapState{
		Active:   true,
		Channel:  "channel-for-classic",
		Sequence: []*snap.SideInfo{{RealName: "some-snap", SnapID: "some-snap-id", Revision: snap.R(7)}},
		Current:  snap.R(7),
		SnapType: "app",
	})

	// updated snap is classic, refresh without --classic, do nothing
	// TODO: better error message here
	_, err := snapstate.Update(s.state, "some-snap", "", snap.R(0), s.user.ID, snapstate.Flags{})
	c.Assert(err, ErrorMatches, `.* requires classic confinement`)

	// updated snap is classic, refresh with --classic
	ts, err := snapstate.Update(s.state, "some-snap", "", snap.R(0), s.user.ID, snapstate.Flags{Classic: true})
	c.Assert(err, IsNil)

	chg := s.state.NewChange("refresh", "refresh snap")
	chg.AddAll(ts)

	s.state.Unlock()
	defer s.snapmgr.Stop()
	s.settle(c)
	s.state.Lock()

	// verify snap is in classic
	var snapst snapstate.SnapState
	err = snapstate.Get(s.state, "some-snap", &snapst)
	c.Assert(err, IsNil)
	c.Check(snapst.Classic, Equals, true)
}

func (s *snapmgrTestSuite) TestUpdateClassicFromClassic(c *C) {
	if !dirs.SupportsClassicConfinement() {
		c.Skip("no support for classic")
	}

	s.state.Lock()
	defer s.state.Unlock()

	snapstate.Set(s.state, "some-snap", &snapstate.SnapState{
		Active:   true,
		Channel:  "channel-for-classic",
		Sequence: []*snap.SideInfo{{RealName: "some-snap", SnapID: "some-snap-id", Revision: snap.R(7)}},
		Current:  snap.R(7),
		SnapType: "app",
		Flags:    snapstate.Flags{Classic: true},
	})

	// snap installed with --classic, update needs classic, refresh with --classic works
	ts, err := snapstate.Update(s.state, "some-snap", "", snap.R(0), s.user.ID, snapstate.Flags{Classic: true})
	c.Assert(err, IsNil)
	c.Assert(ts.Tasks(), Not(HasLen), 0)
	snapsup, err := snapstate.TaskSnapSetup(ts.Tasks()[0])
	c.Assert(err, IsNil)
	c.Check(snapsup.Flags.Classic, Equals, true)

	// devmode overrides the snapsetup classic flag
	ts, err = snapstate.Update(s.state, "some-snap", "", snap.R(0), s.user.ID, snapstate.Flags{DevMode: true})
	c.Assert(err, IsNil)
	c.Assert(ts.Tasks(), Not(HasLen), 0)
	snapsup, err = snapstate.TaskSnapSetup(ts.Tasks()[0])
	c.Assert(err, IsNil)
	c.Check(snapsup.Flags.Classic, Equals, false)

	// jailmode overrides it too (you need to provide both)
	ts, err = snapstate.Update(s.state, "some-snap", "", snap.R(0), s.user.ID, snapstate.Flags{JailMode: true})
	c.Assert(err, IsNil)
	c.Assert(ts.Tasks(), Not(HasLen), 0)
	snapsup, err = snapstate.TaskSnapSetup(ts.Tasks()[0])
	c.Assert(err, IsNil)
	c.Check(snapsup.Flags.Classic, Equals, false)

	// jailmode and classic together gets you both
	ts, err = snapstate.Update(s.state, "some-snap", "", snap.R(0), s.user.ID, snapstate.Flags{JailMode: true, Classic: true})
	c.Assert(err, IsNil)
	c.Assert(ts.Tasks(), Not(HasLen), 0)
	snapsup, err = snapstate.TaskSnapSetup(ts.Tasks()[0])
	c.Assert(err, IsNil)
	c.Check(snapsup.Flags.Classic, Equals, true)

	// snap installed with --classic, update needs classic, refresh without --classic works
	ts, err = snapstate.Update(s.state, "some-snap", "", snap.R(0), s.user.ID, snapstate.Flags{})
	c.Assert(err, IsNil)
	c.Assert(ts.Tasks(), Not(HasLen), 0)
	snapsup, err = snapstate.TaskSnapSetup(ts.Tasks()[0])
	c.Assert(err, IsNil)
	c.Check(snapsup.Flags.Classic, Equals, true)

	chg := s.state.NewChange("refresh", "refresh snap")
	chg.AddAll(ts)

	s.state.Unlock()
	defer s.snapmgr.Stop()
	s.settle(c)
	s.state.Lock()

	// verify snap is in classic
	var snapst snapstate.SnapState
	err = snapstate.Get(s.state, "some-snap", &snapst)
	c.Assert(err, IsNil)
	c.Check(snapst.Classic, Equals, true)
}

func (s *snapmgrTestSuite) TestUpdateStrictFromClassic(c *C) {
	if !dirs.SupportsClassicConfinement() {
		c.Skip("no support for classic")
	}

	s.state.Lock()
	defer s.state.Unlock()

	snapstate.Set(s.state, "some-snap", &snapstate.SnapState{
		Active:   true,
		Channel:  "channel",
		Sequence: []*snap.SideInfo{{RealName: "some-snap", SnapID: "some-snap-id", Revision: snap.R(7)}},
		Current:  snap.R(7),
		SnapType: "app",
		Flags:    snapstate.Flags{Classic: true},
	})

	// snap installed with --classic, update does not need classic, refresh works without --classic
	_, err := snapstate.Update(s.state, "some-snap", "", snap.R(0), s.user.ID, snapstate.Flags{})
	c.Assert(err, IsNil)

	// snap installed with --classic, update does not need classic, refresh works with --classic
	_, err = snapstate.Update(s.state, "some-snap", "", snap.R(0), s.user.ID, snapstate.Flags{Classic: true})
	c.Assert(err, IsNil)
}

func (s *snapmgrTestSuite) TestUpdateChannelFallback(c *C) {
	s.state.Lock()
	defer s.state.Unlock()

	snapstate.Set(s.state, "some-snap", &snapstate.SnapState{
		Active:   true,
		Channel:  "edge",
		Sequence: []*snap.SideInfo{{RealName: "some-snap", SnapID: "some-snap-id", Revision: snap.R(7)}},
		Current:  snap.R(7),
		SnapType: "app",
	})

	ts, err := snapstate.Update(s.state, "some-snap", "", snap.R(0), s.user.ID, snapstate.Flags{})
	c.Assert(err, IsNil)

	var snapsup snapstate.SnapSetup
	err = ts.Tasks()[0].Get("snap-setup", &snapsup)
	c.Assert(err, IsNil)

	c.Check(snapsup.Channel, Equals, "edge")
}

func (s *snapmgrTestSuite) TestUpdateConflict(c *C) {
	s.state.Lock()
	defer s.state.Unlock()

	snapstate.Set(s.state, "some-snap", &snapstate.SnapState{
		Active:   true,
		Sequence: []*snap.SideInfo{{RealName: "some-snap", SnapID: "some-snap-id", Revision: snap.R(7)}},
		Current:  snap.R(7),
		SnapType: "app",
	})

	ts, err := snapstate.Update(s.state, "some-snap", "some-channel", snap.R(0), s.user.ID, snapstate.Flags{})
	c.Assert(err, IsNil)
	// need a change to make the tasks visible
	s.state.NewChange("refresh", "...").AddAll(ts)

	_, err = snapstate.Update(s.state, "some-snap", "some-channel", snap.R(0), s.user.ID, snapstate.Flags{})
	c.Assert(err, ErrorMatches, `snap "some-snap" has changes in progress`)
}

func (s *snapmgrTestSuite) testChangeConflict(c *C, kind string) {
	s.state.Lock()
	defer s.state.Unlock()

	snapstate.Set(s.state, "producer", &snapstate.SnapState{
		Active:   true,
		Sequence: []*snap.SideInfo{{RealName: "producer", SnapID: "producer-id", Revision: snap.R(1)}},
		Current:  snap.R(1),
		SnapType: "app",
	})
	snapstate.Set(s.state, "consumer", &snapstate.SnapState{
		Active:   true,
		Sequence: []*snap.SideInfo{{RealName: "consumer", SnapID: "consumer-id", Revision: snap.R(1)}},
		Current:  snap.R(1),
		SnapType: "app",
	})

	chg := s.state.NewChange("another change", "...")
	t := s.state.NewTask(kind, "...")
	t.Set("slot", interfaces.SlotRef{Snap: "producer", Name: "slot"})
	t.Set("plug", interfaces.PlugRef{Snap: "consumer", Name: "plug"})
	chg.AddTask(t)

	_, err := snapstate.Update(s.state, "producer", "some-channel", snap.R(2), s.user.ID, snapstate.Flags{})
	c.Assert(err, ErrorMatches, `snap "producer" has changes in progress`)

	_, err = snapstate.Update(s.state, "consumer", "some-channel", snap.R(2), s.user.ID, snapstate.Flags{})
	c.Assert(err, ErrorMatches, `snap "consumer" has changes in progress`)
}

func (s *snapmgrTestSuite) TestUpdateConflictWithConnect(c *C) {
	s.testChangeConflict(c, "connect")
}

func (s *snapmgrTestSuite) TestUpdateConflictWithDisconnect(c *C) {
	s.testChangeConflict(c, "disconnect")
}

func (s *snapmgrTestSuite) TestRemoveTasks(c *C) {
	s.state.Lock()
	defer s.state.Unlock()

	snapstate.Set(s.state, "foo", &snapstate.SnapState{
		Active: true,
		Sequence: []*snap.SideInfo{
			{RealName: "foo", Revision: snap.R(11)},
		},
		Current: snap.R(11),
	})

	ts, err := snapstate.Remove(s.state, "foo", snap.R(0))
	c.Assert(err, IsNil)

	c.Assert(s.state.TaskCount(), Equals, len(ts.Tasks()))
	verifyRemoveTasks(c, ts)
}

func (s *snapmgrTestSuite) TestRemoveHookNotExecutedIfNotLastRevison(c *C) {
	s.state.Lock()
	defer s.state.Unlock()

	snapstate.Set(s.state, "foo", &snapstate.SnapState{
		Active: true,
		Sequence: []*snap.SideInfo{
			{RealName: "foo", Revision: snap.R(11)},
			{RealName: "foo", Revision: snap.R(12)},
		},
		Current: snap.R(12),
	})

	ts, err := snapstate.Remove(s.state, "foo", snap.R(11))
	c.Assert(err, IsNil)

	runHooks := tasksWithKind(ts, "run-hook")
	// no 'remove' hook task
	c.Assert(runHooks, HasLen, 0)
}

func (s *snapmgrTestSuite) TestRemoveConflict(c *C) {
	s.state.Lock()
	defer s.state.Unlock()

	snapstate.Set(s.state, "some-snap", &snapstate.SnapState{
		Active:   true,
		Sequence: []*snap.SideInfo{{RealName: "some-snap", Revision: snap.R(11)}},
		Current:  snap.R(11),
	})

	ts, err := snapstate.Remove(s.state, "some-snap", snap.R(0))
	c.Assert(err, IsNil)
	// need a change to make the tasks visible
	s.state.NewChange("remove", "...").AddAll(ts)

	_, err = snapstate.Remove(s.state, "some-snap", snap.R(0))
	c.Assert(err, ErrorMatches, `snap "some-snap" has changes in progress`)
}

func (s *snapmgrTestSuite) TestInstallRunThrough(c *C) {
	s.state.Lock()
	defer s.state.Unlock()

	chg := s.state.NewChange("install", "install a snap")
	ts, err := snapstate.Install(s.state, "some-snap", "some-channel", snap.R(42), s.user.ID, snapstate.Flags{})
	c.Assert(err, IsNil)
	chg.AddAll(ts)

	s.state.Unlock()
	defer s.snapmgr.Stop()
	s.settle(c)
	s.state.Lock()

	// ensure all our tasks ran
	c.Assert(chg.Err(), IsNil)
	c.Assert(chg.IsReady(), Equals, true)
	c.Check(snapstate.Installing(s.state), Equals, false)
	c.Check(s.fakeStore.downloads, DeepEquals, []fakeDownload{{
		macaroon: s.user.StoreMacaroon,
		name:     "some-snap",
	}})
	expected := fakeOps{
		{
			op:    "storesvc-snap",
			name:  "some-snap",
			revno: snap.R(42),
		},
		{
			op:   "storesvc-download",
			name: "some-snap",
		},
		{
			op:    "validate-snap:Doing",
			name:  "some-snap",
			revno: snap.R(42),
		},
		{
			op:  "current",
			old: "<no-current>",
		},
		{
			op:   "open-snap-file",
			name: filepath.Join(dirs.SnapBlobDir, "some-snap_42.snap"),
			sinfo: snap.SideInfo{
				RealName: "some-snap",
				Channel:  "some-channel",
				SnapID:   "snapIDsnapidsnapidsnapidsnapidsn",
				Revision: snap.R(42),
			},
		},
		{
			op:    "setup-snap",
			name:  filepath.Join(dirs.SnapBlobDir, "some-snap_42.snap"),
			revno: snap.R(42),
		},
		{
			op:   "copy-data",
			name: filepath.Join(dirs.SnapMountDir, "some-snap/42"),
			old:  "<no-old>",
		},
		{
			op:    "setup-profiles:Doing",
			name:  "some-snap",
			revno: snap.R(42),
		},
		{
			op: "candidate",
			sinfo: snap.SideInfo{
				RealName: "some-snap",
				Channel:  "some-channel",
				SnapID:   "snapIDsnapidsnapidsnapidsnapidsn",
				Revision: snap.R(42),
			},
		},
		{
			op:   "link-snap",
			name: filepath.Join(dirs.SnapMountDir, "some-snap/42"),
		},
		{
			op: "update-aliases",
		},
		{
			op:    "cleanup-trash",
			name:  "some-snap",
			revno: snap.R(42),
		},
	}
	// start with an easier-to-read error if this fails:
	c.Assert(s.fakeBackend.ops.Ops(), DeepEquals, expected.Ops())
	c.Assert(s.fakeBackend.ops, DeepEquals, expected)

	// check progress
	ta := ts.Tasks()
	task := ta[1]
	_, cur, total := task.Progress()
	c.Assert(cur, Equals, s.fakeStore.fakeCurrentProgress)
	c.Assert(total, Equals, s.fakeStore.fakeTotalProgress)
	c.Check(task.Summary(), Equals, `Download snap "some-snap" (42) from channel "some-channel"`)

	// check link/start snap summary
	linkTask := ta[len(ta)-6]
	c.Check(linkTask.Summary(), Equals, `Make snap "some-snap" (42) available to the system`)
	startTask := ta[len(ta)-2]
	c.Check(startTask.Summary(), Equals, `Start snap "some-snap" (42) services`)

	// verify snap-setup in the task state
	var snapsup snapstate.SnapSetup
	err = task.Get("snap-setup", &snapsup)
	c.Assert(err, IsNil)
	c.Assert(snapsup, DeepEquals, snapstate.SnapSetup{
		Channel:  "some-channel",
		UserID:   s.user.ID,
		SnapPath: filepath.Join(dirs.SnapBlobDir, "some-snap_42.snap"),
		DownloadInfo: &snap.DownloadInfo{
			DownloadURL: "https://some-server.com/some/path.snap",
		},
		SideInfo: snapsup.SideInfo,
	})
	c.Assert(snapsup.SideInfo, DeepEquals, &snap.SideInfo{
		RealName: "some-snap",
		Revision: snap.R(42),
		Channel:  "some-channel",
		SnapID:   "snapIDsnapidsnapidsnapidsnapidsn",
	})

	// verify snaps in the system state
	var snaps map[string]*snapstate.SnapState
	err = s.state.Get("snaps", &snaps)
	c.Assert(err, IsNil)

	snapst := snaps["some-snap"]
	c.Assert(snapst.Active, Equals, true)
	c.Assert(snapst.Channel, Equals, "some-channel")
	c.Assert(snapst.Sequence[0], DeepEquals, &snap.SideInfo{
		RealName: "some-snap",
		Channel:  "some-channel",
		SnapID:   "snapIDsnapidsnapidsnapidsnapidsn",
		Revision: snap.R(42),
	})
	c.Assert(snapst.Required, Equals, false)
}

func (s *snapmgrTestSuite) TestInstalling(c *C) {
	s.state.Lock()
	defer s.state.Unlock()

	c.Check(snapstate.Installing(s.state), Equals, false)

	chg := s.state.NewChange("install", "install a snap")
	ts, err := snapstate.Install(s.state, "some-snap", "some-channel", snap.R(42), 0, snapstate.Flags{})
	c.Assert(err, IsNil)
	chg.AddAll(ts)

	c.Check(snapstate.Installing(s.state), Equals, true)
}

func (s *snapmgrTestSuite) TestUpdateRunThrough(c *C) {
	// use services-snap here to make sure services would be stopped/started appropriately
	si := snap.SideInfo{
		RealName: "services-snap",
		Revision: snap.R(7),
		SnapID:   "services-snap-id",
	}

	s.state.Lock()
	defer s.state.Unlock()

	snapstate.Set(s.state, "services-snap", &snapstate.SnapState{
		Active:   true,
		Sequence: []*snap.SideInfo{&si},
		Current:  si.Revision,
		SnapType: "app",
	})

	chg := s.state.NewChange("refresh", "refresh a snap")
	ts, err := snapstate.Update(s.state, "services-snap", "some-channel", snap.R(0), s.user.ID, snapstate.Flags{})
	c.Assert(err, IsNil)
	chg.AddAll(ts)

	s.state.Unlock()
	defer s.snapmgr.Stop()
	s.settle(c)
	s.state.Lock()

	expected := fakeOps{
		{
			op: "storesvc-list-refresh",
			cand: store.RefreshCandidate{
				Channel:  "some-channel",
				SnapID:   "services-snap-id",
				Revision: snap.R(7),
			},
			revno: snap.R(11),
		},
		{
			op:   "storesvc-download",
			name: "services-snap",
		},
		{
			op:    "validate-snap:Doing",
			name:  "services-snap",
			revno: snap.R(11),
		},
		{
			op:  "current",
			old: filepath.Join(dirs.SnapMountDir, "services-snap/7"),
		},
		{
			op:   "open-snap-file",
			name: filepath.Join(dirs.SnapBlobDir, "services-snap_11.snap"),
			sinfo: snap.SideInfo{
				RealName: "services-snap",
				SnapID:   "services-snap-id",
				Channel:  "some-channel",
				Revision: snap.R(11),
			},
		},
		{
			op:    "setup-snap",
			name:  filepath.Join(dirs.SnapBlobDir, "services-snap_11.snap"),
			revno: snap.R(11),
		},
		{
			op:   "stop-snap-services",
			name: filepath.Join(dirs.SnapMountDir, "services-snap/7"),
		},
		{
			op:   "remove-snap-aliases",
			name: "services-snap",
		},
		{
			op:   "unlink-snap",
			name: filepath.Join(dirs.SnapMountDir, "services-snap/7"),
		},
		{
			op:   "copy-data",
			name: filepath.Join(dirs.SnapMountDir, "services-snap/11"),
			old:  filepath.Join(dirs.SnapMountDir, "services-snap/7"),
		},
		{
			op:    "setup-profiles:Doing",
			name:  "services-snap",
			revno: snap.R(11),
		},
		{
			op: "candidate",
			sinfo: snap.SideInfo{
				RealName: "services-snap",
				SnapID:   "services-snap-id",
				Channel:  "some-channel",
				Revision: snap.R(11),
			},
		},
		{
			op:   "link-snap",
			name: filepath.Join(dirs.SnapMountDir, "services-snap/11"),
		},
		{
			op: "update-aliases",
		},
		{
			op:   "start-snap-services",
			name: filepath.Join(dirs.SnapMountDir, "services-snap/11"),
		},
		{
			op:    "cleanup-trash",
			name:  "services-snap",
			revno: snap.R(11),
		},
	}

	// ensure all our tasks ran
	c.Check(s.fakeStore.downloads, DeepEquals, []fakeDownload{{
		macaroon: s.user.StoreMacaroon,
		name:     "services-snap",
	}})
	// start with an easier-to-read error if this fails:
	c.Assert(s.fakeBackend.ops.Ops(), DeepEquals, expected.Ops())
	c.Assert(s.fakeBackend.ops, DeepEquals, expected)

	// check progress
	task := ts.Tasks()[1]
	_, cur, total := task.Progress()
	c.Assert(cur, Equals, s.fakeStore.fakeCurrentProgress)
	c.Assert(total, Equals, s.fakeStore.fakeTotalProgress)

	// verify snapSetup info
	var snapsup snapstate.SnapSetup
	err = task.Get("snap-setup", &snapsup)
	c.Assert(err, IsNil)
	c.Assert(snapsup, DeepEquals, snapstate.SnapSetup{
		Channel: "some-channel",
		UserID:  s.user.ID,

		SnapPath: filepath.Join(dirs.SnapBlobDir, "services-snap_11.snap"),
		DownloadInfo: &snap.DownloadInfo{
			DownloadURL: "https://some-server.com/some/path.snap",
		},
		SideInfo: snapsup.SideInfo,
	})
	c.Assert(snapsup.SideInfo, DeepEquals, &snap.SideInfo{
		RealName: "services-snap",
		Revision: snap.R(11),
		Channel:  "some-channel",
		SnapID:   "services-snap-id",
	})

	// check post-refresh hook
	task = ts.Tasks()[13]
	c.Assert(task.Kind(), Equals, "run-hook")
	c.Assert(task.Summary(), Matches, `Run post-refresh hook of "services-snap" snap if present`)

	// verify snaps in the system state
	var snapst snapstate.SnapState
	err = snapstate.Get(s.state, "services-snap", &snapst)
	c.Assert(err, IsNil)

	c.Assert(snapst.Active, Equals, true)
	c.Assert(snapst.Sequence, HasLen, 2)
	c.Assert(snapst.Sequence[0], DeepEquals, &snap.SideInfo{
		RealName: "services-snap",
		SnapID:   "services-snap-id",
		Channel:  "",
		Revision: snap.R(7),
	})
	c.Assert(snapst.Sequence[1], DeepEquals, &snap.SideInfo{
		RealName: "services-snap",
		Channel:  "some-channel",
		SnapID:   "services-snap-id",
		Revision: snap.R(11),
	})
}

func (s *snapmgrTestSuite) TestUpdateUndoRunThrough(c *C) {
	si := snap.SideInfo{
		RealName: "some-snap",
		SnapID:   "some-snap-id",
		Revision: snap.R(7),
	}

	s.state.Lock()
	defer s.state.Unlock()

	snapstate.Set(s.state, "some-snap", &snapstate.SnapState{
		Active:   true,
		Sequence: []*snap.SideInfo{&si},
		Current:  si.Revision,
		SnapType: "app",
	})

	chg := s.state.NewChange("install", "install a snap")
	ts, err := snapstate.Update(s.state, "some-snap", "some-channel", snap.R(0), s.user.ID, snapstate.Flags{})
	c.Assert(err, IsNil)
	chg.AddAll(ts)

	s.fakeBackend.linkSnapFailTrigger = filepath.Join(dirs.SnapMountDir, "/some-snap/11")

	s.state.Unlock()
	defer s.snapmgr.Stop()
	s.settle(c)
	s.state.Lock()

	expected := fakeOps{
		{
			op: "storesvc-list-refresh",
			cand: store.RefreshCandidate{
				Channel:  "some-channel",
				SnapID:   "some-snap-id",
				Revision: snap.R(7),
			},
			revno: snap.R(11),
		},
		{
			op:   "storesvc-download",
			name: "some-snap",
		},
		{
			op:    "validate-snap:Doing",
			name:  "some-snap",
			revno: snap.R(11),
		},
		{
			op:  "current",
			old: filepath.Join(dirs.SnapMountDir, "some-snap/7"),
		},
		{
			op:   "open-snap-file",
			name: filepath.Join(dirs.SnapBlobDir, "some-snap_11.snap"),
			sinfo: snap.SideInfo{
				RealName: "some-snap",
				SnapID:   "some-snap-id",
				Channel:  "some-channel",
				Revision: snap.R(11),
			},
		},
		{
			op:    "setup-snap",
			name:  filepath.Join(dirs.SnapBlobDir, "some-snap_11.snap"),
			revno: snap.R(11),
		},
		{
			op:   "remove-snap-aliases",
			name: "some-snap",
		},
		{
			op:   "unlink-snap",
			name: filepath.Join(dirs.SnapMountDir, "some-snap/7"),
		},
		{
			op:   "copy-data",
			name: filepath.Join(dirs.SnapMountDir, "some-snap/11"),
			old:  filepath.Join(dirs.SnapMountDir, "some-snap/7"),
		},
		{
			op:    "setup-profiles:Doing",
			name:  "some-snap",
			revno: snap.R(11),
		},
		{
			op: "candidate",
			sinfo: snap.SideInfo{
				RealName: "some-snap",
				SnapID:   "some-snap-id",
				Channel:  "some-channel",
				Revision: snap.R(11),
			},
		},
		{
			op:   "link-snap.failed",
			name: filepath.Join(dirs.SnapMountDir, "some-snap/11"),
		},
		{
			op:   "unlink-snap",
			name: filepath.Join(dirs.SnapMountDir, "some-snap/11"),
		},
		{
			op:    "setup-profiles:Undoing",
			name:  "some-snap",
			revno: snap.R(11),
		},
		{
			op:   "undo-copy-snap-data",
			name: filepath.Join(dirs.SnapMountDir, "some-snap/11"),
			old:  filepath.Join(dirs.SnapMountDir, "some-snap/7"),
		},
		{
			op:   "link-snap",
			name: filepath.Join(dirs.SnapMountDir, "some-snap/7"),
		},
		{
			op: "update-aliases",
		},
		{
			op:    "undo-setup-snap",
			name:  filepath.Join(dirs.SnapMountDir, "some-snap/11"),
			stype: "app",
		},
	}

	// ensure all our tasks ran
	c.Check(s.fakeStore.downloads, DeepEquals, []fakeDownload{{
		macaroon: s.user.StoreMacaroon,
		name:     "some-snap",
	}})
	// start with an easier-to-read error if this fails:
	c.Assert(s.fakeBackend.ops.Ops(), DeepEquals, expected.Ops())
	c.Assert(s.fakeBackend.ops, DeepEquals, expected)

	// verify snaps in the system state
	var snapst snapstate.SnapState
	err = snapstate.Get(s.state, "some-snap", &snapst)
	c.Assert(err, IsNil)

	c.Assert(snapst.Active, Equals, true)
	c.Assert(snapst.Sequence, HasLen, 1)
	c.Assert(snapst.Sequence[0], DeepEquals, &snap.SideInfo{
		RealName: "some-snap",
		SnapID:   "some-snap-id",
		Channel:  "",
		Revision: snap.R(7),
	})
}

func (s *snapmgrTestSuite) TestUpdateTotalUndoRunThrough(c *C) {
	si := snap.SideInfo{
		RealName: "some-snap",
		SnapID:   "some-snap-id",
		Revision: snap.R(7),
	}

	s.state.Lock()
	defer s.state.Unlock()

	snapstate.Set(s.state, "some-snap", &snapstate.SnapState{
		Active:   true,
		Sequence: []*snap.SideInfo{&si},
		Channel:  "stable",
		Current:  si.Revision,
		SnapType: "app",
	})

	chg := s.state.NewChange("install", "install a snap")
	ts, err := snapstate.Update(s.state, "some-snap", "some-channel", snap.R(0), s.user.ID, snapstate.Flags{})
	c.Assert(err, IsNil)
	chg.AddAll(ts)

	tasks := ts.Tasks()
	last := tasks[len(tasks)-1]
	// sanity
	c.Assert(last.Lanes(), HasLen, 1)

	terr := s.state.NewTask("error-trigger", "provoking total undo")
	terr.WaitFor(last)
	terr.JoinLane(last.Lanes()[0])
	chg.AddTask(terr)

	s.state.Unlock()
	defer s.snapmgr.Stop()
	s.settle(c)
	s.state.Lock()

	expected := fakeOps{
		{
			op: "storesvc-list-refresh",
			cand: store.RefreshCandidate{
				Channel:  "some-channel",
				SnapID:   "some-snap-id",
				Revision: snap.R(7),
			},
			revno: snap.R(11),
		},
		{
			op:   "storesvc-download",
			name: "some-snap",
		},
		{
			op:    "validate-snap:Doing",
			name:  "some-snap",
			revno: snap.R(11),
		},
		{
			op:  "current",
			old: filepath.Join(dirs.SnapMountDir, "some-snap/7"),
		},
		{
			op:   "open-snap-file",
			name: filepath.Join(dirs.SnapBlobDir, "some-snap_11.snap"),
			sinfo: snap.SideInfo{
				RealName: "some-snap",
				SnapID:   "some-snap-id",
				Channel:  "some-channel",
				Revision: snap.R(11),
			},
		},
		{
			op:    "setup-snap",
			name:  filepath.Join(dirs.SnapBlobDir, "some-snap_11.snap"),
			revno: snap.R(11),
		},
		{
			op:   "remove-snap-aliases",
			name: "some-snap",
		},
		{
			op:   "unlink-snap",
			name: filepath.Join(dirs.SnapMountDir, "some-snap/7"),
		},
		{
			op:   "copy-data",
			name: filepath.Join(dirs.SnapMountDir, "some-snap/11"),
			old:  filepath.Join(dirs.SnapMountDir, "some-snap/7"),
		},
		{
			op:    "setup-profiles:Doing",
			name:  "some-snap",
			revno: snap.R(11),
		},
		{
			op: "candidate",
			sinfo: snap.SideInfo{
				RealName: "some-snap",
				SnapID:   "some-snap-id",
				Channel:  "some-channel",
				Revision: snap.R(11),
			},
		},
		{
			op:   "link-snap",
			name: filepath.Join(dirs.SnapMountDir, "some-snap/11"),
		},
		{
			op: "update-aliases",
		},
		// undoing everything from here down...
		{
			op:   "remove-snap-aliases",
			name: "some-snap",
		},
		{
			op:   "unlink-snap",
			name: filepath.Join(dirs.SnapMountDir, "some-snap/11"),
		},
		{
			op:    "setup-profiles:Undoing",
			name:  "some-snap",
			revno: snap.R(11),
		},
		{
			op:   "undo-copy-snap-data",
			name: filepath.Join(dirs.SnapMountDir, "some-snap/11"),
			old:  filepath.Join(dirs.SnapMountDir, "some-snap/7"),
		},
		{
			op:   "link-snap",
			name: filepath.Join(dirs.SnapMountDir, "some-snap/7"),
		},
		{
			op: "update-aliases",
		},
		{
			op:    "undo-setup-snap",
			name:  filepath.Join(dirs.SnapMountDir, "some-snap/11"),
			stype: "app",
		},
	}

	// ensure all our tasks ran
	c.Check(s.fakeStore.downloads, DeepEquals, []fakeDownload{{
		macaroon: s.user.StoreMacaroon,
		name:     "some-snap",
	}})
	// friendlier failure first
	c.Assert(s.fakeBackend.ops.Ops(), DeepEquals, expected.Ops())
	c.Assert(s.fakeBackend.ops, DeepEquals, expected)

	// verify snaps in the system state
	var snapst snapstate.SnapState
	err = snapstate.Get(s.state, "some-snap", &snapst)
	c.Assert(err, IsNil)

	c.Assert(snapst.Active, Equals, true)
	c.Assert(snapst.Channel, Equals, "stable")
	c.Assert(snapst.Sequence, HasLen, 1)
	c.Assert(snapst.Sequence[0], DeepEquals, &snap.SideInfo{
		RealName: "some-snap",
		SnapID:   "some-snap-id",
		Channel:  "",
		Revision: snap.R(7),
	})
}

func (s *snapmgrTestSuite) TestUpdateSameRevision(c *C) {
	si := snap.SideInfo{
		RealName: "some-snap",
		SnapID:   "some-snap-id",
		Revision: snap.R(7),
	}

	s.state.Lock()
	defer s.state.Unlock()

	snapstate.Set(s.state, "some-snap", &snapstate.SnapState{
		Active:   true,
		Sequence: []*snap.SideInfo{&si},
		Channel:  "channel-for-7",
		Current:  si.Revision,
	})

	_, err := snapstate.Update(s.state, "some-snap", "channel-for-7", snap.R(0), s.user.ID, snapstate.Flags{})
	c.Assert(err, Equals, store.ErrNoUpdateAvailable)
}

func (s *snapmgrTestSuite) TestUpdateSameRevisionSwitchesChannel(c *C) {
	si := snap.SideInfo{
		RealName: "some-snap",
		SnapID:   "some-snap-id",
		Revision: snap.R(7),
	}

	s.state.Lock()
	defer s.state.Unlock()

	snapstate.Set(s.state, "some-snap", &snapstate.SnapState{
		Active:   true,
		Sequence: []*snap.SideInfo{&si},
		Channel:  "other-chanenl",
		Current:  si.Revision,
	})

	ts, err := snapstate.Update(s.state, "some-snap", "channel-for-7", snap.R(0), s.user.ID, snapstate.Flags{})
	c.Assert(err, IsNil)
	c.Check(ts.Tasks(), HasLen, 1)
	c.Check(ts.Tasks()[0].Kind(), Equals, "switch-snap-channel")
}

func (s *snapmgrTestSuite) TestUpdateSameRevisionSwitchesChannelConflict(c *C) {
	si := snap.SideInfo{
		RealName: "some-snap",
		SnapID:   "some-snap-id",
		Revision: snap.R(7),
	}

	s.state.Lock()
	defer s.state.Unlock()

	snapstate.Set(s.state, "some-snap", &snapstate.SnapState{
		Active:   true,
		Sequence: []*snap.SideInfo{&si},
		Channel:  "other-channel",
		Current:  si.Revision,
	})

	ts, err := snapstate.Update(s.state, "some-snap", "channel-for-7", snap.R(0), s.user.ID, snapstate.Flags{})
	c.Assert(err, IsNil)
	// make it visible
	s.state.NewChange("refresh", "refresh a snap").AddAll(ts)

	_, err = snapstate.Update(s.state, "some-snap", "channel-for-7", snap.R(0), s.user.ID, snapstate.Flags{})
	c.Check(err, ErrorMatches, `snap "some-snap" has changes in progress`)
}

func (s *snapmgrTestSuite) TestUpdateSameRevisionSwitchChannelRunThrough(c *C) {
	si := snap.SideInfo{
		RealName: "some-snap",
		SnapID:   "some-snap-id",
		Channel:  "other-channel",
		Revision: snap.R(7),
	}

	s.state.Lock()
	defer s.state.Unlock()

	snapstate.Set(s.state, "some-snap", &snapstate.SnapState{
		Active:   true,
		Sequence: []*snap.SideInfo{&si},
		Channel:  "other-channel",
		Current:  si.Revision,
	})

	ts, err := snapstate.Update(s.state, "some-snap", "channel-for-7", snap.R(0), s.user.ID, snapstate.Flags{})
	c.Assert(err, IsNil)
	chg := s.state.NewChange("refresh", "refresh a snap")
	chg.AddAll(ts)

	s.state.Unlock()
	defer s.snapmgr.Stop()
	s.settle(c)
	s.state.Lock()

	expected := fakeOps{
		// we just expect the "storesvc-list-refresh" op, we
		// don't have a fakeOp for switchChannel because it has
		// not a backend method, it just manipulates the state
		{
			op: "storesvc-list-refresh",
			cand: store.RefreshCandidate{
				Channel:  "channel-for-7",
				SnapID:   "some-snap-id",
				Revision: snap.R(7),
			},
		},
	}

	// start with an easier-to-read error if this fails:
	c.Assert(s.fakeBackend.ops.Ops(), DeepEquals, expected.Ops())
	c.Assert(s.fakeBackend.ops, DeepEquals, expected)

	// verify snapSetup info
	var snapsup snapstate.SnapSetup
	task := ts.Tasks()[0]
	err = task.Get("snap-setup", &snapsup)
	c.Assert(err, IsNil)
	c.Assert(snapsup, DeepEquals, snapstate.SnapSetup{
		Channel:  "channel-for-7",
		SideInfo: snapsup.SideInfo,
	})
	c.Assert(snapsup.SideInfo, DeepEquals, &snap.SideInfo{
		RealName: "some-snap",
		SnapID:   "some-snap-id",
		Revision: snap.R(7),
		Channel:  "channel-for-7",
	})

	// verify snaps in the system state
	var snapst snapstate.SnapState
	err = snapstate.Get(s.state, "some-snap", &snapst)
	c.Assert(err, IsNil)

	c.Assert(snapst.Active, Equals, true)
	c.Assert(snapst.Sequence, HasLen, 1)
	c.Assert(snapst.Sequence[0], DeepEquals, &snap.SideInfo{
		RealName: "some-snap",
		SnapID:   "some-snap-id",
		Channel:  "channel-for-7",
		Revision: snap.R(7),
	})
}

func (s *snapmgrTestSuite) TestUpdateSameRevisionToggleIgnoreValidation(c *C) {
	si := snap.SideInfo{
		RealName: "some-snap",
		SnapID:   "some-snap-id",
		Revision: snap.R(7),
	}

	s.state.Lock()
	defer s.state.Unlock()

	snapstate.Set(s.state, "some-snap", &snapstate.SnapState{
		Active:   true,
		Sequence: []*snap.SideInfo{&si},
		Channel:  "channel-for-7",
		Current:  si.Revision,
	})

	ts, err := snapstate.Update(s.state, "some-snap", "channel-for-7", snap.R(0), s.user.ID, snapstate.Flags{IgnoreValidation: true})
	c.Assert(err, IsNil)
	c.Check(ts.Tasks(), HasLen, 1)
	c.Check(ts.Tasks()[0].Kind(), Equals, "toggle-snap-flags")
}

func (s *snapmgrTestSuite) TestUpdateSameRevisionToggleIgnoreValidationConflict(c *C) {
	si := snap.SideInfo{
		RealName: "some-snap",
		SnapID:   "some-snap-id",
		Revision: snap.R(7),
	}

	s.state.Lock()
	defer s.state.Unlock()

	snapstate.Set(s.state, "some-snap", &snapstate.SnapState{
		Active:   true,
		Sequence: []*snap.SideInfo{&si},
		Channel:  "channel-for-7",
		Current:  si.Revision,
	})

	ts, err := snapstate.Update(s.state, "some-snap", "channel-for-7", snap.R(0), s.user.ID, snapstate.Flags{IgnoreValidation: true})
	c.Assert(err, IsNil)
	// make it visible
	s.state.NewChange("refresh", "refresh a snap").AddAll(ts)

	_, err = snapstate.Update(s.state, "some-snap", "channel-for-7", snap.R(0), s.user.ID, snapstate.Flags{IgnoreValidation: true})
	c.Check(err, ErrorMatches, `snap "some-snap" has changes in progress`)

}

func (s *snapmgrTestSuite) TestUpdateSameRevisionToggleIgnoreValidationRunThrough(c *C) {
	si := snap.SideInfo{
		RealName: "some-snap",
		SnapID:   "some-snap-id",
		Revision: snap.R(7),
		Channel:  "channel-for-7",
	}

	s.state.Lock()
	defer s.state.Unlock()

	snapstate.Set(s.state, "some-snap", &snapstate.SnapState{
		Active:   true,
		Sequence: []*snap.SideInfo{&si},
		Channel:  "channel-for-7",
		Current:  si.Revision,
	})

	ts, err := snapstate.Update(s.state, "some-snap", "channel-for-7", snap.R(0), s.user.ID, snapstate.Flags{IgnoreValidation: true})
	c.Assert(err, IsNil)

	chg := s.state.NewChange("refresh", "refresh a snap")
	chg.AddAll(ts)

	s.state.Unlock()
	defer s.snapmgr.Stop()
	s.settle(c)
	s.state.Lock()

	// verify snapSetup info
	var snapsup snapstate.SnapSetup
	task := ts.Tasks()[0]
	err = task.Get("snap-setup", &snapsup)
	c.Assert(err, IsNil)
	c.Check(snapsup, DeepEquals, snapstate.SnapSetup{
		SideInfo: snapsup.SideInfo,
		Flags: snapstate.Flags{
			IgnoreValidation: true,
		},
	})
	c.Check(snapsup.SideInfo, DeepEquals, &snap.SideInfo{
		RealName: "some-snap",
		SnapID:   "some-snap-id",
		Revision: snap.R(7),
		Channel:  "channel-for-7",
	})

	// verify snaps in the system state
	var snapst snapstate.SnapState
	err = snapstate.Get(s.state, "some-snap", &snapst)
	c.Assert(err, IsNil)

	c.Check(snapst.Active, Equals, true)
	c.Check(snapst.Sequence, HasLen, 1)
	c.Check(snapst.Sequence[0], DeepEquals, &snap.SideInfo{
		RealName: "some-snap",
		SnapID:   "some-snap-id",
		Channel:  "channel-for-7",
		Revision: snap.R(7),
	})
	c.Check(snapst.IgnoreValidation, Equals, true)
}

func (s *snapmgrTestSuite) TestUpdateValidateRefreshesSaysNo(c *C) {
	si := snap.SideInfo{
		RealName: "some-snap",
		SnapID:   "some-snap-id",
		Revision: snap.R(7),
	}

	s.state.Lock()
	defer s.state.Unlock()

	snapstate.Set(s.state, "some-snap", &snapstate.SnapState{
		Active:   true,
		Sequence: []*snap.SideInfo{&si},
		Current:  si.Revision,
	})

	validateErr := errors.New("refresh control error")
	validateRefreshes := func(st *state.State, refreshes []*snap.Info, ignoreValidation map[string]bool, userID int) ([]*snap.Info, error) {
		c.Check(refreshes, HasLen, 1)
		c.Check(refreshes[0].SnapID, Equals, "some-snap-id")
		c.Check(refreshes[0].Revision, Equals, snap.R(11))
		c.Check(ignoreValidation, HasLen, 0)
		return nil, validateErr
	}
	// hook it up
	snapstate.ValidateRefreshes = validateRefreshes

	_, err := snapstate.Update(s.state, "some-snap", "stable", snap.R(0), s.user.ID, snapstate.Flags{})
	c.Assert(err, Equals, validateErr)
}

func (s *snapmgrTestSuite) TestUpdateValidateRefreshesSaysNoButIgnoreValidationIsSet(c *C) {
	si := snap.SideInfo{
		RealName: "some-snap",
		SnapID:   "some-snap-id",
		Revision: snap.R(7),
	}

	s.state.Lock()
	defer s.state.Unlock()

	snapstate.Set(s.state, "some-snap", &snapstate.SnapState{
		Active:   true,
		Sequence: []*snap.SideInfo{&si},
		Current:  si.Revision,
		SnapType: "app",
	})

	validateErr := errors.New("refresh control error")
	validateRefreshes := func(st *state.State, refreshes []*snap.Info, ignoreValidation map[string]bool, userID int) ([]*snap.Info, error) {
		return nil, validateErr
	}
	// hook it up
	snapstate.ValidateRefreshes = validateRefreshes

	flags := snapstate.Flags{JailMode: true, IgnoreValidation: true}
	ts, err := snapstate.Update(s.state, "some-snap", "stable", snap.R(0), s.user.ID, flags)
	c.Assert(err, IsNil)

	var snapsup snapstate.SnapSetup
	err = ts.Tasks()[0].Get("snap-setup", &snapsup)
	c.Assert(err, IsNil)
	c.Check(snapsup.Flags, DeepEquals, flags.ForSnapSetup())
}

func (s *snapmgrTestSuite) TestUpdateIgnoreValidationSticky(c *C) {
	si := snap.SideInfo{
		RealName: "some-snap",
		SnapID:   "some-snap-id",
		Revision: snap.R(7),
	}

	s.state.Lock()
	defer s.state.Unlock()

	snapstate.Set(s.state, "some-snap", &snapstate.SnapState{
		Active:   true,
		Sequence: []*snap.SideInfo{&si},
		Current:  si.Revision,
		SnapType: "app",
	})

	validateErr := errors.New("refresh control error")
	validateRefreshesFail := func(st *state.State, refreshes []*snap.Info, ignoreValidation map[string]bool, userID int) ([]*snap.Info, error) {
		c.Check(refreshes, HasLen, 1)
		if len(ignoreValidation) == 0 {
			return nil, validateErr
		}
		c.Check(ignoreValidation, DeepEquals, map[string]bool{
			"some-snap-id": true,
		})
		return refreshes, nil
	}
	// hook it up
	snapstate.ValidateRefreshes = validateRefreshesFail

	flags := snapstate.Flags{IgnoreValidation: true}
	ts, err := snapstate.Update(s.state, "some-snap", "stable", snap.R(0), s.user.ID, flags)
	c.Assert(err, IsNil)

	c.Check(s.fakeBackend.ops[0], DeepEquals, fakeOp{
		op:    "storesvc-list-refresh",
		revno: snap.R(11),
		cand: store.RefreshCandidate{
			SnapID:           "some-snap-id",
			Revision:         snap.R(7),
			Channel:          "stable",
			IgnoreValidation: true,
		},
	})

	chg := s.state.NewChange("refresh", "refresh snap")
	chg.AddAll(ts)

	s.state.Unlock()
	defer s.snapmgr.Stop()
	s.settle(c)
	s.state.Lock()

	// verify snap has IgnoreValidation set
	var snapst snapstate.SnapState
	err = snapstate.Get(s.state, "some-snap", &snapst)
	c.Assert(err, IsNil)
	c.Check(snapst.IgnoreValidation, Equals, true)
	c.Check(snapst.Current, Equals, snap.R(11))

	s.fakeBackend.ops = nil
	s.fakeStore.refreshRevnos = map[string]snap.Revision{
		"some-snap-id": snap.R(12),
	}
	_, tts, err := snapstate.UpdateMany(s.state, []string{"some-snap"}, s.user.ID)
	c.Assert(err, IsNil)
	c.Check(tts, HasLen, 1)

	c.Check(s.fakeBackend.ops[0], DeepEquals, fakeOp{
		op:    "storesvc-list-refresh",
		revno: snap.R(12),
		cand: store.RefreshCandidate{
			SnapID:           "some-snap-id",
			Revision:         snap.R(11),
			Channel:          "stable",
			IgnoreValidation: true,
		},
	})

	chg = s.state.NewChange("refresh", "refresh snaps")
	chg.AddAll(tts[0])

	s.state.Unlock()
	defer s.snapmgr.Stop()
	s.settle(c)
	s.state.Lock()

	snapst = snapstate.SnapState{}
	err = snapstate.Get(s.state, "some-snap", &snapst)
	c.Assert(err, IsNil)
	c.Check(snapst.IgnoreValidation, Equals, true)
	c.Check(snapst.Current, Equals, snap.R(12))

	// reset ignore validation
	s.fakeBackend.ops = nil
	s.fakeStore.refreshRevnos = map[string]snap.Revision{
		"some-snap-id": snap.R(11),
	}
	validateRefreshes := func(st *state.State, refreshes []*snap.Info, ignoreValidation map[string]bool, userID int) ([]*snap.Info, error) {
		return refreshes, nil
	}
	// hook it up
	snapstate.ValidateRefreshes = validateRefreshes
	flags = snapstate.Flags{}
	ts, err = snapstate.Update(s.state, "some-snap", "stable", snap.R(0), s.user.ID, flags)
	c.Assert(err, IsNil)

	c.Check(s.fakeBackend.ops[0], DeepEquals, fakeOp{
		op:    "storesvc-list-refresh",
		revno: snap.R(11),
		cand: store.RefreshCandidate{
			SnapID:           "some-snap-id",
			Revision:         snap.R(12),
			Channel:          "stable",
			IgnoreValidation: false,
		},
	})

	chg = s.state.NewChange("refresh", "refresh snap")
	chg.AddAll(ts)

	s.state.Unlock()
	defer s.snapmgr.Stop()
	s.settle(c)
	s.state.Lock()

	snapst = snapstate.SnapState{}
	err = snapstate.Get(s.state, "some-snap", &snapst)
	c.Assert(err, IsNil)
	c.Check(snapst.IgnoreValidation, Equals, false)
	c.Check(snapst.Current, Equals, snap.R(11))
}

func (s *snapmgrTestSuite) TestSingleUpdateBlockedRevision(c *C) {
	// single updates should *not* set the block list
	si7 := snap.SideInfo{
		RealName: "some-snap",
		SnapID:   "some-snap-id",
		Revision: snap.R(7),
	}
	si11 := snap.SideInfo{
		RealName: "some-snap",
		SnapID:   "some-snap-id",
		Revision: snap.R(11),
	}

	s.state.Lock()
	defer s.state.Unlock()

	snapstate.Set(s.state, "some-snap", &snapstate.SnapState{
		Active:   true,
		Sequence: []*snap.SideInfo{&si7, &si11},
		Current:  si7.Revision,
		SnapType: "app",
	})

	_, err := snapstate.Update(s.state, "some-snap", "some-channel", snap.R(0), s.user.ID, snapstate.Flags{})
	c.Assert(err, IsNil)

	c.Assert(s.fakeBackend.ops, HasLen, 1)
	c.Check(s.fakeBackend.ops[0], DeepEquals, fakeOp{
		op:    "storesvc-list-refresh",
		revno: snap.R(11),
		cand: store.RefreshCandidate{
			SnapID:   "some-snap-id",
			Revision: snap.R(7),
			Channel:  "some-channel",
		},
	})

}

func (s *snapmgrTestSuite) TestMultiUpdateBlockedRevision(c *C) {
	// multi-updates should *not* set the block list
	si7 := snap.SideInfo{
		RealName: "some-snap",
		SnapID:   "some-snap-id",
		Revision: snap.R(7),
	}
	si11 := snap.SideInfo{
		RealName: "some-snap",
		SnapID:   "some-snap-id",
		Revision: snap.R(11),
	}

	s.state.Lock()
	defer s.state.Unlock()

	snapstate.Set(s.state, "some-snap", &snapstate.SnapState{
		Active:   true,
		Sequence: []*snap.SideInfo{&si7, &si11},
		Current:  si7.Revision,
		SnapType: "app",
	})

	updates, _, err := snapstate.UpdateMany(s.state, []string{"some-snap"}, s.user.ID)
	c.Assert(err, IsNil)
	c.Check(updates, DeepEquals, []string{"some-snap"})

	c.Assert(s.fakeBackend.ops, HasLen, 1)
	c.Check(s.fakeBackend.ops[0], DeepEquals, fakeOp{
		op:    "storesvc-list-refresh",
		revno: snap.R(11),
		cand: store.RefreshCandidate{
			SnapID:   "some-snap-id",
			Revision: snap.R(7),
		},
	})

}

func (s *snapmgrTestSuite) TestAllUpdateBlockedRevision(c *C) {
	//  update-all *should* set the block list
	si7 := snap.SideInfo{
		RealName: "some-snap",
		SnapID:   "some-snap-id",
		Revision: snap.R(7),
	}
	si11 := snap.SideInfo{
		RealName: "some-snap",
		SnapID:   "some-snap-id",
		Revision: snap.R(11),
	}

	s.state.Lock()
	defer s.state.Unlock()

	snapstate.Set(s.state, "some-snap", &snapstate.SnapState{
		Active:   true,
		Sequence: []*snap.SideInfo{&si7, &si11},
		Current:  si7.Revision,
	})

	updates, _, err := snapstate.UpdateMany(s.state, nil, s.user.ID)
	c.Check(err, IsNil)
	c.Check(updates, HasLen, 0)

	c.Assert(s.fakeBackend.ops, HasLen, 1)
	c.Check(s.fakeBackend.ops[0], DeepEquals, fakeOp{
		op: "storesvc-list-refresh",
		cand: store.RefreshCandidate{
			SnapID:   "some-snap-id",
			Revision: snap.R(7),
			Block:    []snap.Revision{snap.R(11)},
		},
	})

}

var orthogonalAutoAliasesScenarios = []struct {
	aliasesBefore map[string][]string
	names         []string
	prune         []string
	update        bool
	new           bool
}{
	{nil, nil, nil, true, true},
	{nil, []string{"some-snap"}, nil, true, false},
	{nil, []string{"other-snap"}, nil, false, true},
	{map[string][]string{"some-snap": {"aliasA", "aliasC"}}, []string{"some-snap"}, nil, true, false},
	{map[string][]string{"other-snap": {"aliasB", "aliasC"}}, []string{"other-snap"}, []string{"other-snap"}, false, false},
	{map[string][]string{"other-snap": {"aliasB", "aliasC"}}, nil, []string{"other-snap"}, true, false},
	{map[string][]string{"other-snap": {"aliasB", "aliasC"}}, []string{"some-snap"}, nil, true, false},
	{map[string][]string{"other-snap": {"aliasC"}}, []string{"other-snap"}, []string{"other-snap"}, false, true},
	{map[string][]string{"other-snap": {"aliasC"}}, nil, []string{"other-snap"}, true, true},
	{map[string][]string{"other-snap": {"aliasC"}}, []string{"some-snap"}, nil, true, false},
	{map[string][]string{"some-snap": {"aliasB"}, "other-snap": {"aliasA"}}, []string{"some-snap"}, []string{"other-snap"}, true, false},
	{map[string][]string{"some-snap": {"aliasB"}, "other-snap": {"aliasA"}}, nil, []string{"other-snap", "some-snap"}, true, true},
	{map[string][]string{"some-snap": {"aliasB"}, "other-snap": {"aliasA"}}, []string{"other-snap"}, []string{"other-snap", "some-snap"}, false, true},
	{map[string][]string{"some-snap": {"aliasB"}}, nil, []string{"some-snap"}, true, true},
	{map[string][]string{"some-snap": {"aliasB"}}, []string{"other-snap"}, []string{"some-snap"}, false, true},
	{map[string][]string{"some-snap": {"aliasB"}}, []string{"some-snap"}, nil, true, false},
	{map[string][]string{"other-snap": {"aliasA"}}, nil, []string{"other-snap"}, true, true},
	{map[string][]string{"other-snap": {"aliasA"}}, []string{"other-snap"}, []string{"other-snap"}, false, true},
	{map[string][]string{"other-snap": {"aliasA"}}, []string{"some-snap"}, []string{"other-snap"}, true, false},
}

func (s *snapmgrTestSuite) TestUpdateManyAutoAliasesScenarios(c *C) {
	s.state.Lock()
	defer s.state.Unlock()

	snapstate.Set(s.state, "other-snap", &snapstate.SnapState{
		Active: true,
		Sequence: []*snap.SideInfo{
			{RealName: "other-snap", SnapID: "other-snap-id", Revision: snap.R(2)},
		},
		Current:  snap.R(2),
		SnapType: "app",
	})

	snapstate.AutoAliases = func(st *state.State, info *snap.Info) (map[string]string, error) {
		switch info.Name() {
		case "some-snap":
			return map[string]string{"aliasA": "cmdA"}, nil
		case "other-snap":
			return map[string]string{"aliasB": "cmdB"}, nil
		}
		return nil, nil
	}

	snapstate.Set(s.state, "some-snap", &snapstate.SnapState{
		Active: true,
		Sequence: []*snap.SideInfo{
			{RealName: "some-snap", SnapID: "some-snap-id", Revision: snap.R(4)},
		},
		Current:  snap.R(4),
		SnapType: "app",
	})

	expectedSet := func(aliases []string) map[string]bool {
		res := make(map[string]bool, len(aliases))
		for _, alias := range aliases {
			res[alias] = true
		}
		return res
	}

	for _, scenario := range orthogonalAutoAliasesScenarios {
		for _, snapName := range []string{"some-snap", "other-snap"} {
			var snapst snapstate.SnapState
			err := snapstate.Get(s.state, snapName, &snapst)
			c.Assert(err, IsNil)
			snapst.Aliases = nil
			snapst.AutoAliasesDisabled = false
			if autoAliases := scenario.aliasesBefore[snapName]; autoAliases != nil {
				targets := make(map[string]*snapstate.AliasTarget)
				for _, alias := range autoAliases {
					targets[alias] = &snapstate.AliasTarget{Auto: "cmd" + alias[len(alias)-1:]}
				}

				snapst.Aliases = targets
			}
			snapstate.Set(s.state, snapName, &snapst)
		}

		updates, tts, err := snapstate.UpdateMany(s.state, scenario.names, s.user.ID)
		c.Check(err, IsNil)

		_, dropped, err := snapstate.AutoAliasesDelta(s.state, []string{"some-snap", "other-snap"})
		c.Assert(err, IsNil)

		j := 0
		expectedUpdatesSet := make(map[string]bool)
		var expectedPruned map[string]map[string]bool
		var pruneTs *state.TaskSet
		if len(scenario.prune) != 0 {
			pruneTs = tts[0]
			j++
			taskAliases := make(map[string]map[string]bool)
			for _, aliasTask := range pruneTs.Tasks() {
				c.Check(aliasTask.Kind(), Equals, "prune-auto-aliases")
				var aliases []string
				err := aliasTask.Get("aliases", &aliases)
				c.Assert(err, IsNil)
				snapsup, err := snapstate.TaskSnapSetup(aliasTask)
				c.Assert(err, IsNil)
				taskAliases[snapsup.Name()] = expectedSet(aliases)
			}
			expectedPruned = make(map[string]map[string]bool)
			for _, snapName := range scenario.prune {
				expectedPruned[snapName] = expectedSet(dropped[snapName])
				if snapName == "other-snap" && !scenario.new && !scenario.update {
					expectedUpdatesSet["other-snap"] = true
				}
			}
			c.Check(taskAliases, DeepEquals, expectedPruned)
		}
		if scenario.update {
			updateTs := tts[j]
			j++
			expectedUpdatesSet["some-snap"] = true
			first := updateTs.Tasks()[0]
			c.Check(first.Kind(), Equals, "prerequisites")
			wait := false
			if expectedPruned["other-snap"]["aliasA"] {
				wait = true
			} else if expectedPruned["some-snap"] != nil {
				wait = true
			}
			if wait {
				c.Check(first.WaitTasks(), DeepEquals, pruneTs.Tasks())
			} else {
				c.Check(first.WaitTasks(), HasLen, 0)
			}
		}
		if scenario.new {
			newTs := tts[j]
			j++
			expectedUpdatesSet["other-snap"] = true
			tasks := newTs.Tasks()
			c.Check(tasks, HasLen, 1)
			aliasTask := tasks[0]
			c.Check(aliasTask.Kind(), Equals, "refresh-aliases")

			wait := false
			if expectedPruned["some-snap"]["aliasB"] {
				wait = true
			} else if expectedPruned["other-snap"] != nil {
				wait = true
			}
			if wait {
				c.Check(aliasTask.WaitTasks(), DeepEquals, pruneTs.Tasks())
			} else {
				c.Check(aliasTask.WaitTasks(), HasLen, 0)
			}
		}
		c.Assert(j, Equals, len(tts), Commentf("%#v", scenario))

		// check reported updated names
		c.Check(len(updates) > 0, Equals, true)
		sort.Strings(updates)
		expectedUpdates := make([]string, 0, len(expectedUpdatesSet))
		for x := range expectedUpdatesSet {
			expectedUpdates = append(expectedUpdates, x)
		}
		sort.Strings(expectedUpdates)
		c.Check(updates, DeepEquals, expectedUpdates)
	}
}

func (s *snapmgrTestSuite) TestUpdateOneAutoAliasesScenarios(c *C) {
	s.state.Lock()
	defer s.state.Unlock()

	snapstate.Set(s.state, "other-snap", &snapstate.SnapState{
		Active: true,
		Sequence: []*snap.SideInfo{
			{RealName: "other-snap", SnapID: "other-snap-id", Revision: snap.R(2)},
		},
		Current:  snap.R(2),
		SnapType: "app",
	})

	snapstate.AutoAliases = func(st *state.State, info *snap.Info) (map[string]string, error) {
		switch info.Name() {
		case "some-snap":
			return map[string]string{"aliasA": "cmdA"}, nil
		case "other-snap":
			return map[string]string{"aliasB": "cmdB"}, nil
		}
		return nil, nil
	}

	snapstate.Set(s.state, "some-snap", &snapstate.SnapState{
		Active: true,
		Sequence: []*snap.SideInfo{
			{RealName: "some-snap", SnapID: "some-snap-id", Revision: snap.R(4)},
		},
		Current:  snap.R(4),
		SnapType: "app",
	})

	expectedSet := func(aliases []string) map[string]bool {
		res := make(map[string]bool, len(aliases))
		for _, alias := range aliases {
			res[alias] = true
		}
		return res
	}

	for _, scenario := range orthogonalAutoAliasesScenarios {
		if len(scenario.names) != 1 {
			continue
		}

		for _, snapName := range []string{"some-snap", "other-snap"} {
			var snapst snapstate.SnapState
			err := snapstate.Get(s.state, snapName, &snapst)
			c.Assert(err, IsNil)
			snapst.Aliases = nil
			snapst.AutoAliasesDisabled = false
			if autoAliases := scenario.aliasesBefore[snapName]; autoAliases != nil {
				targets := make(map[string]*snapstate.AliasTarget)
				for _, alias := range autoAliases {
					targets[alias] = &snapstate.AliasTarget{Auto: "cmd" + alias[len(alias)-1:]}
				}

				snapst.Aliases = targets
			}
			snapstate.Set(s.state, snapName, &snapst)
		}

		ts, err := snapstate.Update(s.state, scenario.names[0], "", snap.R(0), s.user.ID, snapstate.Flags{})
		c.Assert(err, IsNil)
		_, dropped, err := snapstate.AutoAliasesDelta(s.state, []string{"some-snap", "other-snap"})
		c.Assert(err, IsNil)

		j := 0
		tasks := ts.Tasks()
		var expectedPruned map[string]map[string]bool
		var pruneTasks []*state.Task
		if len(scenario.prune) != 0 {
			nprune := len(scenario.prune)
			pruneTasks = tasks[:nprune]
			j += nprune
			taskAliases := make(map[string]map[string]bool)
			for _, aliasTask := range pruneTasks {
				c.Check(aliasTask.Kind(), Equals, "prune-auto-aliases")
				var aliases []string
				err := aliasTask.Get("aliases", &aliases)
				c.Assert(err, IsNil)
				snapsup, err := snapstate.TaskSnapSetup(aliasTask)
				c.Assert(err, IsNil)
				taskAliases[snapsup.Name()] = expectedSet(aliases)
			}
			expectedPruned = make(map[string]map[string]bool)
			for _, snapName := range scenario.prune {
				expectedPruned[snapName] = expectedSet(dropped[snapName])
			}
			c.Check(taskAliases, DeepEquals, expectedPruned)
		}
		if scenario.update {
			first := tasks[j]
			j += 17
			c.Check(first.Kind(), Equals, "prerequisites")
			wait := false
			if expectedPruned["other-snap"]["aliasA"] {
				wait = true
			} else if expectedPruned["some-snap"] != nil {
				wait = true
			}
			if wait {
				c.Check(first.WaitTasks(), DeepEquals, pruneTasks)
			} else {
				c.Check(first.WaitTasks(), HasLen, 0)
			}
		}
		if scenario.new {
			aliasTask := tasks[j]
			j++
			c.Check(aliasTask.Kind(), Equals, "refresh-aliases")
			wait := false
			if expectedPruned["some-snap"]["aliasB"] {
				wait = true
			} else if expectedPruned["other-snap"] != nil {
				wait = true
			}
			if wait {
				c.Check(aliasTask.WaitTasks(), DeepEquals, pruneTasks)
			} else {
				c.Check(aliasTask.WaitTasks(), HasLen, 0)
			}
		}
		c.Assert(len(tasks), Equals, j, Commentf("%#v", scenario))

		// conflict checks are triggered
		chg := s.state.NewChange("update", "...")
		chg.AddAll(ts)
		err = snapstate.CheckChangeConflict(s.state, scenario.names[0], nil, nil)
		c.Check(err, ErrorMatches, `.* has changes in progress`)
		chg.SetStatus(state.DoneStatus)
	}
}

func (s *snapmgrTestSuite) TestUpdateLocalSnapFails(c *C) {
	si := snap.SideInfo{
		RealName: "some-snap",
		Revision: snap.R(7),
	}

	s.state.Lock()
	defer s.state.Unlock()

	snapstate.Set(s.state, "some-snap", &snapstate.SnapState{
		Active:   true,
		Sequence: []*snap.SideInfo{&si},
		Current:  si.Revision,
	})

	_, err := snapstate.Update(s.state, "some-snap", "some-channel", snap.R(0), s.user.ID, snapstate.Flags{})
	c.Assert(err, Equals, store.ErrLocalSnap)
}

func (s *snapmgrTestSuite) TestUpdateDisabledUnsupported(c *C) {
	si := snap.SideInfo{
		RealName: "some-snap",
		SnapID:   "some-snap-id",
		Revision: snap.R(7),
	}

	s.state.Lock()
	defer s.state.Unlock()

	snapstate.Set(s.state, "some-snap", &snapstate.SnapState{
		Active:   false,
		Sequence: []*snap.SideInfo{&si},
		Current:  si.Revision,
	})

	_, err := snapstate.Update(s.state, "some-snap", "some-channel", snap.R(0), s.user.ID, snapstate.Flags{})
	c.Assert(err, ErrorMatches, `refreshing disabled snap "some-snap" not supported`)
}

func makeTestSnap(c *C, snapYamlContent string) (snapFilePath string) {
	return snaptest.MakeTestSnapWithFiles(c, snapYamlContent, nil)
}

func (s *snapmgrTestSuite) TestInstallFirstLocalRunThrough(c *C) {
	// use the real thing for this one
	snapstate.MockOpenSnapFile(backend.OpenSnapFile)

	s.state.Lock()
	defer s.state.Unlock()

	mockSnap := makeTestSnap(c, `name: mock
version: 1.0`)
	chg := s.state.NewChange("install", "install a local snap")
	ts, err := snapstate.InstallPath(s.state, &snap.SideInfo{RealName: "mock"}, mockSnap, "", snapstate.Flags{})
	c.Assert(err, IsNil)
	chg.AddAll(ts)

	s.state.Unlock()
	defer s.snapmgr.Stop()
	s.settle(c)
	s.state.Lock()

	expected := fakeOps{
		{
			// only local install was run, i.e. first actions are pseudo-action current
			op:  "current",
			old: "<no-current>",
		},
		{
			// and setup-snap
			op:    "setup-snap",
			name:  mockSnap,
			revno: snap.R("x1"),
		},
		{
			op:   "copy-data",
			name: filepath.Join(dirs.SnapMountDir, "mock/x1"),
			old:  "<no-old>",
		},
		{
			op:    "setup-profiles:Doing",
			name:  "mock",
			revno: snap.R("x1"),
		},
		{
			op: "candidate",
			sinfo: snap.SideInfo{
				RealName: "mock",
				Revision: snap.R("x1"),
			},
		},
		{
			op:   "link-snap",
			name: filepath.Join(dirs.SnapMountDir, "mock/x1"),
		},
		{
			op:    "setup-profiles:Doing", // core phase 2
			name:  "mock",
			revno: snap.R("x1"),
		},
		{
			op: "update-aliases",
		},
		{
			op:    "cleanup-trash",
			name:  "mock",
			revno: snap.R("x1"),
		},
	}

	c.Assert(s.fakeBackend.ops.Ops(), DeepEquals, expected.Ops())
	c.Check(s.fakeBackend.ops, DeepEquals, expected)

	// verify snapSetup info
	var snapsup snapstate.SnapSetup
	task := ts.Tasks()[1]
	err = task.Get("snap-setup", &snapsup)
	c.Assert(err, IsNil)
	c.Assert(snapsup, DeepEquals, snapstate.SnapSetup{
		SnapPath: mockSnap,
		SideInfo: snapsup.SideInfo,
	})
	c.Assert(snapsup.SideInfo, DeepEquals, &snap.SideInfo{
		RealName: "mock",
		Revision: snap.R(-1),
	})

	// verify snaps in the system state
	var snapst snapstate.SnapState
	err = snapstate.Get(s.state, "mock", &snapst)
	c.Assert(err, IsNil)

	c.Assert(snapst.Active, Equals, true)
	c.Assert(snapst.Sequence[0], DeepEquals, &snap.SideInfo{
		RealName: "mock",
		Channel:  "",
		Revision: snap.R(-1),
	})
	c.Assert(snapst.LocalRevision(), Equals, snap.R(-1))
}

func (s *snapmgrTestSuite) TestInstallSubsequentLocalRunThrough(c *C) {
	// use the real thing for this one
	snapstate.MockOpenSnapFile(backend.OpenSnapFile)

	s.state.Lock()
	defer s.state.Unlock()

	snapstate.Set(s.state, "mock", &snapstate.SnapState{
		Active: true,
		Sequence: []*snap.SideInfo{
			{RealName: "mock", Revision: snap.R(-2)},
		},
		Current:  snap.R(-2),
		SnapType: "app",
	})

	mockSnap := makeTestSnap(c, `name: mock
version: 1.0`)
	chg := s.state.NewChange("install", "install a local snap")
	ts, err := snapstate.InstallPath(s.state, &snap.SideInfo{RealName: "mock"}, mockSnap, "", snapstate.Flags{})
	c.Assert(err, IsNil)
	chg.AddAll(ts)

	s.state.Unlock()
	defer s.snapmgr.Stop()
	s.settle(c)
	s.state.Lock()

	ops := s.fakeBackend.ops
	// ensure only local install was run, i.e. first action is pseudo-action current
	c.Assert(ops.Ops(), HasLen, 11)
	c.Check(ops[0].op, Equals, "current")
	c.Check(ops[0].old, Equals, filepath.Join(dirs.SnapMountDir, "mock/x2"))
	// and setup-snap
	c.Check(ops[1].op, Equals, "setup-snap")
	c.Check(ops[1].name, Matches, `.*/mock_1.0_all.snap`)
	c.Check(ops[1].revno, Equals, snap.R("x3"))
	// and cleanup
	c.Check(ops[len(ops)-1], DeepEquals, fakeOp{
		op:    "cleanup-trash",
		name:  "mock",
		revno: snap.R("x3"),
	})

	c.Check(ops[3].op, Equals, "unlink-snap")
	c.Check(ops[3].name, Equals, filepath.Join(dirs.SnapMountDir, "mock/x2"))

	c.Check(ops[4].op, Equals, "copy-data")
	c.Check(ops[4].name, Equals, filepath.Join(dirs.SnapMountDir, "mock/x3"))
	c.Check(ops[4].old, Equals, filepath.Join(dirs.SnapMountDir, "mock/x2"))

	c.Check(ops[5].op, Equals, "setup-profiles:Doing")
	c.Check(ops[5].name, Equals, "mock")
	c.Check(ops[5].revno, Equals, snap.R(-3))

	c.Check(ops[6].op, Equals, "candidate")
	c.Check(ops[6].sinfo, DeepEquals, snap.SideInfo{
		RealName: "mock",
		Revision: snap.R(-3),
	})
	c.Check(ops[7].op, Equals, "link-snap")
	c.Check(ops[7].name, Equals, filepath.Join(dirs.SnapMountDir, "mock/x3"))
	c.Check(ops[8].op, Equals, "setup-profiles:Doing") // core phase 2

	// verify snapSetup info
	var snapsup snapstate.SnapSetup
	task := ts.Tasks()[1]
	err = task.Get("snap-setup", &snapsup)
	c.Assert(err, IsNil)
	c.Assert(snapsup, DeepEquals, snapstate.SnapSetup{
		SnapPath: mockSnap,
		SideInfo: snapsup.SideInfo,
	})
	c.Assert(snapsup.SideInfo, DeepEquals, &snap.SideInfo{
		RealName: "mock",
		Revision: snap.R(-3),
	})

	// verify snaps in the system state
	var snapst snapstate.SnapState
	err = snapstate.Get(s.state, "mock", &snapst)
	c.Assert(err, IsNil)

	c.Assert(snapst.Active, Equals, true)
	c.Assert(snapst.Sequence, HasLen, 2)
	c.Assert(snapst.CurrentSideInfo(), DeepEquals, &snap.SideInfo{
		RealName: "mock",
		Channel:  "",
		Revision: snap.R(-3),
	})
	c.Assert(snapst.LocalRevision(), Equals, snap.R(-3))
}

func (s *snapmgrTestSuite) TestInstallOldSubsequentLocalRunThrough(c *C) {
	// use the real thing for this one
	snapstate.MockOpenSnapFile(backend.OpenSnapFile)

	s.state.Lock()
	defer s.state.Unlock()

	snapstate.Set(s.state, "mock", &snapstate.SnapState{
		Active: true,
		Sequence: []*snap.SideInfo{
			{RealName: "mock", Revision: snap.R(100001)},
		},
		Current:  snap.R(100001),
		SnapType: "app",
	})

	mockSnap := makeTestSnap(c, `name: mock
version: 1.0`)
	chg := s.state.NewChange("install", "install a local snap")
	ts, err := snapstate.InstallPath(s.state, &snap.SideInfo{RealName: "mock"}, mockSnap, "", snapstate.Flags{})
	c.Assert(err, IsNil)
	chg.AddAll(ts)

	s.state.Unlock()
	defer s.snapmgr.Stop()
	s.settle(c)
	s.state.Lock()

	expected := fakeOps{
		{
			// ensure only local install was run, i.e. first action is pseudo-action current
			op:  "current",
			old: filepath.Join(dirs.SnapMountDir, "mock/100001"),
		},
		{
			// and setup-snap
			op:    "setup-snap",
			name:  mockSnap,
			revno: snap.R("x1"),
		},
		{
			op:   "remove-snap-aliases",
			name: "mock",
		},
		{
			op:   "unlink-snap",
			name: filepath.Join(dirs.SnapMountDir, "mock/100001"),
		},
		{
			op:   "copy-data",
			name: filepath.Join(dirs.SnapMountDir, "mock/x1"),
			old:  filepath.Join(dirs.SnapMountDir, "mock/100001"),
		},
		{
			op:    "setup-profiles:Doing",
			name:  "mock",
			revno: snap.R("x1"),
		},
		{
			op: "candidate",
			sinfo: snap.SideInfo{
				RealName: "mock",
				Revision: snap.R("x1"),
			},
		},
		{
			op:   "link-snap",
			name: filepath.Join(dirs.SnapMountDir, "mock/x1"),
		},
		{
			op:    "setup-profiles:Doing",
			name:  "mock",
			revno: snap.R("x1"),
		},
		{
			op: "update-aliases",
		},
		{
			// and cleanup
			op:    "cleanup-trash",
			name:  "mock",
			revno: snap.R("x1"),
		},
	}
	c.Assert(s.fakeBackend.ops.Ops(), DeepEquals, expected.Ops())
	c.Check(s.fakeBackend.ops, DeepEquals, expected)

	var snapst snapstate.SnapState
	err = snapstate.Get(s.state, "mock", &snapst)
	c.Assert(err, IsNil)

	c.Assert(snapst.Active, Equals, true)
	c.Assert(snapst.Sequence, HasLen, 2)
	c.Assert(snapst.CurrentSideInfo(), DeepEquals, &snap.SideInfo{
		RealName: "mock",
		Channel:  "",
		Revision: snap.R(-1),
	})
	c.Assert(snapst.LocalRevision(), Equals, snap.R(-1))
}

func (s *snapmgrTestSuite) TestInstallPathWithMetadataRunThrough(c *C) {
	// use the real thing for this one
	snapstate.MockOpenSnapFile(backend.OpenSnapFile)

	s.state.Lock()
	defer s.state.Unlock()

	someSnap := makeTestSnap(c, `name: orig-name
version: 1.0`)
	chg := s.state.NewChange("install", "install a local snap")

	si := &snap.SideInfo{
		RealName: "some-snap",
		SnapID:   "snapIDsnapidsnapidsnapidsnapidsn",
		Revision: snap.R(42),
	}
	ts, err := snapstate.InstallPath(s.state, si, someSnap, "", snapstate.Flags{Required: true})
	c.Assert(err, IsNil)
	chg.AddAll(ts)

	s.state.Unlock()
	defer s.snapmgr.Stop()
	s.settle(c)
	s.state.Lock()

	// ensure only local install was run, i.e. first actions are pseudo-action current
	c.Assert(s.fakeBackend.ops.Ops(), HasLen, 9)
	c.Check(s.fakeBackend.ops[0].op, Equals, "current")
	c.Check(s.fakeBackend.ops[0].old, Equals, "<no-current>")
	// and setup-snap
	c.Check(s.fakeBackend.ops[1].op, Equals, "setup-snap")
	c.Check(s.fakeBackend.ops[1].name, Matches, `.*/orig-name_1.0_all.snap`)
	c.Check(s.fakeBackend.ops[1].revno, Equals, snap.R(42))

	c.Check(s.fakeBackend.ops[4].op, Equals, "candidate")
	c.Check(s.fakeBackend.ops[4].sinfo, DeepEquals, *si)
	c.Check(s.fakeBackend.ops[5].op, Equals, "link-snap")
	c.Check(s.fakeBackend.ops[5].name, Equals, filepath.Join(dirs.SnapMountDir, "some-snap/42"))

	// verify snapSetup info
	var snapsup snapstate.SnapSetup
	task := ts.Tasks()[0]
	err = task.Get("snap-setup", &snapsup)
	c.Assert(err, IsNil)
	c.Assert(snapsup, DeepEquals, snapstate.SnapSetup{
		SnapPath: someSnap,
		SideInfo: snapsup.SideInfo,
		Flags: snapstate.Flags{
			Required: true,
		},
	})
	c.Assert(snapsup.SideInfo, DeepEquals, si)

	// verify snaps in the system state
	var snapst snapstate.SnapState
	err = snapstate.Get(s.state, "some-snap", &snapst)
	c.Assert(err, IsNil)

	c.Assert(snapst.Active, Equals, true)
	c.Assert(snapst.Channel, Equals, "")
	c.Assert(snapst.Sequence[0], DeepEquals, si)
	c.Assert(snapst.LocalRevision().Unset(), Equals, true)
	c.Assert(snapst.Required, Equals, true)
}

func (s *snapmgrTestSuite) TestRemoveRunThrough(c *C) {
	si := snap.SideInfo{
		RealName: "some-snap",
		Revision: snap.R(7),
	}

	s.state.Lock()
	defer s.state.Unlock()

	snapstate.Set(s.state, "some-snap", &snapstate.SnapState{
		Active:   true,
		Sequence: []*snap.SideInfo{&si},
		Current:  si.Revision,
		SnapType: "app",
	})

	chg := s.state.NewChange("remove", "remove a snap")
	ts, err := snapstate.Remove(s.state, "some-snap", snap.R(0))
	c.Assert(err, IsNil)
	chg.AddAll(ts)

	s.state.Unlock()
	defer s.snapmgr.Stop()
	s.settle(c)
	s.state.Lock()

	expected := fakeOps{
		{
			op:   "remove-snap-aliases",
			name: "some-snap",
		},
		{
			op:   "unlink-snap",
			name: filepath.Join(dirs.SnapMountDir, "some-snap/7"),
		},
		{
			op:    "remove-profiles:Doing",
			name:  "some-snap",
			revno: snap.R(7),
		},
		{
			op:   "remove-snap-data",
			name: filepath.Join(dirs.SnapMountDir, "some-snap/7"),
		},
		{
			op:   "remove-snap-common-data",
			name: filepath.Join(dirs.SnapMountDir, "some-snap/7"),
		},
		{
			op:    "remove-snap-files",
			name:  filepath.Join(dirs.SnapMountDir, "some-snap/7"),
			stype: "app",
		},
		{
			op:   "discard-namespace",
			name: "some-snap",
		},
		{
			op:   "discard-conns:Doing",
			name: "some-snap",
		},
	}
	// start with an easier-to-read error if this fails:
	c.Check(len(s.fakeBackend.ops), Equals, len(expected))
	c.Assert(s.fakeBackend.ops.Ops(), DeepEquals, expected.Ops())
	c.Check(s.fakeBackend.ops, DeepEquals, expected)

	// verify snapSetup info
	tasks := ts.Tasks()
	for _, t := range tasks {
		if t.Kind() == "run-hook" {
			continue
		}
		snapsup, err := snapstate.TaskSnapSetup(t)
		c.Assert(err, IsNil)

		var expSnapSetup *snapstate.SnapSetup
		if t.Kind() == "discard-conns" {
			expSnapSetup = &snapstate.SnapSetup{
				SideInfo: &snap.SideInfo{
					RealName: "some-snap",
				},
			}
		} else {
			expSnapSetup = &snapstate.SnapSetup{
				SideInfo: &snap.SideInfo{
					RealName: "some-snap",
					Revision: snap.R(7),
				},
			}
		}
		c.Check(snapsup, DeepEquals, expSnapSetup, Commentf(t.Kind()))
	}

	// verify snaps in the system state
	var snapst snapstate.SnapState
	err = snapstate.Get(s.state, "some-snap", &snapst)
	c.Assert(err, Equals, state.ErrNoState)
}

func (s *snapmgrTestSuite) TestRemoveWithManyRevisionsRunThrough(c *C) {
	si3 := snap.SideInfo{
		RealName: "some-snap",
		Revision: snap.R(3),
	}

	si5 := snap.SideInfo{
		RealName: "some-snap",
		Revision: snap.R(5),
	}

	si7 := snap.SideInfo{
		RealName: "some-snap",
		Revision: snap.R(7),
	}

	s.state.Lock()
	defer s.state.Unlock()

	snapstate.Set(s.state, "some-snap", &snapstate.SnapState{
		Active:   true,
		Sequence: []*snap.SideInfo{&si5, &si3, &si7},
		Current:  si7.Revision,
		SnapType: "app",
	})

	chg := s.state.NewChange("remove", "remove a snap")
	ts, err := snapstate.Remove(s.state, "some-snap", snap.R(0))
	c.Assert(err, IsNil)
	chg.AddAll(ts)

	s.state.Unlock()
	defer s.snapmgr.Stop()
	s.settle(c)
	s.state.Lock()

	expected := fakeOps{
		{
			op:   "remove-snap-aliases",
			name: "some-snap",
		},
		{
			op:   "unlink-snap",
			name: filepath.Join(dirs.SnapMountDir, "some-snap/7"),
		},
		{
			op:    "remove-profiles:Doing",
			name:  "some-snap",
			revno: snap.R(7),
		},
		{
			op:   "remove-snap-data",
			name: filepath.Join(dirs.SnapMountDir, "some-snap/7"),
		},
		{
			op:    "remove-snap-files",
			name:  filepath.Join(dirs.SnapMountDir, "some-snap/7"),
			stype: "app",
		},
		{
			op:   "remove-snap-data",
			name: filepath.Join(dirs.SnapMountDir, "some-snap/3"),
		},
		{
			op:    "remove-snap-files",
			name:  filepath.Join(dirs.SnapMountDir, "some-snap/3"),
			stype: "app",
		},
		{
			op:   "remove-snap-data",
			name: filepath.Join(dirs.SnapMountDir, "some-snap/5"),
		},
		{
			op:   "remove-snap-common-data",
			name: filepath.Join(dirs.SnapMountDir, "some-snap/5"),
		},
		{
			op:    "remove-snap-files",
			name:  filepath.Join(dirs.SnapMountDir, "some-snap/5"),
			stype: "app",
		},
		{
			op:   "discard-namespace",
			name: "some-snap",
		},
		{
			op:   "discard-conns:Doing",
			name: "some-snap",
		},
	}
	// start with an easier-to-read error if this fails:
	c.Assert(s.fakeBackend.ops.Ops(), DeepEquals, expected.Ops())
	c.Assert(s.fakeBackend.ops, DeepEquals, expected)

	// verify snapSetup info
	tasks := ts.Tasks()
	revnos := []snap.Revision{{N: 7}, {N: 3}, {N: 5}}
	whichRevno := 0
	for _, t := range tasks {
		if t.Kind() == "run-hook" {
			continue
		}
		snapsup, err := snapstate.TaskSnapSetup(t)
		c.Assert(err, IsNil)

		var expSnapSetup *snapstate.SnapSetup
		if t.Kind() == "discard-conns" {
			expSnapSetup = &snapstate.SnapSetup{
				SideInfo: &snap.SideInfo{
					RealName: "some-snap",
				},
			}
		} else {
			expSnapSetup = &snapstate.SnapSetup{
				SideInfo: &snap.SideInfo{
					RealName: "some-snap",
					Revision: revnos[whichRevno],
				},
			}
		}

		c.Check(snapsup, DeepEquals, expSnapSetup, Commentf(t.Kind()))

		if t.Kind() == "discard-snap" {
			whichRevno++
		}
	}

	// verify snaps in the system state
	var snapst snapstate.SnapState
	err = snapstate.Get(s.state, "some-snap", &snapst)
	c.Assert(err, Equals, state.ErrNoState)
}

func (s *snapmgrTestSuite) TestRemoveOneRevisionRunThrough(c *C) {
	si3 := snap.SideInfo{
		RealName: "some-snap",
		Revision: snap.R(3),
	}

	si5 := snap.SideInfo{
		RealName: "some-snap",
		Revision: snap.R(5),
	}

	si7 := snap.SideInfo{
		RealName: "some-snap",
		Revision: snap.R(7),
	}

	s.state.Lock()
	defer s.state.Unlock()

	snapstate.Set(s.state, "some-snap", &snapstate.SnapState{
		Active:   true,
		Sequence: []*snap.SideInfo{&si5, &si3, &si7},
		Current:  si7.Revision,
		SnapType: "app",
	})

	chg := s.state.NewChange("remove", "remove a snap")
	ts, err := snapstate.Remove(s.state, "some-snap", snap.R(3))
	c.Assert(err, IsNil)
	chg.AddAll(ts)

	s.state.Unlock()
	defer s.snapmgr.Stop()
	s.settle(c)
	s.state.Lock()

	c.Check(len(s.fakeBackend.ops), Equals, 2)
	expected := fakeOps{
		{
			op:   "remove-snap-data",
			name: filepath.Join(dirs.SnapMountDir, "some-snap/3"),
		},
		{
			op:    "remove-snap-files",
			name:  filepath.Join(dirs.SnapMountDir, "some-snap/3"),
			stype: "app",
		},
	}
	// start with an easier-to-read error if this fails:
	c.Assert(s.fakeBackend.ops.Ops(), DeepEquals, expected.Ops())
	c.Assert(s.fakeBackend.ops, DeepEquals, expected)

	// verify snapSetup info
	tasks := ts.Tasks()
	for _, t := range tasks {
		snapsup, err := snapstate.TaskSnapSetup(t)
		c.Assert(err, IsNil)

		expSnapSetup := &snapstate.SnapSetup{
			SideInfo: &snap.SideInfo{
				RealName: "some-snap",
				Revision: snap.R(3),
			},
		}

		c.Check(snapsup, DeepEquals, expSnapSetup, Commentf(t.Kind()))
	}

	// verify snaps in the system state
	var snapst snapstate.SnapState
	err = snapstate.Get(s.state, "some-snap", &snapst)
	c.Assert(err, IsNil)
	c.Check(snapst.Sequence, HasLen, 2)
}

func (s *snapmgrTestSuite) TestRemoveLastRevisionRunThrough(c *C) {
	si := snap.SideInfo{
		RealName: "some-snap",
		Revision: snap.R(2),
	}

	s.state.Lock()
	defer s.state.Unlock()

	snapstate.Set(s.state, "some-snap", &snapstate.SnapState{
		Active:   false,
		Sequence: []*snap.SideInfo{&si},
		Current:  si.Revision,
		SnapType: "app",
	})

	chg := s.state.NewChange("remove", "remove a snap")
	ts, err := snapstate.Remove(s.state, "some-snap", snap.R(2))
	c.Assert(err, IsNil)
	chg.AddAll(ts)

	s.state.Unlock()
	defer s.snapmgr.Stop()
	s.settle(c)
	s.state.Lock()

	c.Check(len(s.fakeBackend.ops), Equals, 5)
	expected := fakeOps{
		{
			op:   "remove-snap-data",
			name: filepath.Join(dirs.SnapMountDir, "some-snap/2"),
		},
		{
			op:   "remove-snap-common-data",
			name: filepath.Join(dirs.SnapMountDir, "some-snap/2"),
		},
		{
			op:    "remove-snap-files",
			name:  filepath.Join(dirs.SnapMountDir, "some-snap/2"),
			stype: "app",
		},
		{
			op:   "discard-namespace",
			name: "some-snap",
		},
		{
			op:   "discard-conns:Doing",
			name: "some-snap",
		},
	}
	// start with an easier-to-read error if this fails:
	c.Assert(s.fakeBackend.ops.Ops(), DeepEquals, expected.Ops())
	c.Assert(s.fakeBackend.ops, DeepEquals, expected)

	// verify snapSetup info
	tasks := ts.Tasks()
	for _, t := range tasks {
		if t.Kind() == "run-hook" {
			continue
		}
		snapsup, err := snapstate.TaskSnapSetup(t)
		c.Assert(err, IsNil)

		expSnapSetup := &snapstate.SnapSetup{
			SideInfo: &snap.SideInfo{
				RealName: "some-snap",
			},
		}
		if t.Kind() != "discard-conns" {
			expSnapSetup.SideInfo.Revision = snap.R(2)
		}

		c.Check(snapsup, DeepEquals, expSnapSetup, Commentf(t.Kind()))
	}

	// verify snaps in the system state
	var snapst snapstate.SnapState
	err = snapstate.Get(s.state, "some-snap", &snapst)
	c.Assert(err, Equals, state.ErrNoState)
}

func (s *snapmgrTestSuite) TestRemoveCurrentActiveRevisionRefused(c *C) {
	si := snap.SideInfo{
		RealName: "some-snap",
		Revision: snap.R(2),
	}

	s.state.Lock()
	defer s.state.Unlock()

	snapstate.Set(s.state, "some-snap", &snapstate.SnapState{
		Active:   true,
		Sequence: []*snap.SideInfo{&si},
		Current:  si.Revision,
		SnapType: "app",
	})

	_, err := snapstate.Remove(s.state, "some-snap", snap.R(2))

	c.Check(err, ErrorMatches, `cannot remove active revision 2 of snap "some-snap"`)
}

func (s *snapmgrTestSuite) TestRemoveCurrentRevisionOfSeveralRefused(c *C) {
	si := snap.SideInfo{
		RealName: "some-snap",
		Revision: snap.R(2),
	}

	s.state.Lock()
	defer s.state.Unlock()

	snapstate.Set(s.state, "some-snap", &snapstate.SnapState{
		Active:   true,
		Sequence: []*snap.SideInfo{&si, &si},
		Current:  si.Revision,
		SnapType: "app",
	})

	_, err := snapstate.Remove(s.state, "some-snap", snap.R(2))
	c.Assert(err, NotNil)
	c.Check(err.Error(), Equals, `cannot remove active revision 2 of snap "some-snap" (revert first?)`)
}

func (s *snapmgrTestSuite) TestRemoveMissingRevisionRefused(c *C) {
	si := snap.SideInfo{
		RealName: "some-snap",
		Revision: snap.R(2),
	}

	s.state.Lock()
	defer s.state.Unlock()

	snapstate.Set(s.state, "some-snap", &snapstate.SnapState{
		Active:   true,
		Sequence: []*snap.SideInfo{&si},
		Current:  si.Revision,
		SnapType: "app",
	})

	_, err := snapstate.Remove(s.state, "some-snap", snap.R(1))

	c.Check(err, ErrorMatches, `revision 1 of snap "some-snap" is not installed`)
}

func (s *snapmgrTestSuite) TestRemoveRefused(c *C) {
	si := snap.SideInfo{
		RealName: "gadget",
		Revision: snap.R(7),
	}

	s.state.Lock()
	defer s.state.Unlock()

	snapstate.Set(s.state, "gadget", &snapstate.SnapState{
		Active:   true,
		Sequence: []*snap.SideInfo{&si},
		Current:  si.Revision,
		SnapType: "app",
	})

	_, err := snapstate.Remove(s.state, "gadget", snap.R(0))

	c.Check(err, ErrorMatches, `snap "gadget" is not removable`)
}

func (s *snapmgrTestSuite) TestRemoveRefusedLastRevision(c *C) {
	si := snap.SideInfo{
		RealName: "gadget",
		Revision: snap.R(7),
	}

	s.state.Lock()
	defer s.state.Unlock()

	snapstate.Set(s.state, "gadget", &snapstate.SnapState{
		Active:   false,
		Sequence: []*snap.SideInfo{&si},
		Current:  si.Revision,
		SnapType: "app",
	})

	_, err := snapstate.Remove(s.state, "gadget", snap.R(7))

	c.Check(err, ErrorMatches, `snap "gadget" is not removable`)
}

func (s *snapmgrTestSuite) TestRemoveDeletesConfigOnLastRevision(c *C) {
	si := snap.SideInfo{
		RealName: "some-snap",
		Revision: snap.R(7),
	}

	s.state.Lock()
	defer s.state.Unlock()

	snapstate.Set(s.state, "some-snap", &snapstate.SnapState{
		Active:   true,
		Sequence: []*snap.SideInfo{&si},
		Current:  si.Revision,
		SnapType: "app",
	})

	snapstate.Set(s.state, "another-snap", &snapstate.SnapState{
		Active:   true,
		Sequence: []*snap.SideInfo{&si},
		Current:  si.Revision,
		SnapType: "app",
	})

	tr := config.NewTransaction(s.state)
	tr.Set("some-snap", "foo", "bar")
	tr.Commit()

	// a config for some other snap to verify its not accidentally destroyed
	tr = config.NewTransaction(s.state)
	tr.Set("another-snap", "bar", "baz")
	tr.Commit()

	var res string
	tr = config.NewTransaction(s.state)
	c.Assert(tr.Get("some-snap", "foo", &res), IsNil)
	c.Assert(tr.Get("another-snap", "bar", &res), IsNil)

	chg := s.state.NewChange("remove", "remove a snap")
	ts, err := snapstate.Remove(s.state, "some-snap", snap.R(0))
	c.Assert(err, IsNil)
	chg.AddAll(ts)

	s.state.Unlock()
	defer s.snapmgr.Stop()
	s.settle(c)
	s.state.Lock()

	// verify snaps in the system state
	var snapst snapstate.SnapState
	err = snapstate.Get(s.state, "some-snap", &snapst)
	c.Assert(err, Equals, state.ErrNoState)

	tr = config.NewTransaction(s.state)
	err = tr.Get("some-snap", "foo", &res)
	c.Assert(err, NotNil)
	c.Assert(err, ErrorMatches, `snap "some-snap" has no "foo" configuration option`)

	// and another snap has its config intact
	c.Assert(tr.Get("another-snap", "bar", &res), IsNil)
	c.Assert(res, Equals, "baz")
}

func (s *snapmgrTestSuite) TestRemoveDoesntDeleteConfigIfNotLastRevision(c *C) {
	si1 := snap.SideInfo{
		RealName: "some-snap",
		Revision: snap.R(7),
	}
	si2 := snap.SideInfo{
		RealName: "some-snap",
		Revision: snap.R(8),
	}

	s.state.Lock()
	defer s.state.Unlock()

	snapstate.Set(s.state, "some-snap", &snapstate.SnapState{
		Active:   true,
		Sequence: []*snap.SideInfo{&si1, &si2},
		Current:  si2.Revision,
		SnapType: "app",
	})

	tr := config.NewTransaction(s.state)
	tr.Set("some-snap", "foo", "bar")
	tr.Commit()

	var res string
	tr = config.NewTransaction(s.state)
	c.Assert(tr.Get("some-snap", "foo", &res), IsNil)

	chg := s.state.NewChange("remove", "remove a snap")
	ts, err := snapstate.Remove(s.state, "some-snap", si1.Revision)
	c.Assert(err, IsNil)
	chg.AddAll(ts)

	s.state.Unlock()
	defer s.snapmgr.Stop()
	s.settle(c)
	s.state.Lock()

	// verify snaps in the system state
	var snapst snapstate.SnapState
	err = snapstate.Get(s.state, "some-snap", &snapst)
	c.Assert(err, IsNil)

	tr = config.NewTransaction(s.state)
	c.Assert(tr.Get("some-snap", "foo", &res), IsNil)
	c.Assert(res, Equals, "bar")
}

func (s *snapmgrTestSuite) TestUpdateMakesConfigSnapshot(c *C) {
	s.state.Lock()
	defer s.state.Unlock()

	snapstate.Set(s.state, "some-snap", &snapstate.SnapState{
		Active: true,
		Sequence: []*snap.SideInfo{
			{RealName: "some-snap", SnapID: "some-snap-id", Revision: snap.R(1)},
		},
		Current:  snap.R(1),
		SnapType: "app",
	})

	tr := config.NewTransaction(s.state)
	tr.Set("some-snap", "foo", "bar")
	tr.Commit()

	var cfgs map[string]interface{}
	// we don't have config snapshots yet
	c.Assert(s.state.Get("revision-config", &cfgs), Equals, state.ErrNoState)

	chg := s.state.NewChange("update", "update a snap")
	ts, err := snapstate.Update(s.state, "some-snap", "some-channel", snap.R(2), s.user.ID, snapstate.Flags{})
	c.Assert(err, IsNil)
	chg.AddAll(ts)

	s.state.Unlock()
	defer s.snapmgr.Stop()
	s.settle(c)

	s.state.Lock()
	cfgs = nil
	// config copy of rev. 1 has been made
	c.Assert(s.state.Get("revision-config", &cfgs), IsNil)
	c.Assert(cfgs["some-snap"], DeepEquals, map[string]interface{}{
		"1": map[string]interface{}{
			"foo": "bar",
		},
	})
}

func (s *snapmgrTestSuite) TestRevertRestoresConfigSnapshot(c *C) {
	s.state.Lock()
	defer s.state.Unlock()

	snapstate.Set(s.state, "some-snap", &snapstate.SnapState{
		Active: true,
		Sequence: []*snap.SideInfo{
			{RealName: "some-snap", SnapID: "some-snap-id", Revision: snap.R(1)},
			{RealName: "some-snap", Revision: snap.R(2)},
		},
		Current:  snap.R(2),
		SnapType: "app",
	})

	// set configuration for current snap
	tr := config.NewTransaction(s.state)
	tr.Set("some-snap", "foo", "100")
	tr.Commit()

	// make config snapshot for rev.1
	config.SaveRevisionConfig(s.state, "some-snap", snap.R(1))

	// modify for rev. 2
	tr = config.NewTransaction(s.state)
	tr.Set("some-snap", "foo", "200")
	tr.Commit()

	chg := s.state.NewChange("revert", "revert snap")
	ts, err := snapstate.Revert(s.state, "some-snap", snapstate.Flags{})
	c.Assert(err, IsNil)
	chg.AddAll(ts)

	s.state.Unlock()
	defer s.snapmgr.Stop()
	s.settle(c)

	s.state.Lock()
	// config snapshot of rev. 2 has been made by 'revert'
	var cfgs map[string]interface{}
	c.Assert(s.state.Get("revision-config", &cfgs), IsNil)
	c.Assert(cfgs["some-snap"], DeepEquals, map[string]interface{}{
		"1": map[string]interface{}{"foo": "100"},
		"2": map[string]interface{}{"foo": "200"},
	})

	// current snap configuration has been restored from rev. 1 config snapshot
	tr = config.NewTransaction(s.state)
	var res string
	c.Assert(tr.Get("some-snap", "foo", &res), IsNil)
	c.Assert(res, Equals, "100")
}

func (s *snapmgrTestSuite) TestUpdateDoesGC(c *C) {
	s.state.Lock()
	defer s.state.Unlock()

	snapstate.Set(s.state, "some-snap", &snapstate.SnapState{
		Active: true,
		Sequence: []*snap.SideInfo{
			{RealName: "some-snap", SnapID: "some-snap-id", Revision: snap.R(1)},
			{RealName: "some-snap", SnapID: "some-snap-id", Revision: snap.R(2)},
			{RealName: "some-snap", SnapID: "some-snap-id", Revision: snap.R(3)},
			{RealName: "some-snap", SnapID: "some-snap-id", Revision: snap.R(4)},
		},
		Current:  snap.R(4),
		SnapType: "app",
	})

	chg := s.state.NewChange("update", "update a snap")
	ts, err := snapstate.Update(s.state, "some-snap", "some-channel", snap.R(0), s.user.ID, snapstate.Flags{})
	c.Assert(err, IsNil)
	chg.AddAll(ts)

	s.state.Unlock()
	defer s.snapmgr.Stop()
	s.settle(c)
	s.state.Lock()

	// ensure garbage collection runs as the last tasks
	expectedTail := fakeOps{
		{
			op:   "link-snap",
			name: filepath.Join(dirs.SnapMountDir, "some-snap/11"),
		},
		{
			op: "update-aliases",
		},
		{
			op:   "remove-snap-data",
			name: filepath.Join(dirs.SnapMountDir, "some-snap/1"),
		},
		{
			op:    "remove-snap-files",
			name:  filepath.Join(dirs.SnapMountDir, "some-snap/1"),
			stype: "app",
		},
		{
			op:   "remove-snap-data",
			name: filepath.Join(dirs.SnapMountDir, "some-snap/2"),
		},
		{
			op:    "remove-snap-files",
			name:  filepath.Join(dirs.SnapMountDir, "some-snap/2"),
			stype: "app",
		},
		{
			op:    "cleanup-trash",
			name:  "some-snap",
			revno: snap.R(11),
		},
	}

	opsTail := s.fakeBackend.ops[len(s.fakeBackend.ops)-len(expectedTail):]
	c.Assert(opsTail.Ops(), DeepEquals, expectedTail.Ops())
	c.Check(opsTail, DeepEquals, expectedTail)
}

func (s *snapmgrTestSuite) TestRevertNoRevertAgain(c *C) {
	siNew := snap.SideInfo{
		RealName: "some-snap",
		Revision: snap.R(77),
	}

	si := snap.SideInfo{
		RealName: "some-snap",
		Revision: snap.R(7),
	}

	s.state.Lock()
	defer s.state.Unlock()

	snapstate.Set(s.state, "some-snap", &snapstate.SnapState{
		Active:   true,
		Sequence: []*snap.SideInfo{&si, &siNew},
		Current:  snap.R(7),
	})

	ts, err := snapstate.Revert(s.state, "some-snap", snapstate.Flags{})
	c.Assert(err, ErrorMatches, "no revision to revert to")
	c.Assert(ts, IsNil)
}

func (s *snapmgrTestSuite) TestRevertNothingToRevertTo(c *C) {
	si := snap.SideInfo{
		RealName: "some-snap",
		Revision: snap.R(7),
	}

	s.state.Lock()
	defer s.state.Unlock()

	snapstate.Set(s.state, "some-snap", &snapstate.SnapState{
		Active:   true,
		Sequence: []*snap.SideInfo{&si},
		Current:  si.Revision,
	})

	ts, err := snapstate.Revert(s.state, "some-snap", snapstate.Flags{})
	c.Assert(err, ErrorMatches, "no revision to revert to")
	c.Assert(ts, IsNil)
}

func (s *snapmgrTestSuite) TestRevertToRevisionNoValidVersion(c *C) {
	si := snap.SideInfo{
		RealName: "some-snap",
		Revision: snap.R(7),
	}
	si2 := snap.SideInfo{
		RealName: "some-snap",
		Revision: snap.R(77),
	}

	s.state.Lock()
	defer s.state.Unlock()

	snapstate.Set(s.state, "some-snap", &snapstate.SnapState{
		Active:   true,
		Sequence: []*snap.SideInfo{&si, &si2},
		Current:  snap.R(77),
	})

	ts, err := snapstate.RevertToRevision(s.state, "some-snap", snap.R("99"), snapstate.Flags{})
	c.Assert(err, ErrorMatches, `cannot find revision 99 for snap "some-snap"`)
	c.Assert(ts, IsNil)
}

func (s *snapmgrTestSuite) TestRevertToRevisionAlreadyCurrent(c *C) {
	si := snap.SideInfo{
		RealName: "some-snap",
		Revision: snap.R(7),
	}
	si2 := snap.SideInfo{
		RealName: "some-snap",
		Revision: snap.R(77),
	}

	s.state.Lock()
	defer s.state.Unlock()

	snapstate.Set(s.state, "some-snap", &snapstate.SnapState{
		Active:   true,
		Sequence: []*snap.SideInfo{&si, &si2},
		Current:  snap.R(77),
	})

	ts, err := snapstate.RevertToRevision(s.state, "some-snap", snap.R("77"), snapstate.Flags{})
	c.Assert(err, ErrorMatches, `already on requested revision`)
	c.Assert(ts, IsNil)
}

func (s *snapmgrTestSuite) TestRevertRunThrough(c *C) {
	si := snap.SideInfo{
		RealName: "some-snap",
		Revision: snap.R(7),
	}
	siOld := snap.SideInfo{
		RealName: "some-snap",
		Revision: snap.R(2),
	}

	s.state.Lock()
	defer s.state.Unlock()

	snapstate.Set(s.state, "some-snap", &snapstate.SnapState{
		Active:   true,
		SnapType: "app",
		Sequence: []*snap.SideInfo{&siOld, &si},
		Current:  si.Revision,
	})

	chg := s.state.NewChange("revert", "revert a snap backwards")
	ts, err := snapstate.Revert(s.state, "some-snap", snapstate.Flags{})
	c.Assert(err, IsNil)
	chg.AddAll(ts)

	s.state.Unlock()
	defer s.snapmgr.Stop()
	s.settle(c)
	s.state.Lock()

	expected := fakeOps{
		{
			op:   "remove-snap-aliases",
			name: "some-snap",
		},
		{
			op:   "unlink-snap",
			name: filepath.Join(dirs.SnapMountDir, "some-snap/7"),
		},
		{
			op:    "setup-profiles:Doing",
			name:  "some-snap",
			revno: snap.R(2),
		},
		{
			op: "candidate",
			sinfo: snap.SideInfo{
				RealName: "some-snap",
				Revision: snap.R(2),
			},
		},
		{
			op:   "link-snap",
			name: filepath.Join(dirs.SnapMountDir, "some-snap/2"),
		},
		{
			op: "update-aliases",
		},
	}
	// start with an easier-to-read error if this fails:
	c.Assert(s.fakeBackend.ops.Ops(), DeepEquals, expected.Ops())
	c.Assert(s.fakeBackend.ops, DeepEquals, expected)

	// verify that the R(2) version is active now and R(7) is still there
	var snapst snapstate.SnapState
	err = snapstate.Get(s.state, "some-snap", &snapst)
	c.Assert(err, IsNil)

	c.Assert(snapst.Active, Equals, true)
	c.Assert(snapst.Current, Equals, snap.R(2))
	c.Assert(snapst.Sequence, HasLen, 2)
	c.Assert(snapst.Sequence[0], DeepEquals, &snap.SideInfo{
		RealName: "some-snap",
		Channel:  "",
		Revision: snap.R(2),
	})
	c.Assert(snapst.Sequence[1], DeepEquals, &snap.SideInfo{
		RealName: "some-snap",
		Channel:  "",
		Revision: snap.R(7),
	})
	c.Assert(snapst.Block(), DeepEquals, []snap.Revision{snap.R(7)})
}

func (s *snapmgrTestSuite) TestRevertWithLocalRevisionRunThrough(c *C) {
	si := snap.SideInfo{
		RealName: "some-snap",
		Revision: snap.R(-7),
	}
	siOld := snap.SideInfo{
		RealName: "some-snap",
		Revision: snap.R(-2),
	}

	s.state.Lock()
	defer s.state.Unlock()

	snapstate.Set(s.state, "some-snap", &snapstate.SnapState{
		Active:   true,
		SnapType: "app",
		Sequence: []*snap.SideInfo{&siOld, &si},
		Current:  si.Revision,
	})

	chg := s.state.NewChange("revert", "revert a snap backwards")
	ts, err := snapstate.Revert(s.state, "some-snap", snapstate.Flags{})
	c.Assert(err, IsNil)
	chg.AddAll(ts)

	s.state.Unlock()
	defer s.snapmgr.Stop()
	s.settle(c)
	s.state.Lock()

	c.Assert(s.fakeBackend.ops.Ops(), HasLen, 6)

	// verify that LocalRevision is still -7
	var snapst snapstate.SnapState
	err = snapstate.Get(s.state, "some-snap", &snapst)
	c.Assert(err, IsNil)

	c.Assert(snapst.LocalRevision(), Equals, snap.R(-7))
}

func (s *snapmgrTestSuite) TestRevertToRevisionNewVersion(c *C) {
	siNew := snap.SideInfo{
		RealName: "some-snap",
		Revision: snap.R(7),
		SnapID:   "october",
	}

	si := snap.SideInfo{
		RealName: "some-snap",
		Revision: snap.R(2),
		SnapID:   "october",
	}

	s.state.Lock()
	defer s.state.Unlock()

	snapstate.Set(s.state, "some-snap", &snapstate.SnapState{
		Active:   true,
		SnapType: "app",
		Sequence: []*snap.SideInfo{&si, &siNew},
		Current:  snap.R(2),
		Channel:  "edge",
	})

	chg := s.state.NewChange("revert", "revert a snap forward")
	ts, err := snapstate.RevertToRevision(s.state, "some-snap", snap.R(7), snapstate.Flags{})
	c.Assert(err, IsNil)
	chg.AddAll(ts)

	s.state.Unlock()
	defer s.snapmgr.Stop()
	s.settle(c)
	s.state.Lock()

	expected := fakeOps{
		{
			op:   "remove-snap-aliases",
			name: "some-snap",
		},
		{
			op:   "unlink-snap",
			name: filepath.Join(dirs.SnapMountDir, "some-snap/2"),
		},
		{
			op:    "setup-profiles:Doing",
			name:  "some-snap",
			revno: snap.R(7),
		},
		{
			op:    "candidate",
			sinfo: siNew,
		},
		{
			op:   "link-snap",
			name: filepath.Join(dirs.SnapMountDir, "some-snap/7"),
		},
		{
			op: "update-aliases",
		},
	}
	// start with an easier-to-read error if this fails:
	c.Assert(s.fakeBackend.ops.Ops(), DeepEquals, expected.Ops())
	c.Assert(s.fakeBackend.ops, DeepEquals, expected)

	// verify that the R(7) version is active now
	var snapst snapstate.SnapState
	err = snapstate.Get(s.state, "some-snap", &snapst)
	c.Assert(err, IsNil)

	c.Check(snapst.Active, Equals, true)
	c.Check(snapst.Current, Equals, snap.R(7))
	c.Check(snapst.Sequence, HasLen, 2)
	c.Check(snapst.Channel, Equals, "edge")
	c.Check(snapst.CurrentSideInfo(), DeepEquals, &siNew)

	c.Check(snapst.Block(), HasLen, 0)
}

func (s *snapmgrTestSuite) TestRevertTotalUndoRunThrough(c *C) {
	si := snap.SideInfo{
		RealName: "some-snap",
		Revision: snap.R(1),
	}
	si2 := snap.SideInfo{
		RealName: "some-snap",
		Revision: snap.R(2),
	}

	s.state.Lock()
	defer s.state.Unlock()

	snapstate.Set(s.state, "some-snap", &snapstate.SnapState{
		Active:   true,
		SnapType: "app",
		Sequence: []*snap.SideInfo{&si, &si2},
		Current:  si2.Revision,
	})

	chg := s.state.NewChange("revert", "revert a snap")
	ts, err := snapstate.Revert(s.state, "some-snap", snapstate.Flags{})
	c.Assert(err, IsNil)
	chg.AddAll(ts)

	tasks := ts.Tasks()
	last := tasks[len(tasks)-1]

	terr := s.state.NewTask("error-trigger", "provoking total undo")
	terr.WaitFor(last)
	chg.AddTask(terr)

	s.state.Unlock()
	defer s.snapmgr.Stop()
	s.settle(c)
	s.state.Lock()

	expected := fakeOps{
		{
			op:   "remove-snap-aliases",
			name: "some-snap",
		},
		{
			op:   "unlink-snap",
			name: filepath.Join(dirs.SnapMountDir, "some-snap/2"),
		},
		{
			op:    "setup-profiles:Doing",
			name:  "some-snap",
			revno: snap.R(1),
		},
		{
			op: "candidate",
			sinfo: snap.SideInfo{
				RealName: "some-snap",
				Revision: snap.R(1),
			},
		},
		{
			op:   "link-snap",
			name: filepath.Join(dirs.SnapMountDir, "some-snap/1"),
		},
		{
			op: "update-aliases",
		},
		// undoing everything from here down...
		{
			op:   "remove-snap-aliases",
			name: "some-snap",
		},
		{
			op:   "unlink-snap",
			name: filepath.Join(dirs.SnapMountDir, "some-snap/1"),
		},
		{
			op:    "setup-profiles:Undoing",
			name:  "some-snap",
			revno: snap.R(1),
		},
		{
			op:   "link-snap",
			name: filepath.Join(dirs.SnapMountDir, "some-snap/2"),
		},
		{
			op: "update-aliases",
		},
	}
	// start with an easier-to-read error if this fails:
	c.Assert(s.fakeBackend.ops.Ops(), DeepEquals, expected.Ops())
	c.Check(s.fakeBackend.ops, DeepEquals, expected)

	// verify snaps in the system state
	var snapst snapstate.SnapState
	err = snapstate.Get(s.state, "some-snap", &snapst)
	c.Assert(err, IsNil)

	c.Assert(snapst.Active, Equals, true)
	c.Assert(snapst.Sequence, HasLen, 2)
	c.Assert(snapst.Current, Equals, si2.Revision)
}

func (s *snapmgrTestSuite) TestRevertUndoRunThrough(c *C) {
	si := snap.SideInfo{
		RealName: "some-snap",
		Revision: snap.R(1),
	}
	si2 := snap.SideInfo{
		RealName: "some-snap",
		Revision: snap.R(2),
	}

	s.state.Lock()
	defer s.state.Unlock()

	snapstate.Set(s.state, "some-snap", &snapstate.SnapState{
		Active:   true,
		SnapType: "app",
		Sequence: []*snap.SideInfo{&si, &si2},
		Current:  si2.Revision,
	})

	chg := s.state.NewChange("revert", "install a revert")
	ts, err := snapstate.Revert(s.state, "some-snap", snapstate.Flags{})
	c.Assert(err, IsNil)
	chg.AddAll(ts)

	s.fakeBackend.linkSnapFailTrigger = filepath.Join(dirs.SnapMountDir, "some-snap/1")

	s.state.Unlock()
	defer s.snapmgr.Stop()
	s.settle(c)
	s.state.Lock()

	expected := fakeOps{
		{
			op:   "remove-snap-aliases",
			name: "some-snap",
		},
		{
			op:   "unlink-snap",
			name: filepath.Join(dirs.SnapMountDir, "some-snap/2"),
		},
		{
			op:    "setup-profiles:Doing",
			name:  "some-snap",
			revno: snap.R(1),
		},
		{
			op: "candidate",
			sinfo: snap.SideInfo{
				RealName: "some-snap",
				Revision: snap.R(1),
			},
		},
		{
			op:   "link-snap.failed",
			name: filepath.Join(dirs.SnapMountDir, "some-snap/1"),
		},
		// undo stuff here
		{
			op:   "unlink-snap",
			name: filepath.Join(dirs.SnapMountDir, "some-snap/1"),
		},
		{
			op:    "setup-profiles:Undoing",
			name:  "some-snap",
			revno: snap.R(1),
		},
		{
			op:   "link-snap",
			name: filepath.Join(dirs.SnapMountDir, "some-snap/2"),
		},
		{
			op: "update-aliases",
		},
	}

	// ensure all our tasks ran
	// start with an easier-to-read error if this fails:
	c.Assert(s.fakeBackend.ops.Ops(), DeepEquals, expected.Ops())
	c.Assert(s.fakeBackend.ops, DeepEquals, expected)

	// verify snaps in the system state
	var snapst snapstate.SnapState
	err = snapstate.Get(s.state, "some-snap", &snapst)
	c.Assert(err, IsNil)

	c.Assert(snapst.Active, Equals, true)
	c.Assert(snapst.Sequence, HasLen, 2)
	c.Assert(snapst.Current, Equals, snap.R(2))
}

func (s *snapmgrTestSuite) TestEnableDoesNotEnableAgain(c *C) {
	si := snap.SideInfo{
		RealName: "some-snap",
		Revision: snap.R(7),
	}

	s.state.Lock()
	defer s.state.Unlock()

	snapstate.Set(s.state, "some-snap", &snapstate.SnapState{
		Sequence: []*snap.SideInfo{&si},
		Current:  snap.R(7),
		Active:   true,
	})

	ts, err := snapstate.Enable(s.state, "some-snap")
	c.Assert(err, ErrorMatches, `snap "some-snap" already enabled`)
	c.Assert(ts, IsNil)
}

func (s *snapmgrTestSuite) TestEnableRunThrough(c *C) {
	si := snap.SideInfo{
		RealName: "some-snap",
		Revision: snap.R(7),
		Channel:  "edge",
		SnapID:   "foo",
	}

	s.state.Lock()
	defer s.state.Unlock()

	flags := snapstate.Flags{
		DevMode:  true,
		JailMode: true,
		Classic:  true,
		TryMode:  true,
		Required: true,
	}
	snapstate.Set(s.state, "some-snap", &snapstate.SnapState{
		Sequence:            []*snap.SideInfo{&si},
		Current:             si.Revision,
		Active:              false,
		Channel:             "edge",
		Flags:               flags,
		AliasesPending:      true,
		AutoAliasesDisabled: true,
	})

	chg := s.state.NewChange("enable", "enable a snap")
	ts, err := snapstate.Enable(s.state, "some-snap")
	c.Assert(err, IsNil)
	chg.AddAll(ts)

	s.state.Unlock()
	defer s.snapmgr.Stop()
	s.settle(c)
	s.state.Lock()

	expected := fakeOps{
		{
			op:    "setup-profiles:Doing",
			name:  "some-snap",
			revno: snap.R(7),
		},
		{
			op:    "candidate",
			sinfo: si,
		},
		{
			op:   "link-snap",
			name: filepath.Join(dirs.SnapMountDir, "some-snap/7"),
		},
		{
			op: "update-aliases",
		},
	}
	// start with an easier-to-read error if this fails:
	c.Assert(s.fakeBackend.ops.Ops(), DeepEquals, expected.Ops())
	c.Assert(s.fakeBackend.ops, DeepEquals, expected)

	var snapst snapstate.SnapState
	err = snapstate.Get(s.state, "some-snap", &snapst)
	c.Assert(err, IsNil)
	c.Check(snapst.Flags, DeepEquals, flags)

	c.Assert(snapst.Active, Equals, true)
	c.Assert(snapst.AliasesPending, Equals, false)
	c.Assert(snapst.AutoAliasesDisabled, Equals, true)

	info, err := snapst.CurrentInfo()
	c.Assert(err, IsNil)
	c.Assert(info.Channel, Equals, "edge")
	c.Assert(info.SnapID, Equals, "foo")
}

func (s *snapmgrTestSuite) TestDisableRunThrough(c *C) {
	si := snap.SideInfo{
		RealName: "some-snap",
		Revision: snap.R(7),
	}

	s.state.Lock()
	defer s.state.Unlock()

	snapstate.Set(s.state, "some-snap", &snapstate.SnapState{
		Sequence: []*snap.SideInfo{&si},
		Current:  si.Revision,
		Active:   true,
	})

	chg := s.state.NewChange("disable", "disable a snap")
	ts, err := snapstate.Disable(s.state, "some-snap")
	c.Assert(err, IsNil)
	chg.AddAll(ts)

	s.state.Unlock()
	defer s.snapmgr.Stop()
	s.settle(c)
	s.state.Lock()

	expected := fakeOps{
		{
			op:   "remove-snap-aliases",
			name: "some-snap",
		},
		{
			op:   "unlink-snap",
			name: filepath.Join(dirs.SnapMountDir, "some-snap/7"),
		},
		{
			op:    "remove-profiles:Doing",
			name:  "some-snap",
			revno: snap.R(7),
		},
	}
	// start with an easier-to-read error if this fails:
	c.Assert(s.fakeBackend.ops.Ops(), DeepEquals, expected.Ops())
	c.Assert(s.fakeBackend.ops, DeepEquals, expected)

	var snapst snapstate.SnapState
	err = snapstate.Get(s.state, "some-snap", &snapst)
	c.Assert(err, IsNil)

	c.Assert(snapst.Active, Equals, false)
	c.Assert(snapst.AliasesPending, Equals, true)
}

func (s *snapmgrTestSuite) TestSwitchRunThrough(c *C) {
	si := snap.SideInfo{
		RealName: "some-snap",
		Revision: snap.R(7),
		Channel:  "edge",
		SnapID:   "foo",
	}

	s.state.Lock()
	defer s.state.Unlock()

	snapstate.Set(s.state, "some-snap", &snapstate.SnapState{
		Sequence: []*snap.SideInfo{&si},
		Current:  si.Revision,
		Channel:  "edge",
	})

	chg := s.state.NewChange("switch-snap", "switch snap to some-channel")
	ts, err := snapstate.Switch(s.state, "some-snap", "some-channel")
	c.Assert(err, IsNil)
	chg.AddAll(ts)

	s.state.Unlock()
	defer s.snapmgr.Stop()
	s.settle(c)
	s.state.Lock()

	// switch is not really really doing anything backend related
	c.Assert(s.fakeBackend.ops, HasLen, 0)

	// ensure the desired channel has changed
	var snapst snapstate.SnapState
	err = snapstate.Get(s.state, "some-snap", &snapst)
	c.Assert(err, IsNil)
	c.Assert(snapst.Channel, Equals, "some-channel")

	// ensure the current info has not changed
	info, err := snapst.CurrentInfo()
	c.Assert(err, IsNil)
	c.Assert(info.Channel, Equals, "edge")
}

func (s *snapmgrTestSuite) TestDisableDoesNotEnableAgain(c *C) {
	si := snap.SideInfo{
		RealName: "some-snap",
		Revision: snap.R(7),
	}

	s.state.Lock()
	defer s.state.Unlock()

	snapstate.Set(s.state, "some-snap", &snapstate.SnapState{
		Sequence: []*snap.SideInfo{&si},
		Current:  snap.R(7),
		Active:   false,
	})

	ts, err := snapstate.Disable(s.state, "some-snap")
	c.Assert(err, ErrorMatches, `snap "some-snap" already disabled`)
	c.Assert(ts, IsNil)
}

func (s *snapmgrTestSuite) TestUndoMountSnapFailsInCopyData(c *C) {
	s.state.Lock()
	defer s.state.Unlock()

	chg := s.state.NewChange("install", "install a snap")
	ts, err := snapstate.Install(s.state, "some-snap", "some-channel", snap.R(0), s.user.ID, snapstate.Flags{})
	c.Assert(err, IsNil)
	chg.AddAll(ts)

	s.fakeBackend.copySnapDataFailTrigger = filepath.Join(dirs.SnapMountDir, "some-snap/11")

	s.state.Unlock()
	defer s.snapmgr.Stop()
	s.settle(c)
	s.state.Lock()

	expected := fakeOps{
		{
			op:    "storesvc-snap",
			name:  "some-snap",
			revno: snap.R(11),
		},
		{
			op:   "storesvc-download",
			name: "some-snap",
		},
		{
			op:    "validate-snap:Doing",
			name:  "some-snap",
			revno: snap.R(11),
		},
		{
			op:  "current",
			old: "<no-current>",
		},
		{
			op:   "open-snap-file",
			name: filepath.Join(dirs.SnapBlobDir, "some-snap_11.snap"),
			sinfo: snap.SideInfo{
				RealName: "some-snap",
				SnapID:   "snapIDsnapidsnapidsnapidsnapidsn",
				Channel:  "some-channel",
				Revision: snap.R(11),
			},
		},
		{
			op:    "setup-snap",
			name:  filepath.Join(dirs.SnapBlobDir, "some-snap_11.snap"),
			revno: snap.R(11),
		},
		{
			op:   "copy-data.failed",
			name: filepath.Join(dirs.SnapMountDir, "some-snap/11"),
			old:  "<no-old>",
		},
		{
			op:    "undo-setup-snap",
			name:  filepath.Join(dirs.SnapMountDir, "some-snap/11"),
			stype: "app",
		},
	}
	// start with an easier-to-read error if this fails:
	c.Assert(s.fakeBackend.ops.Ops(), DeepEquals, expected.Ops())
	c.Assert(s.fakeBackend.ops, DeepEquals, expected)
}

func (s *snapmgrTestSuite) TestRefreshFailureCausesErrorReport(c *C) {
	var errSnap, errMsg, errSig string
	var errExtra map[string]string
	var n int
	restore := snapstate.MockErrtrackerReport(func(aSnap, aErrMsg, aDupSig string, extra map[string]string) (string, error) {
		errSnap = aSnap
		errMsg = aErrMsg
		errSig = aDupSig
		errExtra = extra
		n += 1
		return "oopsid", nil
	})
	defer restore()

	si := snap.SideInfo{
		RealName: "some-snap",
		SnapID:   "some-snap-id",
		Revision: snap.R(7),
	}

	s.state.Lock()
	defer s.state.Unlock()

	s.state.Set("ubuntu-core-transition-retry", 7)
	snapstate.Set(s.state, "some-snap", &snapstate.SnapState{
		Active:   true,
		Sequence: []*snap.SideInfo{&si},
		Current:  si.Revision,
		SnapType: "app",
	})

	chg := s.state.NewChange("install", "install a snap")
	ts, err := snapstate.Update(s.state, "some-snap", "some-channel", snap.R(0), s.user.ID, snapstate.Flags{})
	c.Assert(err, IsNil)
	chg.AddAll(ts)

	s.fakeBackend.linkSnapFailTrigger = filepath.Join(dirs.SnapMountDir, "some-snap/11")

	s.state.Unlock()
	defer s.snapmgr.Stop()
	s.settle(c)
	s.state.Lock()

	// verify we generated a failure report
	c.Check(n, Equals, 1)
	c.Check(errSnap, Equals, "some-snap")
	c.Check(errExtra, DeepEquals, map[string]string{
		"UbuntuCoreTransitionCount": "7",
		"Channel":                   "some-channel",
		"Revision":                  "11",
	})
	c.Check(errMsg, Matches, `(?sm)change "install": "install a snap"
prerequisites: Undo
 snap-setup: "some-snap" \(11\) "some-channel"
download-snap: Undoing
validate-snap: Done
.*
link-snap: Error
 INFO unlink
 ERROR fail
set-auto-aliases: Hold
setup-aliases: Hold
run-hook: Hold
start-snap-services: Hold
cleanup: Hold
run-hook: Hold`)
	c.Check(errSig, Matches, `(?sm)snap-install:
prerequisites: Undo
 snap-setup: "some-snap"
download-snap: Undoing
validate-snap: Done
.*
link-snap: Error
 INFO unlink
 ERROR fail
set-auto-aliases: Hold
setup-aliases: Hold
run-hook: Hold
start-snap-services: Hold
cleanup: Hold
run-hook: Hold`)

	// run again with empty "ubuntu-core-transition-retry"
	s.state.Set("ubuntu-core-transition-retry", 0)
	chg = s.state.NewChange("install", "install a snap")
	ts, err = snapstate.Update(s.state, "some-snap", "some-channel", snap.R(0), s.user.ID, snapstate.Flags{})
	c.Assert(err, IsNil)
	chg.AddAll(ts)
	s.state.Unlock()
	defer s.snapmgr.Stop()
	s.settle(c)
	s.state.Lock()
	// verify that we excluded this field from the bugreport
	c.Check(n, Equals, 2)
	c.Check(errExtra, DeepEquals, map[string]string{
		"Channel":  "some-channel",
		"Revision": "11",
	})

}

func (s *snapmgrTestSuite) verifyRefreshLast(c *C) {
	var lastRefresh time.Time

	s.state.Get("last-refresh", &lastRefresh)
	c.Check(time.Now().Year(), Equals, lastRefresh.Year())
}

func makeTestRefreshConfig(st *state.State) {
	now := time.Now()
	st.Set("last-refresh", time.Date(2009, 8, 13, 8, 0, 5, 0, now.Location()))

	tr := config.NewTransaction(st)
	tr.Set("core", "refresh.schedule", fmt.Sprintf("00:00-23:59"))
	tr.Commit()
}

func (s *snapmgrTestSuite) TestEnsureRefreshRefusesWeekdaySchedules(c *C) {
	s.state.Lock()
	defer s.state.Unlock()
	snapstate.CanAutoRefresh = func(*state.State) (bool, error) { return true, nil }

	logbuf, restore := logger.MockLogger()
	defer restore()

	s.state.Set("last-refresh", time.Date(2009, 8, 13, 8, 0, 5, 0, time.UTC))
	tr := config.NewTransaction(s.state)
	tr.Set("core", "refresh.schedule", fmt.Sprintf("00:00-23:59/mon@12:00-14:00"))
	tr.Commit()

	// Ensure() also runs ensureRefreshes()
	s.state.Unlock()
	s.snapmgr.Ensure()
	s.state.Lock()

	c.Check(logbuf.String(), testutil.Contains, `cannot use refresh.schedule configuration: cannot parse "mon@12:00": not a valid time`)
}

func (s *snapmgrTestSuite) TestEnsureRefreshesNoUpdate(c *C) {
	s.state.Lock()
	defer s.state.Unlock()
	snapstate.CanAutoRefresh = func(*state.State) (bool, error) { return true, nil }

	makeTestRefreshConfig(s.state)

	// Ensure() also runs ensureRefreshes()
	s.state.Unlock()
	s.snapmgr.Ensure()
	s.state.Lock()

	// nothing needs to be done, but last-refresh got updated
	c.Check(s.state.Changes(), HasLen, 0)
	s.verifyRefreshLast(c)

	// ensure the next-refresh time is reset and re-calculated
	c.Check(s.snapmgr.NextRefresh().IsZero(), Equals, true)
}

func (s *snapmgrTestSuite) TestEnsureRefreshesAlreadyRanInThisInterval(c *C) {
	s.state.Lock()
	defer s.state.Unlock()

	snapstate.CanAutoRefresh = func(*state.State) (bool, error) {
		return true, nil
	}
	nextRefresh := s.snapmgr.NextRefresh()
	c.Check(nextRefresh.IsZero(), Equals, true)

	now := time.Now()
	fakeLastRefresh := now.Add(-1 * time.Hour)
	s.state.Set("last-refresh", fakeLastRefresh)

	tr := config.NewTransaction(s.state)
	tr.Set("core", "refresh.schedule", fmt.Sprintf("00:00-%02d:%02d", now.Hour(), now.Minute()))
	tr.Commit()

	// Ensure() also runs ensureRefreshes()
	s.state.Unlock()
	s.snapmgr.Ensure()
	s.state.Lock()

	// nothing needs to be done and no refresh was run
	c.Check(s.state.Changes(), HasLen, 0)

	var refreshLast time.Time
	s.state.Get("last-refresh", &refreshLast)
	c.Check(refreshLast.Equal(fakeLastRefresh), Equals, true)

	// but a nextRefresh time got calculated
	nextRefresh = s.snapmgr.NextRefresh()
	c.Check(nextRefresh.IsZero(), Equals, false)

	// run ensure again to test that nextRefresh again to ensure that
	// nextRefresh is not calculated again if nothing changes
	s.state.Unlock()
	s.snapmgr.Ensure()
	s.state.Lock()
	c.Check(s.snapmgr.NextRefresh(), Equals, nextRefresh)
}

func (s *snapmgrTestSuite) TestEnsureRefreshesWithUpdate(c *C) {
	s.state.Lock()
	defer s.state.Unlock()
	snapstate.CanAutoRefresh = func(*state.State) (bool, error) { return true, nil }

	makeTestRefreshConfig(s.state)

	snapstate.Set(s.state, "some-snap", &snapstate.SnapState{
		Active: true,
		Sequence: []*snap.SideInfo{
			{RealName: "some-snap", SnapID: "some-snap-id", Revision: snap.R(1)},
		},
		Current:  snap.R(1),
		SnapType: "app",
	})

	// Ensure() also runs ensureRefreshes() and our test setup has an
	// update for the "some-snap" in our fake store
	s.state.Unlock()
	s.snapmgr.Ensure()
	s.state.Lock()

	// verify we have an auto-refresh change scheduled now
	c.Assert(s.state.Changes(), HasLen, 1)
	chg := s.state.Changes()[0]
	c.Check(chg.Kind(), Equals, "auto-refresh")
	c.Check(chg.IsReady(), Equals, false)
	s.verifyRefreshLast(c)
}

func (s *snapmgrTestSuite) TestEnsureRefreshesImmediateWithUpdate(c *C) {
	s.state.Lock()
	defer s.state.Unlock()
	snapstate.CanAutoRefresh = func(*state.State) (bool, error) { return true, nil }

	// lastRefresh is unset/zero => immediate refresh try

	snapstate.Set(s.state, "some-snap", &snapstate.SnapState{
		Active: true,
		Sequence: []*snap.SideInfo{
			{RealName: "some-snap", SnapID: "some-snap-id", Revision: snap.R(1)},
		},
		Current:  snap.R(1),
		SnapType: "app",
	})

	// Ensure() also runs ensureRefreshes() and our test setup has an
	// update for the "some-snap" in our fake store
	s.state.Unlock()
	s.snapmgr.Ensure()
	s.state.Lock()

	// verify we have an auto-refresh change scheduled now
	c.Assert(s.state.Changes(), HasLen, 1)
	chg := s.state.Changes()[0]
	c.Check(chg.Kind(), Equals, "auto-refresh")
	c.Check(chg.IsReady(), Equals, false)
	s.verifyRefreshLast(c)
}

func (s *snapmgrTestSuite) TestEnsureRefreshesWithUpdateError(c *C) {
	s.state.Lock()
	defer s.state.Unlock()
	snapstate.CanAutoRefresh = func(*state.State) (bool, error) { return true, nil }

	makeTestRefreshConfig(s.state)

	snapstate.Set(s.state, "some-snap", &snapstate.SnapState{
		Active: true,
		Sequence: []*snap.SideInfo{
			{RealName: "some-snap", SnapID: "some-snap-id", Revision: snap.R(1)},
		},
		Current:  snap.R(1),
		SnapType: "app",
	})

	// Ensure() also runs ensureRefreshes() and our test setup has an
	// update for the "some-snap" in our fake store
	s.state.Unlock()
	s.snapmgr.Ensure()
	s.state.Lock()

	c.Check(s.state.Changes(), HasLen, 1)
	chg := s.state.Changes()[0]
	terr := s.state.NewTask("error-trigger", "simulate an error")
	tasks := chg.Tasks()
	for _, t := range tasks[:len(tasks)-2] {
		terr.WaitFor(t)
	}
	chg.AddTask(terr)

	// run the changes
	s.state.Unlock()
	s.settle(c)
	s.state.Lock()

	s.verifyRefreshLast(c)
}

func (s *snapmgrTestSuite) TestEnsureRefreshesInFlight(c *C) {
	s.state.Lock()
	defer s.state.Unlock()
	snapstate.CanAutoRefresh = func(*state.State) (bool, error) { return true, nil }

	makeTestRefreshConfig(s.state)

	snapstate.Set(s.state, "some-snap", &snapstate.SnapState{
		Active: true,
		Sequence: []*snap.SideInfo{
			{RealName: "some-snap", SnapID: "some-snap-id", Revision: snap.R(1)},
		},
		Current:  snap.R(1),
		SnapType: "app",
	})

	// simulate an in-flight change
	chg := s.state.NewChange("auto-refresh", "...")
	chg.SetStatus(state.DoStatus)
	c.Check(s.state.Changes(), HasLen, 1)

	s.state.Unlock()
	s.snapmgr.Ensure()
	s.state.Lock()

	// verify no additional change got generated
	c.Check(s.state.Changes(), HasLen, 1)
}

func mockAutoRefreshAssertions(f func(st *state.State, userID int) error) func() {
	origAutoRefreshAssertions := snapstate.AutoRefreshAssertions
	snapstate.AutoRefreshAssertions = f
	return func() {
		snapstate.AutoRefreshAssertions = origAutoRefreshAssertions
	}
}

func (s *snapmgrTestSuite) TestEnsureRefreshesWithUpdateStoreError(c *C) {
	s.state.Lock()
	defer s.state.Unlock()
	snapstate.CanAutoRefresh = func(*state.State) (bool, error) { return true, nil }

	s.state.Set("last-refresh", time.Time{})
	autoRefreshAssertionsCalled := 0
	restore := mockAutoRefreshAssertions(func(st *state.State, userID int) error {
		// simulate failure in snapstate.AutoRefresh()
		autoRefreshAssertionsCalled++
		return fmt.Errorf("simulate store error")
	})
	defer restore()

	// check that no change got created and that autoRefreshAssertins
	// got called once
	s.state.Unlock()
	s.snapmgr.Ensure()
	s.state.Lock()
	c.Check(s.state.Changes(), HasLen, 0)
	c.Check(autoRefreshAssertionsCalled, Equals, 1)

	// run Ensure() again and check that AutoRefresh() did not run
	// again because to test that lastRefreshAttempt backoff is working
	s.state.Unlock()
	s.snapmgr.Ensure()
	s.state.Lock()
	c.Check(s.state.Changes(), HasLen, 0)
	c.Check(autoRefreshAssertionsCalled, Equals, 1)
}

func (s *snapmgrTestSuite) TestEnsureRefreshesDisabledViaSnapdControl(c *C) {
	st := s.state
	st.Lock()
	defer st.Unlock()
	snapstate.CanAutoRefresh = func(*state.State) (bool, error) { return true, nil }

	makeTestRefreshConfig(st)

	snapstate.Set(st, "some-snap", &snapstate.SnapState{
		Active: true,
		Sequence: []*snap.SideInfo{
			{RealName: "some-snap", SnapID: "some-snap-id", Revision: snap.R(1)},
		},
		Current:  snap.R(1),
		SnapType: "app",
	})

	// snapstate.AutoRefresh is called from AutoRefresh()
	autoRefreshAssertionsCalled := 0
	restore := mockAutoRefreshAssertions(func(st *state.State, userID int) error {
		autoRefreshAssertionsCalled++
		return nil
	})
	defer restore()

	// pretend the device is refresh-control: managed
	oldCanManageRefreshes := snapstate.CanManageRefreshes
	snapstate.CanManageRefreshes = func(*state.State) bool {
		return true
	}
	defer func() { snapstate.CanManageRefreshes = oldCanManageRefreshes }()
	tr := config.NewTransaction(st)
	tr.Set("core", "refresh.schedule", "managed")
	tr.Commit()

	// Ensure() also runs ensureRefreshes()
	st.Unlock()
	s.snapmgr.Ensure()
	st.Lock()

	// no refresh was called (i.e. no update to last-refresh)
	var lastRefresh time.Time
	st.Get("last-refresh", &lastRefresh)
	c.Check(lastRefresh.Year(), Equals, 2009)

	// AutoRefresh was not called
	c.Check(autoRefreshAssertionsCalled, Equals, 0)

	// The last refresh hints got updated
	var lastRefreshHints time.Time
	st.Get("last-refresh-hints", &lastRefreshHints)
	c.Check(lastRefreshHints.Year(), Equals, time.Now().Year())
}

func (s *snapmgrTestSuite) TestDefaultRefreshScheduleParsing(c *C) {
	l, err := timeutil.ParseLegacySchedule(snapstate.DefaultRefreshSchedule)
	c.Assert(err, IsNil)
	c.Assert(l, HasLen, 4)
}

type snapmgrQuerySuite struct {
	st      *state.State
	restore func()
}

var _ = Suite(&snapmgrQuerySuite{})

func (s *snapmgrQuerySuite) SetUpTest(c *C) {
	st := state.New(nil)
	st.Lock()
	defer st.Unlock()

	restoreSanitize := snap.MockSanitizePlugsSlots(func(snapInfo *snap.Info) {})
	s.restore = func() {
		restoreSanitize()
	}

	s.st = st

	dirs.SetRootDir(c.MkDir())

	// Write a snap.yaml with fake name
	sideInfo11 := &snap.SideInfo{RealName: "name1", Revision: snap.R(11), EditedSummary: "s11"}
	sideInfo12 := &snap.SideInfo{RealName: "name1", Revision: snap.R(12), EditedSummary: "s12"}
	snaptest.MockSnap(c, `
name: name0
version: 1.1
description: |
    Lots of text`, "", sideInfo11)
	snaptest.MockSnap(c, `
name: name0
version: 1.2
description: |
    Lots of text`, "", sideInfo12)
	snapstate.Set(st, "name1", &snapstate.SnapState{
		Active:   true,
		Sequence: []*snap.SideInfo{sideInfo11, sideInfo12},
		Current:  sideInfo12.Revision,
		SnapType: "app",
	})

	// have also a snap being installed
	/*
		snapstate.Set(st, "installing", &snapstate.SnapState{
			Candidate: &snap.SideInfo{RealName: "installing", Revision: snap.R(1)},
		})
	*/
}

func (s *snapmgrQuerySuite) TearDownTest(c *C) {
	dirs.SetRootDir("")
	s.restore()
}

func (s *snapmgrQuerySuite) TestInfo(c *C) {
	st := s.st
	st.Lock()
	defer st.Unlock()

	info, err := snapstate.Info(st, "name1", snap.R(11))
	c.Assert(err, IsNil)

	c.Check(info.Name(), Equals, "name1")
	c.Check(info.Revision, Equals, snap.R(11))
	c.Check(info.Summary(), Equals, "s11")
	c.Check(info.Version, Equals, "1.1")
	c.Check(info.Description(), Equals, "Lots of text")
}

func (s *snapmgrQuerySuite) TestSnapStateCurrentInfo(c *C) {
	st := s.st
	st.Lock()
	defer st.Unlock()

	var snapst snapstate.SnapState
	err := snapstate.Get(st, "name1", &snapst)
	c.Assert(err, IsNil)

	info, err := snapst.CurrentInfo()
	c.Assert(err, IsNil)

	c.Check(info.Name(), Equals, "name1")
	c.Check(info.Revision, Equals, snap.R(12))
	c.Check(info.Summary(), Equals, "s12")
	c.Check(info.Version, Equals, "1.2")
	c.Check(info.Description(), Equals, "Lots of text")
}

func (s *snapmgrQuerySuite) TestSnapStateCurrentInfoErrNoCurrent(c *C) {
	snapst := new(snapstate.SnapState)
	_, err := snapst.CurrentInfo()
	c.Assert(err, Equals, snapstate.ErrNoCurrent)

}

func (s *snapmgrQuerySuite) TestCurrentInfo(c *C) {
	st := s.st
	st.Lock()
	defer st.Unlock()

	info, err := snapstate.CurrentInfo(st, "name1")
	c.Assert(err, IsNil)

	c.Check(info.Name(), Equals, "name1")
	c.Check(info.Revision, Equals, snap.R(12))
}

func (s *snapmgrQuerySuite) TestCurrentInfoAbsent(c *C) {
	st := s.st
	st.Lock()
	defer st.Unlock()

	_, err := snapstate.CurrentInfo(st, "absent")
	c.Assert(err, ErrorMatches, `snap "absent" is not installed`)
}

func (s *snapmgrQuerySuite) TestActiveInfos(c *C) {
	st := s.st
	st.Lock()
	defer st.Unlock()

	infos, err := snapstate.ActiveInfos(st)
	c.Assert(err, IsNil)

	c.Check(infos, HasLen, 1)

	c.Check(infos[0].Name(), Equals, "name1")
	c.Check(infos[0].Revision, Equals, snap.R(12))
	c.Check(infos[0].Summary(), Equals, "s12")
	c.Check(infos[0].Version, Equals, "1.2")
	c.Check(infos[0].Description(), Equals, "Lots of text")
}

func (s *snapmgrQuerySuite) TestTypeInfo(c *C) {
	st := s.st
	st.Lock()
	defer st.Unlock()

	for _, x := range []struct {
		snapName string
		snapType snap.Type
		getInfo  func(*state.State) (*snap.Info, error)
	}{
		{
			snapName: "gadget",
			snapType: snap.TypeGadget,
			getInfo:  snapstate.GadgetInfo,
		},
		{
			snapName: "core",
			snapType: snap.TypeOS,
			getInfo:  snapstate.CoreInfo,
		},
		{
			snapName: "kernel",
			snapType: snap.TypeKernel,
			getInfo:  snapstate.KernelInfo,
		},
	} {
		_, err := x.getInfo(st)
		c.Assert(err, Equals, state.ErrNoState)

		sideInfo := &snap.SideInfo{
			RealName: x.snapName,
			Revision: snap.R(2),
		}
		snaptest.MockSnap(c, fmt.Sprintf("name: %q\ntype: %q\nversion: %q\n", x.snapName, x.snapType, x.snapName), "", sideInfo)
		snapstate.Set(st, x.snapName, &snapstate.SnapState{
			SnapType: string(x.snapType),
			Active:   true,
			Sequence: []*snap.SideInfo{sideInfo},
			Current:  sideInfo.Revision,
		})

		info, err := x.getInfo(st)
		c.Assert(err, IsNil)

		c.Check(info.Name(), Equals, x.snapName)
		c.Check(info.Revision, Equals, snap.R(2))
		c.Check(info.Version, Equals, x.snapName)
		c.Check(info.Type, Equals, x.snapType)
	}
}

func (s *snapmgrQuerySuite) TestTypeInfoCore(c *C) {
	st := s.st
	st.Lock()
	defer st.Unlock()

	for testNr, t := range []struct {
		expectedSnap string
		snapNames    []string
		errMatcher   string
	}{
		// nothing
		{"", []string{}, state.ErrNoState.Error()},
		// single
		{"core", []string{"core"}, ""},
		{"ubuntu-core", []string{"ubuntu-core"}, ""},
		{"hard-core", []string{"hard-core"}, ""},
		// unrolled loop to ensure we don't pass because
		// the order is randomly right
		{"core", []string{"core", "ubuntu-core"}, ""},
		{"core", []string{"core", "ubuntu-core"}, ""},
		{"core", []string{"core", "ubuntu-core"}, ""},
		{"core", []string{"core", "ubuntu-core"}, ""},
		{"core", []string{"core", "ubuntu-core"}, ""},
		{"core", []string{"core", "ubuntu-core"}, ""},
		{"core", []string{"core", "ubuntu-core"}, ""},
		{"core", []string{"core", "ubuntu-core"}, ""},
		// unknown combination
		{"", []string{"duo-core", "single-core"}, `unexpected cores.*`},
		// multi-core is not supported
		{"", []string{"core", "ubuntu-core", "multi-core"}, `unexpected number of cores, got 3`},
	} {
		// clear snapstate
		st.Set("snaps", map[string]*json.RawMessage{})

		for _, snapName := range t.snapNames {
			sideInfo := &snap.SideInfo{
				RealName: snapName,
				Revision: snap.R(1),
			}
			snaptest.MockSnap(c, fmt.Sprintf("name: %q\ntype: os\nversion: %q\n", snapName, snapName), "", sideInfo)
			snapstate.Set(st, snapName, &snapstate.SnapState{
				SnapType: string(snap.TypeOS),
				Active:   true,
				Sequence: []*snap.SideInfo{sideInfo},
				Current:  sideInfo.Revision,
			})
		}

		info, err := snapstate.CoreInfo(st)
		if t.errMatcher != "" {
			c.Assert(err, ErrorMatches, t.errMatcher)
		} else {
			c.Assert(info, NotNil)
			c.Check(info.Name(), Equals, t.expectedSnap, Commentf("(%d) test %q %v", testNr, t.expectedSnap, t.snapNames))
			c.Check(info.Type, Equals, snap.TypeOS)
		}
	}
}

func (s *snapmgrQuerySuite) TestPreviousSideInfo(c *C) {
	st := s.st
	st.Lock()
	defer st.Unlock()

	var snapst snapstate.SnapState
	err := snapstate.Get(st, "name1", &snapst)
	c.Assert(err, IsNil)
	c.Assert(snapst.CurrentSideInfo(), NotNil)
	c.Assert(snapst.CurrentSideInfo().Revision, Equals, snap.R(12))
	c.Assert(snapstate.PreviousSideInfo(&snapst), NotNil)
	c.Assert(snapstate.PreviousSideInfo(&snapst).Revision, Equals, snap.R(11))
}

func (s *snapmgrQuerySuite) TestPreviousSideInfoNoCurrent(c *C) {
	st := s.st
	st.Lock()
	defer st.Unlock()

	snapst := &snapstate.SnapState{}
	c.Assert(snapstate.PreviousSideInfo(snapst), IsNil)
}

func (s *snapmgrQuerySuite) TestAll(c *C) {
	st := s.st
	st.Lock()
	defer st.Unlock()

	snapStates, err := snapstate.All(st)
	c.Assert(err, IsNil)
	c.Assert(snapStates, HasLen, 1)

	n, err := snapstate.NumSnaps(st)
	c.Assert(err, IsNil)
	c.Check(n, Equals, 1)

	snapst := snapStates["name1"]
	c.Assert(snapst, NotNil)

	c.Check(snapst.Active, Equals, true)
	c.Check(snapst.CurrentSideInfo(), NotNil)

	info12, err := snap.ReadInfo("name1", snapst.CurrentSideInfo())
	c.Assert(err, IsNil)

	c.Check(info12.Name(), Equals, "name1")
	c.Check(info12.Revision, Equals, snap.R(12))
	c.Check(info12.Summary(), Equals, "s12")
	c.Check(info12.Version, Equals, "1.2")
	c.Check(info12.Description(), Equals, "Lots of text")

	info11, err := snap.ReadInfo("name1", snapst.Sequence[0])
	c.Assert(err, IsNil)

	c.Check(info11.Name(), Equals, "name1")
	c.Check(info11.Revision, Equals, snap.R(11))
	c.Check(info11.Version, Equals, "1.1")
}

func (s *snapmgrQuerySuite) TestAllEmptyAndEmptyNormalisation(c *C) {
	st := state.New(nil)
	st.Lock()
	defer st.Unlock()

	snapStates, err := snapstate.All(st)
	c.Assert(err, IsNil)
	c.Check(snapStates, HasLen, 0)

	n, err := snapstate.NumSnaps(st)
	c.Assert(err, IsNil)
	c.Check(n, Equals, 0)

	snapstate.Set(st, "foo", nil)

	snapStates, err = snapstate.All(st)
	c.Assert(err, IsNil)
	c.Check(snapStates, HasLen, 0)

	n, err = snapstate.NumSnaps(st)
	c.Assert(err, IsNil)
	c.Check(n, Equals, 0)

	snapstate.Set(st, "foo", &snapstate.SnapState{})

	snapStates, err = snapstate.All(st)
	c.Assert(err, IsNil)
	c.Check(snapStates, HasLen, 0)

	n, err = snapstate.NumSnaps(st)
	c.Assert(err, IsNil)
	c.Check(n, Equals, 0)
}

func (s *snapmgrTestSuite) TestTrySetsTryMode(c *C) {
	s.testTrySetsTryMode(snapstate.Flags{}, c)
}

func (s *snapmgrTestSuite) TestTrySetsTryModeDevMode(c *C) {
	s.testTrySetsTryMode(snapstate.Flags{DevMode: true}, c)
}
func (s *snapmgrTestSuite) TestTrySetsTryModeJailMode(c *C) {
	s.testTrySetsTryMode(snapstate.Flags{JailMode: true}, c)
}
func (s *snapmgrTestSuite) TestTrySetsTryModeClassic(c *C) {
	if !dirs.SupportsClassicConfinement() {
		c.Skip("no support for classic")
	}
	s.testTrySetsTryMode(snapstate.Flags{Classic: true}, c)
}

func (s *snapmgrTestSuite) testTrySetsTryMode(flags snapstate.Flags, c *C) {
	s.state.Lock()
	defer s.state.Unlock()

	// make mock try dir
	tryYaml := filepath.Join(c.MkDir(), "meta", "snap.yaml")
	err := os.MkdirAll(filepath.Dir(tryYaml), 0755)
	c.Assert(err, IsNil)
	err = ioutil.WriteFile(tryYaml, []byte("name: foo\nversion: 1.0"), 0644)
	c.Assert(err, IsNil)

	chg := s.state.NewChange("try", "try snap")
	ts, err := snapstate.TryPath(s.state, "foo", filepath.Dir(filepath.Dir(tryYaml)), flags)
	c.Assert(err, IsNil)
	chg.AddAll(ts)

	s.state.Unlock()
	defer s.snapmgr.Stop()
	s.settle(c)
	s.state.Lock()

	// verify snap is in TryMode
	var snapst snapstate.SnapState
	err = snapstate.Get(s.state, "foo", &snapst)
	c.Assert(err, IsNil)

	flags.TryMode = true
	c.Check(snapst.Flags, DeepEquals, flags)

	c.Check(s.state.TaskCount(), Equals, len(ts.Tasks()))
	c.Check(taskKinds(ts.Tasks()), DeepEquals, []string{
		"prerequisites",
		"prepare-snap",
		"mount-snap",
		"copy-snap-data",
		"setup-profiles",
		"link-snap",
		"setup-profiles",
		"set-auto-aliases",
		"setup-aliases",
		"run-hook[install]",
		"start-snap-services",
		"run-hook[configure]",
	})

}

func (s *snapmgrTestSuite) TestTryUndoRemovesTryFlag(c *C) {
	if !dirs.SupportsClassicConfinement() {
		c.Skip("no support for classic")
	}
	s.testTrySetsTryMode(snapstate.Flags{}, c)
}

func (s *snapmgrTestSuite) TestTryUndoRemovesTryFlagLeavesDevMode(c *C) {
	s.testTrySetsTryMode(snapstate.Flags{DevMode: true}, c)
}
func (s *snapmgrTestSuite) TestTryUndoRemovesTryFlagLeavesJailMode(c *C) {
	s.testTrySetsTryMode(snapstate.Flags{JailMode: true}, c)
}
func (s *snapmgrTestSuite) TestTryUndoRemovesTryFlagLeavesClassic(c *C) {
	if !dirs.SupportsClassicConfinement() {
		c.Skip("no support for classic")
	}
	s.testTrySetsTryMode(snapstate.Flags{Classic: true}, c)
}

func (s *snapmgrTestSuite) testTryUndoRemovesTryFlag(flags snapstate.Flags, c *C) {
	s.state.Lock()
	defer s.state.Unlock()

	// simulate existing state for foo
	var snapst snapstate.SnapState
	snapst.Sequence = []*snap.SideInfo{
		{
			RealName: "foo",
			Revision: snap.R(23),
		},
	}
	snapst.Flags = flags
	snapst.Current = snap.R(23)
	snapstate.Set(s.state, "foo", &snapst)
	c.Check(snapst.TryMode, Equals, false)

	chg := s.state.NewChange("try", "try snap")
	ts, err := snapstate.TryPath(s.state, "foo", c.MkDir(), flags)
	c.Assert(err, IsNil)
	chg.AddAll(ts)

	last := ts.Tasks()[len(ts.Tasks())-1]
	terr := s.state.NewTask("error-trigger", "provoking total undo")
	terr.WaitFor(last)
	chg.AddTask(terr)

	s.state.Unlock()
	defer s.snapmgr.Stop()
	s.settle(c)
	s.state.Lock()

	// verify snap is not in try mode, the state got undone
	err = snapstate.Get(s.state, "foo", &snapst)
	c.Assert(err, IsNil)
	c.Check(snapst.Flags, DeepEquals, flags)
}

type snapStateSuite struct{}

var _ = Suite(&snapStateSuite{})

func (s *snapStateSuite) TestSnapStateDevMode(c *C) {
	snapst := &snapstate.SnapState{}
	c.Check(snapst.DevMode, Equals, false)
	snapst.Flags.DevMode = true
	c.Check(snapst.DevMode, Equals, true)
}

func (s *snapStateSuite) TestSnapStateType(c *C) {
	snapst := &snapstate.SnapState{}
	_, err := snapst.Type()
	c.Check(err, ErrorMatches, "snap type unset")

	snapst.SetType(snap.TypeKernel)
	typ, err := snapst.Type()
	c.Assert(err, IsNil)
	c.Check(typ, Equals, snap.TypeKernel)
}

func (s *snapStateSuite) TestCurrentSideInfoEmpty(c *C) {
	var snapst snapstate.SnapState
	c.Check(snapst.CurrentSideInfo(), IsNil)
	c.Check(snapst.Current.Unset(), Equals, true)
}

func (s *snapStateSuite) TestCurrentSideInfoSimple(c *C) {
	si1 := &snap.SideInfo{Revision: snap.R(1)}
	snapst := snapstate.SnapState{
		Sequence: []*snap.SideInfo{si1},
		Current:  snap.R(1),
	}
	c.Check(snapst.CurrentSideInfo(), DeepEquals, si1)
}

func (s *snapStateSuite) TestCurrentSideInfoInOrder(c *C) {
	si1 := &snap.SideInfo{Revision: snap.R(1)}
	si2 := &snap.SideInfo{Revision: snap.R(2)}
	snapst := snapstate.SnapState{
		Sequence: []*snap.SideInfo{si1, si2},
		Current:  snap.R(2),
	}
	c.Check(snapst.CurrentSideInfo(), DeepEquals, si2)
}

func (s *snapStateSuite) TestCurrentSideInfoOutOfOrder(c *C) {
	si1 := &snap.SideInfo{Revision: snap.R(1)}
	si2 := &snap.SideInfo{Revision: snap.R(2)}
	snapst := snapstate.SnapState{
		Sequence: []*snap.SideInfo{si1, si2},
		Current:  snap.R(1),
	}
	c.Check(snapst.CurrentSideInfo(), DeepEquals, si1)
}

func (s *snapStateSuite) TestCurrentSideInfoInconsistent(c *C) {
	snapst := snapstate.SnapState{
		Sequence: []*snap.SideInfo{
			{Revision: snap.R(1)},
		},
	}
	c.Check(func() { snapst.CurrentSideInfo() }, PanicMatches, `snapst.Current and snapst.Sequence out of sync:.*`)
}

func (s *snapStateSuite) TestCurrentSideInfoInconsistentWithCurrent(c *C) {
	snapst := snapstate.SnapState{Current: snap.R(17)}
	c.Check(func() { snapst.CurrentSideInfo() }, PanicMatches, `cannot find snapst.Current in the snapst.Sequence`)
}

type snapSetupSuite struct{}

var _ = Suite(&snapSetupSuite{})

type canRemoveSuite struct{}

var _ = Suite(&canRemoveSuite{})

func (s *canRemoveSuite) TestAppAreAlwaysOKToRemove(c *C) {
	info := &snap.Info{
		Type: snap.TypeApp,
	}
	info.RealName = "foo"

	c.Check(snapstate.CanRemove(info, &snapstate.SnapState{Active: true}, false), Equals, true)
	c.Check(snapstate.CanRemove(info, &snapstate.SnapState{Active: true}, true), Equals, true)
}

func (s *canRemoveSuite) TestLastGadgetsAreNotOK(c *C) {
	info := &snap.Info{
		Type: snap.TypeGadget,
	}
	info.RealName = "foo"

	c.Check(snapstate.CanRemove(info, &snapstate.SnapState{}, true), Equals, false)
}

func (s *canRemoveSuite) TestLastOSAndKernelAreNotOK(c *C) {
	os := &snap.Info{
		Type: snap.TypeOS,
	}
	os.RealName = "os"
	kernel := &snap.Info{
		Type: snap.TypeKernel,
	}
	kernel.RealName = "krnl"

	c.Check(snapstate.CanRemove(os, &snapstate.SnapState{}, true), Equals, false)

	c.Check(snapstate.CanRemove(kernel, &snapstate.SnapState{}, true), Equals, false)
}

func (s *canRemoveSuite) TestOneRevisionIsOK(c *C) {
	info := &snap.Info{
		Type: snap.TypeGadget,
	}
	info.RealName = "foo"

	c.Check(snapstate.CanRemove(info, &snapstate.SnapState{Active: true}, false), Equals, true)
}

func (s *canRemoveSuite) TestRequiredIsNotOK(c *C) {
	info := &snap.Info{
		Type: snap.TypeApp,
	}
	info.RealName = "foo"

	c.Check(snapstate.CanRemove(info, &snapstate.SnapState{Active: false, Flags: snapstate.Flags{Required: true}}, true), Equals, false)
	c.Check(snapstate.CanRemove(info, &snapstate.SnapState{Active: true, Flags: snapstate.Flags{Required: true}}, true), Equals, false)
	c.Check(snapstate.CanRemove(info, &snapstate.SnapState{Active: true, Flags: snapstate.Flags{Required: true}}, false), Equals, true)
}

func revs(seq []*snap.SideInfo) []int {
	revs := make([]int, len(seq))
	for i, si := range seq {
		revs[i] = si.Revision.N
	}

	return revs
}

type opSeqOpts struct {
	revert  bool
	fail    bool
	before  []int
	current int
	via     int
	after   []int
}

// build a SnapState with a revision sequence given by `before` and a
// current revision of `current`. Then refresh --revision via. Then
// check the revision sequence is as in `after`.
func (s *snapmgrTestSuite) testOpSequence(c *C, opts *opSeqOpts) (*snapstate.SnapState, *state.TaskSet) {
	s.state.Lock()
	defer s.state.Unlock()

	seq := make([]*snap.SideInfo, len(opts.before))
	for i, n := range opts.before {
		seq[i] = &snap.SideInfo{RealName: "some-snap", SnapID: "some-snap-id", Revision: snap.R(n)}
	}

	snapstate.Set(s.state, "some-snap", &snapstate.SnapState{
		Active:   true,
		Channel:  "edge",
		Sequence: seq,
		Current:  snap.R(opts.current),
		SnapType: "app",
	})

	var chg *state.Change
	var ts *state.TaskSet
	var err error
	if opts.revert {
		chg = s.state.NewChange("revert", "revert a snap")
		ts, err = snapstate.RevertToRevision(s.state, "some-snap", snap.R(opts.via), snapstate.Flags{})
	} else {
		chg = s.state.NewChange("refresh", "refresh a snap")
		ts, err = snapstate.Update(s.state, "some-snap", "", snap.R(opts.via), s.user.ID, snapstate.Flags{})
	}
	c.Assert(err, IsNil)
	if opts.fail {
		tasks := ts.Tasks()
		last := tasks[len(tasks)-1]
		terr := s.state.NewTask("error-trigger", "provoking total undo")
		terr.WaitFor(last)
		if len(last.Lanes()) > 0 {
			lanes := last.Lanes()
			// sanity
			c.Assert(lanes, HasLen, 1)
			terr.JoinLane(lanes[0])
		}
		chg.AddTask(terr)
	}
	chg.AddAll(ts)

	s.state.Unlock()
	defer s.snapmgr.Stop()
	s.settle(c)
	s.state.Lock()

	var snapst snapstate.SnapState
	err = snapstate.Get(s.state, "some-snap", &snapst)
	c.Assert(err, IsNil)
	c.Check(revs(snapst.Sequence), DeepEquals, opts.after)

	return &snapst, ts
}

func (s *snapmgrTestSuite) testUpdateSequence(c *C, opts *opSeqOpts) *state.TaskSet {
	opts.revert = false
	snapst, ts := s.testOpSequence(c, opts)
	// update always ends with current==seq[-1]==via:
	c.Check(snapst.Current.N, Equals, opts.after[len(opts.after)-1])
	c.Check(snapst.Current.N, Equals, opts.via)

	c.Check(s.fakeBackend.ops.Count("copy-data"), Equals, 1)
	c.Check(s.fakeBackend.ops.First("copy-data"), DeepEquals, &fakeOp{
		op:   "copy-data",
		name: fmt.Sprintf(filepath.Join(dirs.SnapMountDir, "some-snap/%d"), opts.via),
		old:  fmt.Sprintf(filepath.Join(dirs.SnapMountDir, "some-snap/%d"), opts.current),
	})

	return ts
}

func (s *snapmgrTestSuite) testUpdateFailureSequence(c *C, opts *opSeqOpts) *state.TaskSet {
	opts.revert = false
	opts.after = opts.before
	s.fakeBackend.linkSnapFailTrigger = fmt.Sprintf(filepath.Join(dirs.SnapMountDir, "some-snap/%d"), opts.via)
	snapst, ts := s.testOpSequence(c, opts)
	// a failed update will always end with current unchanged
	c.Check(snapst.Current.N, Equals, opts.current)

	ops := s.fakeBackend.ops
	c.Check(ops.Count("copy-data"), Equals, 1)
	do := ops.First("copy-data")

	c.Check(ops.Count("undo-copy-snap-data"), Equals, 1)
	undo := ops.First("undo-copy-snap-data")

	do.op = undo.op
	c.Check(do, DeepEquals, undo) // i.e. they only differed in the op

	return ts
}

// testTotal*Failure fails *after* link-snap
func (s *snapmgrTestSuite) testTotalUpdateFailureSequence(c *C, opts *opSeqOpts) *state.TaskSet {
	opts.revert = false
	opts.fail = true
	snapst, ts := s.testOpSequence(c, opts)
	// a failed update will always end with current unchanged
	c.Check(snapst.Current.N, Equals, opts.current)

	ops := s.fakeBackend.ops
	c.Check(ops.Count("copy-data"), Equals, 1)
	do := ops.First("copy-data")

	c.Check(ops.Count("undo-copy-snap-data"), Equals, 1)
	undo := ops.First("undo-copy-snap-data")

	do.op = undo.op
	c.Check(do, DeepEquals, undo) // i.e. they only differed in the op

	return ts
}

func (s *snapmgrTestSuite) testRevertSequence(c *C, opts *opSeqOpts) *state.TaskSet {
	opts.revert = true
	opts.after = opts.before
	snapst, ts := s.testOpSequence(c, opts)
	// successful revert leaves current == via
	c.Check(snapst.Current.N, Equals, opts.via)

	c.Check(s.fakeBackend.ops.Count("copy-data"), Equals, 0)

	return ts
}

func (s *snapmgrTestSuite) testRevertFailureSequence(c *C, opts *opSeqOpts) *state.TaskSet {
	opts.revert = true
	opts.after = opts.before
	s.fakeBackend.linkSnapFailTrigger = fmt.Sprintf(filepath.Join(dirs.SnapMountDir, "some-snap/%d"), opts.via)
	snapst, ts := s.testOpSequence(c, opts)
	// a failed revert will always end with current unchanged
	c.Check(snapst.Current.N, Equals, opts.current)

	c.Check(s.fakeBackend.ops.Count("copy-data"), Equals, 0)
	c.Check(s.fakeBackend.ops.Count("undo-copy-snap-data"), Equals, 0)

	return ts
}

func (s *snapmgrTestSuite) testTotalRevertFailureSequence(c *C, opts *opSeqOpts) *state.TaskSet {
	opts.revert = true
	opts.fail = true
	opts.after = opts.before
	snapst, ts := s.testOpSequence(c, opts)
	// a failed revert will always end with current unchanged
	c.Check(snapst.Current.N, Equals, opts.current)

	c.Check(s.fakeBackend.ops.Count("copy-data"), Equals, 0)
	c.Check(s.fakeBackend.ops.Count("undo-copy-snap-data"), Equals, 0)

	return ts
}

// *** sequence tests ***

// 1. a boring update
// 1a. ... that works
func (s *snapmgrTestSuite) TestSeqNormal(c *C) {
	s.testUpdateSequence(c, &opSeqOpts{before: []int{1, 2, 3}, current: 3, via: 4, after: []int{2, 3, 4}})
}

// 1b. that fails during link
func (s *snapmgrTestSuite) TestSeqNormalFailure(c *C) {
	s.testUpdateFailureSequence(c, &opSeqOpts{before: []int{1, 2, 3}, current: 3, via: 4})
}

// 1c. that fails after link
func (s *snapmgrTestSuite) TestSeqTotalNormalFailure(c *C) {
	// total updates are failures after sequence trimming => we lose a rev
	s.testTotalUpdateFailureSequence(c, &opSeqOpts{before: []int{1, 2, 3}, current: 3, via: 4, after: []int{2, 3}})
}

// 2. a boring revert
// 2a. that works
func (s *snapmgrTestSuite) TestSeqRevert(c *C) {
	s.testRevertSequence(c, &opSeqOpts{before: []int{1, 2, 3}, current: 3, via: 2})
}

// 2b. that fails during link
func (s *snapmgrTestSuite) TestSeqRevertFailure(c *C) {
	s.testRevertFailureSequence(c, &opSeqOpts{before: []int{1, 2, 3}, current: 3, via: 2})
}

// 2c. that fails after link
func (s *snapmgrTestSuite) TestSeqTotalRevertFailure(c *C) {
	s.testTotalRevertFailureSequence(c, &opSeqOpts{before: []int{1, 2, 3}, current: 3, via: 2})
}

// 3. a post-revert update
// 3a. that works
func (s *snapmgrTestSuite) TestSeqPostRevert(c *C) {
	s.testUpdateSequence(c, &opSeqOpts{before: []int{1, 2, 3}, current: 2, via: 4, after: []int{1, 2, 4}})
}

// 3b. that fails during link
func (s *snapmgrTestSuite) TestSeqPostRevertFailure(c *C) {
	s.testUpdateFailureSequence(c, &opSeqOpts{before: []int{1, 2, 3}, current: 2, via: 4})
}

// 3c. that fails after link
func (s *snapmgrTestSuite) TestSeqTotalPostRevertFailure(c *C) {
	// lose a rev here as well
	s.testTotalUpdateFailureSequence(c, &opSeqOpts{before: []int{1, 2, 3}, current: 2, via: 4, after: []int{1, 2}})
}

// 3d. manually requesting the one reverted away from
func (s *snapmgrTestSuite) TestSeqRefreshPostRevertSameRevno(c *C) {
	s.testUpdateSequence(c, &opSeqOpts{before: []int{1, 2, 3}, current: 2, via: 3, after: []int{1, 2, 3}})
}

// 4. a post-revert revert
// 4a. that works
func (s *snapmgrTestSuite) TestSeqRevertPostRevert(c *C) {
	s.testRevertSequence(c, &opSeqOpts{before: []int{1, 2, 3}, current: 2, via: 1})
}

// 4b. that fails during link
func (s *snapmgrTestSuite) TestSeqRevertPostRevertFailure(c *C) {
	s.testRevertFailureSequence(c, &opSeqOpts{before: []int{1, 2, 3}, current: 2, via: 1})
}

// 4c. that fails after link
func (s *snapmgrTestSuite) TestSeqTotalRevertPostRevertFailure(c *C) {
	s.testTotalRevertFailureSequence(c, &opSeqOpts{before: []int{1, 2, 3}, current: 2, via: 1})
}

// 5. an update that missed a rev
// 5a. that works
func (s *snapmgrTestSuite) TestSeqMissedOne(c *C) {
	s.testUpdateSequence(c, &opSeqOpts{before: []int{1, 2}, current: 2, via: 4, after: []int{1, 2, 4}})
}

// 5b. that fails during link
func (s *snapmgrTestSuite) TestSeqMissedOneFailure(c *C) {
	s.testUpdateFailureSequence(c, &opSeqOpts{before: []int{1, 2}, current: 2, via: 4})
}

// 5c. that fails after link
func (s *snapmgrTestSuite) TestSeqTotalMissedOneFailure(c *C) {
	// we don't lose a rev here because len(Seq) < 3 going in
	s.testTotalUpdateFailureSequence(c, &opSeqOpts{before: []int{1, 2}, current: 2, via: 4, after: []int{1, 2}})
}

// 6. an update that updates to a revision we already have ("ABA update")
// 6a. that works
func (s *snapmgrTestSuite) TestSeqABA(c *C) {
	s.testUpdateSequence(c, &opSeqOpts{before: []int{1, 2, 3}, current: 3, via: 2, after: []int{1, 3, 2}})
	c.Check(s.fakeBackend.ops[len(s.fakeBackend.ops)-1], DeepEquals, fakeOp{
		op:    "cleanup-trash",
		name:  "some-snap",
		revno: snap.R(2),
	})
}

// 6b. that fails during link
func (s *snapmgrTestSuite) TestSeqABAFailure(c *C) {
	s.testUpdateFailureSequence(c, &opSeqOpts{before: []int{1, 2, 3}, current: 3, via: 2})
	c.Check(s.fakeBackend.ops.First("cleanup-trash"), IsNil)
}

// 6c that fails after link
func (s *snapmgrTestSuite) TestSeqTotalABAFailure(c *C) {
	// we don't lose a rev here because ABA
	s.testTotalUpdateFailureSequence(c, &opSeqOpts{before: []int{1, 2, 3}, current: 3, via: 2, after: []int{1, 2, 3}})
	// XXX: TODO: NOTE!! WARNING!! etc
	//
	// if this happens in real life, things will be weird. revno 2 will
	// have data that has been copied from 3, instead of old 2's data,
	// because the failure occurred *after* nuking the trash. This can
	// happen when things are chained. Because of this, if it were to
	// *actually* happen the correct end sequence would be [1, 3] and not
	// [1, 2, 3]. IRL this scenario can happen if an update that works is
	// chained to an update that fails. Detecting this case is rather hard,
	// and the end result is not nice, and we want to move cleanup to a
	// separate handler & status that will cope with this better (so trash
	// gets nuked after all tasks succeeded).
}

func (s *snapmgrTestSuite) TestUpdateTasksWithOldCurrent(c *C) {
	s.state.Lock()
	defer s.state.Unlock()

	si1 := &snap.SideInfo{RealName: "some-snap", SnapID: "some-snap-id", Revision: snap.R(1)}
	si2 := &snap.SideInfo{RealName: "some-snap", SnapID: "some-snap-id", Revision: snap.R(2)}
	si3 := &snap.SideInfo{RealName: "some-snap", SnapID: "some-snap-id", Revision: snap.R(3)}
	si4 := &snap.SideInfo{RealName: "some-snap", SnapID: "some-snap-id", Revision: snap.R(4)}
	snapstate.Set(s.state, "some-snap", &snapstate.SnapState{
		Active:   true,
		Channel:  "edge",
		Sequence: []*snap.SideInfo{si1, si2, si3, si4},
		Current:  snap.R(2),
		SnapType: "app",
	})

	// run the update
	ts, err := snapstate.Update(s.state, "some-snap", "some-channel", snap.R(0), s.user.ID, snapstate.Flags{})
	c.Assert(err, IsNil)

	verifyUpdateTasks(c, unlinkBefore|cleanupAfter, 2, ts, s.state)

	// and ensure that it will remove the revisions after "current"
	// (si3, si4)
	var snapsup snapstate.SnapSetup
	tasks := ts.Tasks()

	i := len(tasks) - 6
	c.Check(tasks[i].Kind(), Equals, "clear-snap")
	err = tasks[i].Get("snap-setup", &snapsup)
	c.Assert(err, IsNil)
	c.Check(snapsup.Revision(), Equals, si3.Revision)

	i = len(tasks) - 4
	c.Check(tasks[i].Kind(), Equals, "clear-snap")
	err = tasks[i].Get("snap-setup", &snapsup)
	c.Assert(err, IsNil)
	c.Check(snapsup.Revision(), Equals, si4.Revision)
}

func (s *snapmgrTestSuite) TestUpdateCanDoBackwards(c *C) {
	si7 := snap.SideInfo{
		RealName: "some-snap",
		SnapID:   "some-snap-id",
		Revision: snap.R(7),
	}
	si11 := snap.SideInfo{
		RealName: "some-snap",
		SnapID:   "some-snap-id",
		Revision: snap.R(11),
	}

	s.state.Lock()
	defer s.state.Unlock()

	snapstate.Set(s.state, "some-snap", &snapstate.SnapState{
		Active:   true,
		Sequence: []*snap.SideInfo{&si7, &si11},
		Current:  si11.Revision,
		SnapType: "app",
	})

	chg := s.state.NewChange("refresh", "refresh a snap")
	ts, err := snapstate.Update(s.state, "some-snap", "", snap.R(7), s.user.ID, snapstate.Flags{})
	c.Assert(err, IsNil)
	chg.AddAll(ts)

	s.state.Unlock()
	defer s.snapmgr.Stop()
	s.settle(c)
	s.state.Lock()
	expected := fakeOps{
		{
			op:   "remove-snap-aliases",
			name: "some-snap",
		},
		{
			op:   "unlink-snap",
			name: filepath.Join(dirs.SnapMountDir, "some-snap/11"),
		},
		{
			op:   "copy-data",
			name: filepath.Join(dirs.SnapMountDir, "some-snap/7"),
			old:  filepath.Join(dirs.SnapMountDir, "some-snap/11"),
		},
		{
			op:    "setup-profiles:Doing",
			name:  "some-snap",
			revno: snap.R(7),
		},
		{
			op: "candidate",
			sinfo: snap.SideInfo{
				RealName: "some-snap",
				SnapID:   "some-snap-id",
				Channel:  "",
				Revision: snap.R(7),
			},
		},
		{
			op:   "link-snap",
			name: filepath.Join(dirs.SnapMountDir, "some-snap/7"),
		},
		{
			op: "update-aliases",
		},
		{
			op:    "cleanup-trash",
			name:  "some-snap",
			revno: snap.R(7),
		},
	}
	// start with an easier-to-read error if this fails:
	c.Assert(s.fakeBackend.ops.Ops(), DeepEquals, expected.Ops())
	c.Assert(s.fakeBackend.ops, DeepEquals, expected)
}

func (s *snapmgrTestSuite) TestSnapStateNoLocalRevision(c *C) {
	si7 := snap.SideInfo{
		RealName: "some-snap",
		Revision: snap.R(-7),
	}
	si11 := snap.SideInfo{
		RealName: "some-snap",
		Revision: snap.R(-11),
	}
	snapst := &snapstate.SnapState{
		Sequence: []*snap.SideInfo{&si7, &si11},
		Current:  si7.Revision,
	}
	c.Assert(snapst.LocalRevision(), Equals, snap.R(-11))
}

func (s *snapmgrTestSuite) TestSnapStateLocalRevision(c *C) {
	si7 := snap.SideInfo{
		RealName: "some-snap",
		Revision: snap.R(7),
	}
	snapst := &snapstate.SnapState{
		Sequence: []*snap.SideInfo{&si7},
		Current:  si7.Revision,
	}
	c.Assert(snapst.LocalRevision().Unset(), Equals, true)
}

func (s *snapmgrTestSuite) TestInstallMany(c *C) {
	s.state.Lock()
	defer s.state.Unlock()

	installed, tts, err := snapstate.InstallMany(s.state, []string{"one", "two"}, 0)
	c.Assert(err, IsNil)
	c.Assert(tts, HasLen, 2)
	c.Check(installed, DeepEquals, []string{"one", "two"})

	for i, ts := range tts {
		verifyInstallTasks(c, 0, 0, ts, s.state)
		// check that tasksets are in separate lanes
		for _, t := range ts.Tasks() {
			c.Assert(t.Lanes(), DeepEquals, []int{i + 1})
		}
	}
}

func (s *snapmgrTestSuite) TestRemoveMany(c *C) {
	s.state.Lock()
	defer s.state.Unlock()

	snapstate.Set(s.state, "one", &snapstate.SnapState{
		Active: true,
		Sequence: []*snap.SideInfo{
			{RealName: "one", SnapID: "one-id", Revision: snap.R(1)},
		},
		Current: snap.R(1),
	})
	snapstate.Set(s.state, "two", &snapstate.SnapState{
		Active: true,
		Sequence: []*snap.SideInfo{
			{RealName: "two", SnapID: "two-id", Revision: snap.R(1)},
		},
		Current: snap.R(1),
	})

	removed, tts, err := snapstate.RemoveMany(s.state, []string{"one", "two"})
	c.Assert(err, IsNil)
	c.Assert(tts, HasLen, 2)
	c.Check(removed, DeepEquals, []string{"one", "two"})

	c.Assert(s.state.TaskCount(), Equals, 8*2)
	for _, ts := range tts {
		c.Assert(taskKinds(ts.Tasks()), DeepEquals, []string{
			"stop-snap-services",
			"run-hook[remove]",
			"remove-aliases",
			"unlink-snap",
			"remove-profiles",
			"clear-snap",
			"discard-snap",
			"discard-conns",
		})
	}
}

func tasksWithKind(ts *state.TaskSet, kind string) []*state.Task {
	var tasks []*state.Task
	for _, task := range ts.Tasks() {
		if task.Kind() == kind {
			tasks = append(tasks, task)
		}
	}
	return tasks
}

var gadgetYaml = `
defaults:
    some-snap-id:
        key: value

volumes:
    volume-id:
        bootloader: grub
`

func (s *snapmgrTestSuite) prepareGadget(c *C) {
	gadgetSideInfo := &snap.SideInfo{RealName: "the-gadget", SnapID: "the-gadget-id", Revision: snap.R(1)}
	gadgetInfo := snaptest.MockSnap(c, `
name: the-gadget
type: gadget
version: 1.0
`, "", gadgetSideInfo)

	err := ioutil.WriteFile(filepath.Join(gadgetInfo.MountDir(), "meta/gadget.yaml"), []byte(gadgetYaml), 0600)
	c.Assert(err, IsNil)

	snapstate.Set(s.state, "the-gadget", &snapstate.SnapState{
		Active:   true,
		Sequence: []*snap.SideInfo{&gadgetInfo.SideInfo},
		Current:  snap.R(1),
		SnapType: "gadget",
	})
}

func (s *snapmgrTestSuite) TestConfigDefaults(c *C) {
	r := release.MockOnClassic(false)
	defer r()

	// using MockSnap, we want to read the bits on disk
	snapstate.MockReadInfo(snap.ReadInfo)

	s.state.Lock()
	defer s.state.Unlock()

	s.prepareGadget(c)

	snapstate.Set(s.state, "some-snap", &snapstate.SnapState{
		Active: true,
		Sequence: []*snap.SideInfo{
			{RealName: "some-snap", Revision: snap.R(11), SnapID: "some-snap-id"},
		},
		Current:  snap.R(11),
		SnapType: "app",
	})

	defls, err := snapstate.ConfigDefaults(s.state, "some-snap")
	c.Assert(err, IsNil)
	c.Assert(defls, DeepEquals, map[string]interface{}{"key": "value"})

	snapstate.Set(s.state, "local-snap", &snapstate.SnapState{
		Active: true,
		Sequence: []*snap.SideInfo{
			{RealName: "local-snap", Revision: snap.R(5)},
		},
		Current:  snap.R(5),
		SnapType: "app",
	})
	_, err = snapstate.ConfigDefaults(s.state, "local-snap")
	c.Assert(err, Equals, state.ErrNoState)
}

func (s *snapmgrTestSuite) TestGadgetDefaultsAreNormalizedForConfigHook(c *C) {
	var mockGadgetSnapYaml = `
name: canonical-pc
type: gadget
`
	var mockGadgetYaml = []byte(`
defaults:
  other:
    foo:
      bar: baz
      num: 1.305

volumes:
    volume-id:
        bootloader: grub
`)

	info := snaptest.MockSnap(c, mockGadgetSnapYaml, "SNAP", &snap.SideInfo{Revision: snap.R(2)})
	err := ioutil.WriteFile(filepath.Join(info.MountDir(), "meta", "gadget.yaml"), mockGadgetYaml, 0644)
	c.Assert(err, IsNil)

	gi, err := snap.ReadGadgetInfo(info, false)
	c.Assert(err, IsNil)
	c.Assert(gi, NotNil)

	snapName := "some-snap"
	hooksup := &hookstate.HookSetup{
		Snap:        snapName,
		Hook:        "configure",
		Optional:    true,
		IgnoreError: false,
		TrackError:  false,
	}

	var contextData map[string]interface{}
	contextData = map[string]interface{}{"patch": gi.Defaults}

	s.state.Lock()
	defer s.state.Unlock()
	c.Assert(hookstate.HookTask(s.state, "", hooksup, contextData), NotNil)
}

func makeInstalledMockCoreSnap(c *C) {
	coreSnapYaml := `name: core
version: 1.0
type: os
`
	snaptest.MockSnap(c, coreSnapYaml, "", &snap.SideInfo{
		RealName: "core",
		Revision: snap.R(1),
	})
}

func (s *snapmgrTestSuite) TestGadgetDefaults(c *C) {
	r := release.MockOnClassic(false)
	defer r()

	makeInstalledMockCoreSnap(c)

	// using MockSnap, we want to read the bits on disk
	snapstate.MockReadInfo(snap.ReadInfo)

	s.state.Lock()
	defer s.state.Unlock()

	s.prepareGadget(c)

	snapPath := makeTestSnap(c, "name: some-snap\nversion: 1.0")

	ts, err := snapstate.InstallPath(s.state, &snap.SideInfo{RealName: "some-snap", SnapID: "some-snap-id", Revision: snap.R(1)}, snapPath, "edge", snapstate.Flags{})
	c.Assert(err, IsNil)

	var m map[string]interface{}
	runHooks := tasksWithKind(ts, "run-hook")

	// two hooks expected - install and configure
	c.Assert(runHooks, HasLen, 2)
	c.Assert(runHooks[1].Kind(), Equals, "run-hook")
	err = runHooks[1].Get("hook-context", &m)
	c.Assert(err, IsNil)
	c.Assert(m, DeepEquals, map[string]interface{}{"use-defaults": true})
}

func (s *snapmgrTestSuite) TestInstallPathSkipConfigure(c *C) {
	r := release.MockOnClassic(false)
	defer r()

	makeInstalledMockCoreSnap(c)

	// using MockSnap, we want to read the bits on disk
	snapstate.MockReadInfo(snap.ReadInfo)

	s.state.Lock()
	defer s.state.Unlock()

	s.prepareGadget(c)

	snapPath := makeTestSnap(c, "name: some-snap\nversion: 1.0")

	ts, err := snapstate.InstallPath(s.state, &snap.SideInfo{RealName: "some-snap", SnapID: "some-snap-id", Revision: snap.R(1)}, snapPath, "edge", snapstate.Flags{SkipConfigure: true})
	c.Assert(err, IsNil)

	snapsup, err := snapstate.TaskSnapSetup(ts.Tasks()[0])
	c.Assert(err, IsNil)
	// SkipConfigure is consumed and consulted when creating the taskset
	// but is not copied into SnapSetup
	c.Check(snapsup.Flags.SkipConfigure, Equals, false)
}

func (s *snapmgrTestSuite) TestGadgetDefaultsInstalled(c *C) {
	makeInstalledMockCoreSnap(c)

	// using MockSnap, we want to read the bits on disk
	snapstate.MockReadInfo(snap.ReadInfo)

	s.state.Lock()
	defer s.state.Unlock()

	s.prepareGadget(c)

	snapstate.Set(s.state, "some-snap", &snapstate.SnapState{
		Active:   true,
		Sequence: []*snap.SideInfo{{RealName: "some-snap", SnapID: "some-snap-id", Revision: snap.R(1)}},
		Current:  snap.R(1),
		SnapType: "app",
	})

	snapPath := makeTestSnap(c, "name: some-snap\nversion: 1.0")

	ts, err := snapstate.InstallPath(s.state, &snap.SideInfo{RealName: "some-snap", SnapID: "some-snap-id", Revision: snap.R(2)}, snapPath, "edge", snapstate.Flags{})
	c.Assert(err, IsNil)

	var m map[string]interface{}
	runHooks := tasksWithKind(ts, "run-hook")

	c.Assert(runHooks[0].Kind(), Equals, "run-hook")
	err = runHooks[0].Get("hook-context", &m)
	c.Assert(err, Equals, state.ErrNoState)
}

func (s *snapmgrTestSuite) TestTransitionCoreTasksNoUbuntuCore(c *C) {
	s.state.Lock()
	defer s.state.Unlock()

	snapstate.Set(s.state, "core", &snapstate.SnapState{
		Active:   true,
		Sequence: []*snap.SideInfo{{RealName: "corecore", SnapID: "core-snap-id", Revision: snap.R(1)}},
		Current:  snap.R(1),
		SnapType: "os",
	})

	_, err := snapstate.TransitionCore(s.state, "ubuntu-core", "core")
	c.Assert(err, ErrorMatches, `cannot transition snap "ubuntu-core": not installed`)
}

func verifyTransitionConnectionsTasks(c *C, ts *state.TaskSet) {
	c.Check(taskKinds(ts.Tasks()), DeepEquals, []string{
		"transition-ubuntu-core",
	})

	transIf := ts.Tasks()[0]
	var oldName, newName string
	err := transIf.Get("old-name", &oldName)
	c.Assert(err, IsNil)
	c.Check(oldName, Equals, "ubuntu-core")

	err = transIf.Get("new-name", &newName)
	c.Assert(err, IsNil)
	c.Check(newName, Equals, "core")
}

func (s *snapmgrTestSuite) TestTransitionCoreTasks(c *C) {
	s.state.Lock()
	defer s.state.Unlock()

	snapstate.Set(s.state, "core", nil)
	snapstate.Set(s.state, "ubuntu-core", &snapstate.SnapState{
		Active:   true,
		Sequence: []*snap.SideInfo{{RealName: "ubuntu-core", SnapID: "ubuntu-core-snap-id", Revision: snap.R(1)}},
		Current:  snap.R(1),
		SnapType: "os",
	})

	tsl, err := snapstate.TransitionCore(s.state, "ubuntu-core", "core")
	c.Assert(err, IsNil)

	c.Assert(tsl, HasLen, 3)
	// 1. install core
	verifyInstallTasks(c, runCoreConfigure|maybeCore, 0, tsl[0], s.state)
	// 2 transition-connections
	verifyTransitionConnectionsTasks(c, tsl[1])
	// 3 remove-ubuntu-core
	verifyRemoveTasks(c, tsl[2])
}

func (s *snapmgrTestSuite) TestTransitionCoreTasksWithUbuntuCoreAndCore(c *C) {
	s.state.Lock()
	defer s.state.Unlock()

	snapstate.Set(s.state, "ubuntu-core", &snapstate.SnapState{
		Active:   true,
		Sequence: []*snap.SideInfo{{RealName: "ubuntu-core", SnapID: "ubuntu-core-snap-id", Revision: snap.R(1)}},
		Current:  snap.R(1),
		SnapType: "os",
	})
	snapstate.Set(s.state, "core", &snapstate.SnapState{
		Active:   true,
		Sequence: []*snap.SideInfo{{RealName: "ubuntu-core", SnapID: "ubuntu-core-snap-id", Revision: snap.R(1)}},
		Current:  snap.R(1),
		SnapType: "os",
	})

	tsl, err := snapstate.TransitionCore(s.state, "ubuntu-core", "core")
	c.Assert(err, IsNil)

	c.Assert(tsl, HasLen, 2)
	// 1. transition connections
	verifyTransitionConnectionsTasks(c, tsl[0])
	// 2. remove ubuntu-core
	verifyRemoveTasks(c, tsl[1])
}

func (s *snapmgrTestSuite) TestTransitionCoreRunThrough(c *C) {
	s.state.Lock()
	defer s.state.Unlock()

	snapstate.Set(s.state, "core", nil)
	snapstate.Set(s.state, "ubuntu-core", &snapstate.SnapState{
		Active:   true,
		Sequence: []*snap.SideInfo{{RealName: "ubuntu-core", SnapID: "ubuntu-core-snap-id", Revision: snap.R(1)}},
		Current:  snap.R(1),
		SnapType: "os",
	})

	chg := s.state.NewChange("transition-ubuntu-core", "...")
	tsl, err := snapstate.TransitionCore(s.state, "ubuntu-core", "core")
	c.Assert(err, IsNil)
	for _, ts := range tsl {
		chg.AddAll(ts)
	}

	s.state.Unlock()
	defer s.snapmgr.Stop()
	s.settle(c)
	s.state.Lock()

	// ensure all our tasks ran
	c.Assert(chg.Err(), IsNil)
	c.Assert(chg.IsReady(), Equals, true)
	c.Check(s.fakeStore.downloads, DeepEquals, []fakeDownload{{
		name: "core",
		// the transition has no user associcated with it
		macaroon: "",
	}})
	expected := fakeOps{
		{
			op:    "storesvc-snap",
			name:  "core",
			revno: snap.R(11),
		},
		{
			op:   "storesvc-download",
			name: "core",
		},
		{
			op:    "validate-snap:Doing",
			name:  "core",
			revno: snap.R(11),
		},
		{
			op:  "current",
			old: "<no-current>",
		},
		{
			op:   "open-snap-file",
			name: filepath.Join(dirs.SnapBlobDir, "core_11.snap"),
			sinfo: snap.SideInfo{
				RealName: "core",
				SnapID:   "snapIDsnapidsnapidsnapidsnapidsn",
				Revision: snap.R(11),
			},
		},
		{
			op:    "setup-snap",
			name:  filepath.Join(dirs.SnapBlobDir, "core_11.snap"),
			revno: snap.R(11),
		},
		{
			op:   "copy-data",
			name: filepath.Join(dirs.SnapMountDir, "core/11"),
			old:  "<no-old>",
		},
		{
			op:    "setup-profiles:Doing",
			name:  "core",
			revno: snap.R(11),
		},
		{
			op: "candidate",
			sinfo: snap.SideInfo{
				RealName: "core",
				SnapID:   "snapIDsnapidsnapidsnapidsnapidsn",
				Revision: snap.R(11),
			},
		},
		{
			op:   "link-snap",
			name: filepath.Join(dirs.SnapMountDir, "core/11"),
		},
		{
			op:    "setup-profiles:Doing",
			name:  "core",
			revno: snap.R(11),
		},
		{
			op: "update-aliases",
		},
		{
			op:   "transition-ubuntu-core:Doing",
			name: "ubuntu-core",
		},
		{
			op:   "remove-snap-aliases",
			name: "ubuntu-core",
		},
		{
			op:   "unlink-snap",
			name: filepath.Join(dirs.SnapMountDir, "ubuntu-core/1"),
		},
		{
			op:    "remove-profiles:Doing",
			name:  "ubuntu-core",
			revno: snap.R(1),
		},
		{
			op:   "remove-snap-data",
			name: filepath.Join(dirs.SnapMountDir, "ubuntu-core/1"),
		},
		{
			op:   "remove-snap-common-data",
			name: filepath.Join(dirs.SnapMountDir, "ubuntu-core/1"),
		},
		{
			op:    "remove-snap-files",
			name:  filepath.Join(dirs.SnapMountDir, "ubuntu-core/1"),
			stype: "os",
		},
		{
			op:   "discard-namespace",
			name: "ubuntu-core",
		},
		{
			op:   "discard-conns:Doing",
			name: "ubuntu-core",
		},
		{
			op:    "cleanup-trash",
			name:  "core",
			revno: snap.R(11),
		},
	}
	// start with an easier-to-read error if this fails:
	c.Assert(s.fakeBackend.ops.Ops(), DeepEquals, expected.Ops())
	c.Assert(s.fakeBackend.ops, DeepEquals, expected)
}
func (s *snapmgrTestSuite) TestTransitionCoreRunThroughWithCore(c *C) {
	s.state.Lock()
	defer s.state.Unlock()

	snapstate.Set(s.state, "ubuntu-core", &snapstate.SnapState{
		Active:   true,
		Sequence: []*snap.SideInfo{{RealName: "ubuntu-core", SnapID: "ubuntu-core-snap-id", Revision: snap.R(1)}},
		Current:  snap.R(1),
		SnapType: "os",
	})
	snapstate.Set(s.state, "core", &snapstate.SnapState{
		Active:   true,
		Sequence: []*snap.SideInfo{{RealName: "core", SnapID: "core-snap-id", Revision: snap.R(1)}},
		Current:  snap.R(1),
		SnapType: "os",
	})

	chg := s.state.NewChange("transition-ubuntu-core", "...")
	tsl, err := snapstate.TransitionCore(s.state, "ubuntu-core", "core")
	c.Assert(err, IsNil)
	for _, ts := range tsl {
		chg.AddAll(ts)
	}

	s.state.Unlock()
	defer s.snapmgr.Stop()
	s.settle(c)
	s.state.Lock()

	// ensure all our tasks ran
	c.Assert(chg.Err(), IsNil)
	c.Assert(chg.IsReady(), Equals, true)
	c.Check(s.fakeStore.downloads, HasLen, 0)
	expected := fakeOps{
		{
			op:    "storesvc-snap",
			name:  "core",
			revno: snap.R(11),
		},
		{
			op:   "transition-ubuntu-core:Doing",
			name: "ubuntu-core",
		},
		{
			op:   "remove-snap-aliases",
			name: "ubuntu-core",
		},
		{
			op:   "unlink-snap",
			name: filepath.Join(dirs.SnapMountDir, "ubuntu-core/1"),
		},
		{
			op:    "remove-profiles:Doing",
			name:  "ubuntu-core",
			revno: snap.R(1),
		},
		{
			op:   "remove-snap-data",
			name: filepath.Join(dirs.SnapMountDir, "ubuntu-core/1"),
		},
		{
			op:   "remove-snap-common-data",
			name: filepath.Join(dirs.SnapMountDir, "ubuntu-core/1"),
		},
		{
			op:    "remove-snap-files",
			name:  filepath.Join(dirs.SnapMountDir, "ubuntu-core/1"),
			stype: "os",
		},
		{
			op:   "discard-namespace",
			name: "ubuntu-core",
		},
		{
			op:   "discard-conns:Doing",
			name: "ubuntu-core",
		},
	}
	// start with an easier-to-read error if this fails:
	c.Assert(s.fakeBackend.ops.Ops(), DeepEquals, expected.Ops())
	c.Assert(s.fakeBackend.ops, DeepEquals, expected)

}

func (s *snapmgrTestSuite) TestTransitionCoreStartsAutomatically(c *C) {
	s.state.Lock()
	defer s.state.Unlock()

	snapstate.Set(s.state, "ubuntu-core", &snapstate.SnapState{
		Active:   true,
		Sequence: []*snap.SideInfo{{RealName: "corecore", SnapID: "core-snap-id", Revision: snap.R(1)}},
		Current:  snap.R(1),
		SnapType: "os",
	})

	s.state.Unlock()
	defer s.snapmgr.Stop()
	s.settle(c)
	s.state.Lock()

	c.Check(s.state.Changes(), HasLen, 1)
	c.Check(s.state.Changes()[0].Kind(), Equals, "transition-ubuntu-core")
}

func (s *snapmgrTestSuite) TestTransitionCoreTimeLimitWorks(c *C) {
	s.state.Lock()
	defer s.state.Unlock()

	snapstate.Set(s.state, "ubuntu-core", &snapstate.SnapState{
		Active:   true,
		Sequence: []*snap.SideInfo{{RealName: "corecore", SnapID: "core-snap-id", Revision: snap.R(1)}},
		Current:  snap.R(1),
		SnapType: "os",
	})

	// tried 3h ago, no retry
	s.state.Set("ubuntu-core-transition-last-retry-time", time.Now().Add(-3*time.Hour))

	s.state.Unlock()
	defer s.snapmgr.Stop()
	s.settle(c)
	s.state.Lock()

	c.Check(s.state.Changes(), HasLen, 0)

	// tried 7h ago, retry
	s.state.Set("ubuntu-core-transition-last-retry-time", time.Now().Add(-7*time.Hour))

	s.state.Unlock()
	defer s.snapmgr.Stop()
	s.settle(c)
	s.state.Lock()
	c.Check(s.state.Changes(), HasLen, 1)

	var t time.Time
	s.state.Get("ubuntu-core-transition-last-retry-time", &t)
	c.Assert(time.Now().Sub(t) < 2*time.Minute, Equals, true)
}

func (s *snapmgrTestSuite) TestTransitionCoreNoOtherChanges(c *C) {
	s.state.Lock()
	defer s.state.Unlock()

	snapstate.Set(s.state, "ubuntu-core", &snapstate.SnapState{
		Active:   true,
		Sequence: []*snap.SideInfo{{RealName: "corecore", SnapID: "core-snap-id", Revision: snap.R(1)}},
		Current:  snap.R(1),
		SnapType: "os",
	})
	chg := s.state.NewChange("unrelated-change", "unfinished change blocks core transition")
	chg.SetStatus(state.DoStatus)

	s.state.Unlock()
	defer s.snapmgr.Stop()
	s.settle(c)
	s.state.Lock()

	c.Check(s.state.Changes(), HasLen, 1)
	c.Check(s.state.Changes()[0].Kind(), Equals, "unrelated-change")
}

func (s *snapmgrTestSuite) TestTransitionCoreBlocksOtherChanges(c *C) {
	s.state.Lock()
	defer s.state.Unlock()

	// if we have a ubuntu-core -> core transition
	chg := s.state.NewChange("transition-ubuntu-core", "...")
	chg.SetStatus(state.DoStatus)

	// other tasks block until the transition is done
	_, err := snapstate.Install(s.state, "some-snap", "stable", snap.R(0), s.user.ID, snapstate.Flags{})
	c.Check(err, ErrorMatches, "ubuntu-core to core transition in progress, no other changes allowed until this is done")

	// and when the transition is done, other tasks run
	chg.SetStatus(state.DoneStatus)
	ts, err := snapstate.Install(s.state, "some-snap", "stable", snap.R(0), s.user.ID, snapstate.Flags{})
	c.Check(err, IsNil)
	c.Check(ts, NotNil)
}

func (s *snapmgrTestSuite) TestForceDevModeCleanupRunsForUbuntuCore(c *C) {
	s.checkForceDevModeCleanupRuns(c, "ubuntu-core", true)
}

func (s *snapmgrTestSuite) TestForceDevModeCleanupRunsForCore(c *C) {
	s.checkForceDevModeCleanupRuns(c, "core", true)
}

func (s *snapmgrTestSuite) TestForceDevModeCleanupSkipsRando(c *C) {
	s.checkForceDevModeCleanupRuns(c, "rando", false)
}

func (s *snapmgrTestSuite) checkForceDevModeCleanupRuns(c *C, name string, shouldBeReset bool) {
	r := release.MockForcedDevmode(true)
	defer r()
	c.Assert(release.ReleaseInfo.ForceDevMode(), Equals, true)

	s.state.Lock()
	defer s.state.Unlock()

	snapstate.Set(s.state, name, &snapstate.SnapState{
		Active: true,
		Sequence: []*snap.SideInfo{{
			RealName: name,
			SnapID:   "id-id-id",
			Revision: snap.R(1)}},
		Current:  snap.R(1),
		SnapType: "os",
		Flags:    snapstate.Flags{DevMode: true},
	})

	var snapst1 snapstate.SnapState
	// sanity check
	snapstate.Get(s.state, name, &snapst1)
	c.Assert(snapst1.DevMode, Equals, true)

	s.state.Unlock()
	defer s.snapmgr.Stop()
	s.settle(c)
	s.state.Lock()

	var snapst2 snapstate.SnapState
	snapstate.Get(s.state, name, &snapst2)

	c.Check(snapst2.DevMode, Equals, !shouldBeReset)

	var n int
	s.state.Get("fix-forced-devmode", &n)
	c.Check(n, Equals, 1)
}

func (s *snapmgrTestSuite) TestForceDevModeCleanupRunsNoSnaps(c *C) {
	r := release.MockForcedDevmode(true)
	defer r()
	c.Assert(release.ReleaseInfo.ForceDevMode(), Equals, true)

	defer s.snapmgr.Stop()
	s.settle(c)
	s.state.Lock()
	defer s.state.Unlock()

	var n int
	s.state.Get("fix-forced-devmode", &n)
	c.Check(n, Equals, 1)
}

func (s *snapmgrTestSuite) TestForceDevModeCleanupSkipsNonForcedOS(c *C) {
	r := release.MockForcedDevmode(false)
	defer r()
	c.Assert(release.ReleaseInfo.ForceDevMode(), Equals, false)

	s.state.Lock()
	defer s.state.Unlock()

	snapstate.Set(s.state, "core", &snapstate.SnapState{
		Active: true,
		Sequence: []*snap.SideInfo{{
			RealName: "core",
			SnapID:   "id-id-id",
			Revision: snap.R(1)}},
		Current:  snap.R(1),
		SnapType: "os",
		Flags:    snapstate.Flags{DevMode: true},
	})

	var snapst1 snapstate.SnapState
	// sanity check
	snapstate.Get(s.state, "core", &snapst1)
	c.Assert(snapst1.DevMode, Equals, true)

	s.state.Unlock()
	defer s.snapmgr.Stop()
	s.settle(c)
	s.state.Lock()

	var snapst2 snapstate.SnapState
	snapstate.Get(s.state, "core", &snapst2)

	// no change
	c.Check(snapst2.DevMode, Equals, true)

	// not really run at all in fact
	var n int
	s.state.Get("fix-forced-devmode", &n)
	c.Check(n, Equals, 0)
}

func (s *snapmgrTestSuite) TestEnsureAliasesV2(c *C) {
	s.state.Lock()
	defer s.state.Unlock()

	snapstate.AutoAliases = func(st *state.State, info *snap.Info) (map[string]string, error) {
		switch info.Name() {
		case "alias-snap":
			return map[string]string{
				"alias1": "cmd1",
				"alias2": "cmd2",
			}, nil
		}
		return nil, nil
	}

	snapstate.Set(s.state, "core", nil)
	snapstate.Set(s.state, "alias-snap", &snapstate.SnapState{
		Sequence: []*snap.SideInfo{
			{RealName: "alias-snap", Revision: snap.R(11)},
		},
		Current: snap.R(11),
		Active:  true,
	})

	s.state.Set("aliases", map[string]map[string]string{
		"alias-snap": {
			"alias1": "auto",
		},
	})

	s.state.Unlock()
	err := s.snapmgr.Ensure()
	s.state.Lock()
	c.Assert(err, IsNil)

	var gone interface{}
	err = s.state.Get("aliases", &gone)
	c.Assert(err, Equals, state.ErrNoState)

	var snapst snapstate.SnapState
	err = snapstate.Get(s.state, "alias-snap", &snapst)
	c.Assert(err, IsNil)

	c.Check(snapst.AutoAliasesDisabled, Equals, false)
	c.Check(snapst.AliasesPending, Equals, false)
	c.Check(snapst.Aliases, DeepEquals, map[string]*snapstate.AliasTarget{
		"alias1": {Auto: "cmd1"},
		"alias2": {Auto: "cmd2"},
	})

	expected := fakeOps{
		{
			op:   "remove-snap-aliases",
			name: "alias-snap",
		},
		{
			op: "update-aliases",
			aliases: []*backend.Alias{
				{"alias1", "alias-snap.cmd1"},
				{"alias2", "alias-snap.cmd2"},
			},
		},
	}
	// start with an easier-to-read error if this fails:
	c.Assert(s.fakeBackend.ops.Ops(), DeepEquals, expected.Ops())
	c.Assert(s.fakeBackend.ops, DeepEquals, expected)
}

func (s *snapmgrTestSuite) TestEnsureAliasesV2SnapDisabled(c *C) {
	s.state.Lock()
	defer s.state.Unlock()

	snapstate.AutoAliases = func(st *state.State, info *snap.Info) (map[string]string, error) {
		switch info.Name() {
		case "alias-snap":
			return map[string]string{
				"alias1": "cmd1",
				"alias2": "cmd2",
			}, nil
		}
		return nil, nil
	}

	snapstate.Set(s.state, "core", nil)
	snapstate.Set(s.state, "alias-snap", &snapstate.SnapState{
		Sequence: []*snap.SideInfo{
			{RealName: "alias-snap", Revision: snap.R(11)},
		},
		Current: snap.R(11),
		Active:  false,
	})

	s.state.Set("aliases", map[string]map[string]string{
		"alias-snap": {
			"alias1": "auto",
		},
	})

	s.state.Unlock()
	err := s.snapmgr.Ensure()
	s.state.Lock()
	c.Assert(err, IsNil)

	var gone interface{}
	err = s.state.Get("aliases", &gone)
	c.Assert(err, Equals, state.ErrNoState)

	var snapst snapstate.SnapState
	err = snapstate.Get(s.state, "alias-snap", &snapst)
	c.Assert(err, IsNil)

	c.Check(snapst.AutoAliasesDisabled, Equals, false)
	c.Check(snapst.AliasesPending, Equals, true)
	c.Check(snapst.Aliases, DeepEquals, map[string]*snapstate.AliasTarget{
		"alias1": {Auto: "cmd1"},
		"alias2": {Auto: "cmd2"},
	})

	expected := fakeOps{
		{
			op:   "remove-snap-aliases",
			name: "alias-snap",
		},
	}
	// start with an easier-to-read error if this fails:
	c.Assert(s.fakeBackend.ops.Ops(), DeepEquals, expected.Ops())
	c.Assert(s.fakeBackend.ops, DeepEquals, expected)
}

func (s *snapmgrTestSuite) TestEnsureAliasesV2MarkAliasTasksInError(c *C) {
	s.state.Lock()
	defer s.state.Unlock()

	s.state.Set("aliases", map[string]map[string]string{
		"alias-snap": {
			"alias1": "auto",
		},
	})

	// pending old alias task
	t := s.state.NewTask("alias", "...")
	t.Set("aliases", map[string]string{})
	chg := s.state.NewChange("alias chg", "...")
	chg.AddTask(t)

	s.state.Unlock()
	err := s.snapmgr.Ensure()
	s.state.Lock()
	c.Assert(err, IsNil)

	c.Check(chg.Status(), Equals, state.ErrorStatus)
	c.Check(chg.IsReady(), Equals, true)
	c.Check(t.Status(), Equals, state.ErrorStatus)
}

func (s *snapmgrTestSuite) TestConflictMany(c *C) {
	s.state.Lock()
	defer s.state.Unlock()

	for _, snapName := range []string{"a-snap", "b-snap"} {
		snapstate.Set(s.state, snapName, &snapstate.SnapState{
			Sequence: []*snap.SideInfo{
				{RealName: snapName, Revision: snap.R(11)},
			},
			Current: snap.R(11),
			Active:  false,
		})

		ts, err := snapstate.Enable(s.state, snapName)
		c.Assert(err, IsNil)
		// need a change to make the tasks visible
		s.state.NewChange("enable", "...").AddAll(ts)
	}

	// things that should be ok:
	for _, m := range [][]string{
		{}, //nothing
		{"c-snap"},
		{"c-snap", "d-snap", "e-snap", "f-snap"},
	} {
		c.Check(snapstate.CheckChangeConflictMany(s.state, m, nil), IsNil)
	}

	// things that should not be ok:
	for _, m := range [][]string{
		{"a-snap"},
		{"a-snap", "b-snap"},
		{"a-snap", "c-snap"},
		{"b-snap", "c-snap"},
	} {
		c.Check(snapstate.CheckChangeConflictMany(s.state, m, nil), ErrorMatches, `snap "[^"]*" has changes in progress`)
	}
}

func (s *snapmgrTestSuite) TestInstallWithoutCoreRunThrough1(c *C) {
	s.state.Lock()
	defer s.state.Unlock()

	// pretend we don't have core
	snapstate.Set(s.state, "core", nil)

	chg := s.state.NewChange("install", "install a snap on a system without core")
	ts, err := snapstate.Install(s.state, "some-snap", "some-channel", snap.R(42), s.user.ID, snapstate.Flags{})
	c.Assert(err, IsNil)
	chg.AddAll(ts)

	s.state.Unlock()
	defer s.snapmgr.Stop()
	s.settle(c)
	s.state.Lock()

	// ensure all our tasks ran
	c.Assert(chg.Err(), IsNil)
	c.Assert(chg.IsReady(), Equals, true)
	c.Check(s.fakeStore.downloads, DeepEquals, []fakeDownload{
		{
			macaroon: s.user.StoreMacaroon,
			name:     "core",
		},
		{
			macaroon: s.user.StoreMacaroon,
			name:     "some-snap",
		}})
	expected := fakeOps{
		// we check the snap
		{
			op:    "storesvc-snap",
			name:  "some-snap",
			revno: snap.R(42),
		},
		// then we check core because its not installed already
		// and continue with that
		{
			op:    "storesvc-snap",
			name:  "core",
			revno: snap.R(11),
		},
		{
			op:   "storesvc-download",
			name: "core",
		},
		{
			op:    "validate-snap:Doing",
			name:  "core",
			revno: snap.R(11),
		},
		{
			op:  "current",
			old: "<no-current>",
		},
		{
			op:   "open-snap-file",
			name: filepath.Join(dirs.SnapBlobDir, "core_11.snap"),
			sinfo: snap.SideInfo{
				RealName: "core",
				Channel:  "stable",
				SnapID:   "snapIDsnapidsnapidsnapidsnapidsn",
				Revision: snap.R(11),
			},
		},
		{
			op:    "setup-snap",
			name:  filepath.Join(dirs.SnapBlobDir, "core_11.snap"),
			revno: snap.R(11),
		},
		{
			op:   "copy-data",
			name: filepath.Join(dirs.SnapMountDir, "core/11"),
			old:  "<no-old>",
		},
		{
			op:    "setup-profiles:Doing",
			name:  "core",
			revno: snap.R(11),
		},
		{
			op: "candidate",
			sinfo: snap.SideInfo{
				RealName: "core",
				Channel:  "stable",
				SnapID:   "snapIDsnapidsnapidsnapidsnapidsn",
				Revision: snap.R(11),
			},
		},
		{
			op:   "link-snap",
			name: filepath.Join(dirs.SnapMountDir, "core/11"),
		},
		{
			op: "update-aliases",
		},
		// after core is in place continue with the snap
		{
			op:   "storesvc-download",
			name: "some-snap",
		},
		{
			op:    "validate-snap:Doing",
			name:  "some-snap",
			revno: snap.R(42),
		},
		{
			op:  "current",
			old: "<no-current>",
		},
		{
			op:   "open-snap-file",
			name: filepath.Join(dirs.SnapBlobDir, "some-snap_42.snap"),
			sinfo: snap.SideInfo{
				RealName: "some-snap",
				Channel:  "some-channel",
				SnapID:   "snapIDsnapidsnapidsnapidsnapidsn",
				Revision: snap.R(42),
			},
		},
		{
			op:    "setup-snap",
			name:  filepath.Join(dirs.SnapBlobDir, "some-snap_42.snap"),
			revno: snap.R(42),
		},
		{
			op:   "copy-data",
			name: filepath.Join(dirs.SnapMountDir, "some-snap/42"),
			old:  "<no-old>",
		},
		{
			op:    "setup-profiles:Doing",
			name:  "some-snap",
			revno: snap.R(42),
		},
		{
			op: "candidate",
			sinfo: snap.SideInfo{
				RealName: "some-snap",
				Channel:  "some-channel",
				SnapID:   "snapIDsnapidsnapidsnapidsnapidsn",
				Revision: snap.R(42),
			},
		},
		{
			op:   "link-snap",
			name: filepath.Join(dirs.SnapMountDir, "some-snap/42"),
		},
		{
			op: "update-aliases",
		},
		// cleanups order is random
		{
			op:    "cleanup-trash",
			name:  "core",
			revno: snap.R(11),
		},
		{
			op:    "cleanup-trash",
			name:  "some-snap",
			revno: snap.R(42),
		},
	}
	// start with an easier-to-read error if this fails:
	c.Assert(s.fakeBackend.ops.Ops(), DeepEquals, expected.Ops())
	// compare the details without the cleanup tasks, the order is random
	// as they run in parallel
	opsLenWithoutCleanups := len(s.fakeBackend.ops) - 2
	c.Assert(s.fakeBackend.ops[:opsLenWithoutCleanups], DeepEquals, expected[:opsLenWithoutCleanups])

	// verify core in the system state
	var snaps map[string]*snapstate.SnapState
	err = s.state.Get("snaps", &snaps)
	c.Assert(err, IsNil)

	snapst := snaps["core"]
	c.Assert(snapst.Active, Equals, true)
	c.Assert(snapst.Channel, Equals, "stable")
	c.Assert(snapst.Sequence[0], DeepEquals, &snap.SideInfo{
		RealName: "core",
		Channel:  "stable",
		SnapID:   "snapIDsnapidsnapidsnapidsnapidsn",
		Revision: snap.R(11),
	})
}

func (s *snapmgrTestSuite) TestInstallWithoutCoreTwoSnapsRunThrough(c *C) {
	s.state.Lock()
	defer s.state.Unlock()

	restore := snapstate.MockPrerequisitesRetryTimeout(10 * time.Millisecond)
	defer restore()

	// pretend we don't have core
	snapstate.Set(s.state, "core", nil)

	chg1 := s.state.NewChange("install", "install snap 1")
	ts1, err := snapstate.Install(s.state, "snap1", "some-channel", snap.R(42), s.user.ID, snapstate.Flags{})
	c.Assert(err, IsNil)
	chg1.AddAll(ts1)

	chg2 := s.state.NewChange("install", "install snap 2")
	ts2, err := snapstate.Install(s.state, "snap2", "some-other-channel", snap.R(21), s.user.ID, snapstate.Flags{})
	c.Assert(err, IsNil)
	chg2.AddAll(ts2)

	s.state.Unlock()
	defer s.snapmgr.Stop()
	s.settle(c)
	s.state.Lock()

	// ensure all our tasks ran and core was only installed once
	c.Assert(chg1.Err(), IsNil)
	c.Assert(chg2.Err(), IsNil)

	c.Assert(chg1.IsReady(), Equals, true)
	c.Assert(chg2.IsReady(), Equals, true)

	// order in which the changes run is random
	len1 := len(chg1.Tasks())
	len2 := len(chg2.Tasks())
	if len1 > len2 {
		c.Assert(chg1.Tasks(), HasLen, 24)
		c.Assert(chg2.Tasks(), HasLen, 12)
	} else {
		c.Assert(chg1.Tasks(), HasLen, 12)
		c.Assert(chg2.Tasks(), HasLen, 24)
	}

	// FIXME: add helpers and do a DeepEquals here for the operations
}

func (s *snapmgrTestSuite) TestInstallWithoutCoreTwoSnapsWithFailureRunThrough(c *C) {
	s.state.Lock()
	defer s.state.Unlock()

	// slightly longer retry timeout to avoid deadlock when we
	// trigger a retry quickly that the link snap for core does
	// not have a chance to run
	restore := snapstate.MockPrerequisitesRetryTimeout(40 * time.Millisecond)
	defer restore()

	defer s.snapmgr.Stop()
	// Two changes are created, the first will fails, the second will
	// be fine. The order of what change runs first is random, the
	// first change will also install core in its own lane. This test
	// ensures that core gets installed and there are no conflicts
	// even if core already got installed from the first change.
	//
	// It runs multiple times so that both possible cases get a chance
	// to run
	for i := 0; i < 5; i++ {
		// start clean
		snapstate.Set(s.state, "core", nil)
		snapstate.Set(s.state, "snap2", nil)

		// chg1 has an error
		chg1 := s.state.NewChange("install", "install snap 1")
		ts1, err := snapstate.Install(s.state, "snap1", "some-channel", snap.R(42), s.user.ID, snapstate.Flags{})
		c.Assert(err, IsNil)
		chg1.AddAll(ts1)

		tasks := ts1.Tasks()
		last := tasks[len(tasks)-1]
		terr := s.state.NewTask("error-trigger", "provoking total undo")
		terr.WaitFor(last)
		chg1.AddTask(terr)

		// chg2 is good
		chg2 := s.state.NewChange("install", "install snap 2")
		ts2, err := snapstate.Install(s.state, "snap2", "some-other-channel", snap.R(21), s.user.ID, snapstate.Flags{})
		c.Assert(err, IsNil)
		chg2.AddAll(ts2)

		// we use our own settle as we need a bigger timeout
		s.state.Unlock()
		err = s.o.Settle(15 * time.Second)
		s.state.Lock()
		c.Assert(err, IsNil)

		// ensure expected change states
		c.Check(chg1.Status(), Equals, state.ErrorStatus)
		c.Check(chg2.Status(), Equals, state.DoneStatus)

		// ensure we have both core and snap2
		var snapst snapstate.SnapState

		err = snapstate.Get(s.state, "core", &snapst)
		c.Assert(err, IsNil)
		c.Assert(snapst.Active, Equals, true)
		c.Assert(snapst.Sequence, HasLen, 1)
		c.Assert(snapst.Sequence[0], DeepEquals, &snap.SideInfo{
			RealName: "core",
			SnapID:   "snapIDsnapidsnapidsnapidsnapidsn",
			Channel:  "stable",
			Revision: snap.R(11),
		})

		err = snapstate.Get(s.state, "snap2", &snapst)
		c.Assert(err, IsNil)
		c.Assert(snapst.Active, Equals, true)
		c.Assert(snapst.Sequence, HasLen, 1)
		c.Assert(snapst.Sequence[0], DeepEquals, &snap.SideInfo{
			RealName: "snap2",
			SnapID:   "snapIDsnapidsnapidsnapidsnapidsn",
			Channel:  "some-other-channel",
			Revision: snap.R(21),
		})

	}
}

type behindYourBackStore struct {
	*fakeStore
	state *state.State

	coreInstallRequested bool
	coreInstalled        bool
	chg                  *state.Change
}

func (s behindYourBackStore) SnapInfo(spec store.SnapSpec, user *auth.UserState) (*snap.Info, error) {
	if spec.Name == "core" {
		s.state.Lock()
		if !s.coreInstallRequested {
			s.coreInstallRequested = true
			snapsup := &snapstate.SnapSetup{
				SideInfo: &snap.SideInfo{
					RealName: "core",
				},
			}
			t := s.state.NewTask("prepare", "prepare core")
			t.Set("snap-setup", snapsup)
			s.chg = s.state.NewChange("install", "install core")
			s.chg.AddAll(state.NewTaskSet(t))
		}
		if s.chg != nil && !s.coreInstalled {
			// marks change ready but also
			// tasks need to also be marked cleaned
			for _, t := range s.chg.Tasks() {
				t.SetStatus(state.DoneStatus)
				t.SetClean()
			}
			snapstate.Set(s.state, "core", &snapstate.SnapState{
				Active: true,
				Sequence: []*snap.SideInfo{
					{RealName: "core", Revision: snap.R(1)},
				},
				Current:  snap.R(1),
				SnapType: "os",
			})
			s.coreInstalled = true
		}
		s.state.Unlock()
	}

	return s.fakeStore.SnapInfo(spec, user)
}

// this test the scenario that some-snap gets installed and during the
// install (when unlocking for the store info call for core) an
// explicit "snap install core" happens. In this case the snapstate
// will return a change conflict. we handle this via a retry, ensure
// this is actually what happens.
func (s *snapmgrTestSuite) TestInstallWithoutCoreConflictingInstall(c *C) {
	s.state.Lock()
	defer s.state.Unlock()

	restore := snapstate.MockPrerequisitesRetryTimeout(10 * time.Millisecond)
	defer restore()

	snapstate.ReplaceStore(s.state, behindYourBackStore{fakeStore: s.fakeStore, state: s.state})

	// pretend we don't have core
	snapstate.Set(s.state, "core", nil)

	// now install a snap that will pull in core
	chg := s.state.NewChange("install", "install a snap on a system without core")
	ts, err := snapstate.Install(s.state, "some-snap", "some-channel", snap.R(42), s.user.ID, snapstate.Flags{})
	c.Assert(err, IsNil)
	chg.AddAll(ts)

	prereq := ts.Tasks()[0]
	c.Assert(prereq.Kind(), Equals, "prerequisites")
	c.Check(prereq.AtTime().IsZero(), Equals, true)

	s.state.Unlock()
	defer s.snapmgr.Stop()

	// start running the change, this will trigger the
	// prerequisites task, which will trigger the install of core
	// and also call our mock store which will generate a parallel
	// change
	s.snapmgr.Ensure()
	s.snapmgr.Wait()

	// change is not ready yet, because the prerequists triggered
	// a state.Retry{} because of the conflicting change
	c.Assert(chg.IsReady(), Equals, false)
	s.state.Lock()
	// marked for retry
	c.Check(prereq.AtTime().IsZero(), Equals, false)
	c.Check(prereq.Status().Ready(), Equals, false)
	s.state.Unlock()

	// retry interval is 10ms so 20ms should be plenty of time
	time.Sleep(20 * time.Millisecond)
	s.settle(c)
	// chg got retried, core is now installed, things are good
	c.Assert(chg.IsReady(), Equals, true)

	s.state.Lock()

	// ensure all our tasks ran
	c.Assert(chg.Err(), IsNil)
	c.Assert(chg.IsReady(), Equals, true)

	// verify core in the system state
	var snaps map[string]*snapstate.SnapState
	err = s.state.Get("snaps", &snaps)
	c.Assert(err, IsNil)

	snapst := snaps["core"]
	c.Assert(snapst.Active, Equals, true)
	c.Assert(snapst.Sequence[0], DeepEquals, &snap.SideInfo{
		RealName: "core",
		Revision: snap.R(1),
	})

	snapst = snaps["some-snap"]
	c.Assert(snapst.Active, Equals, true)
	c.Assert(snapst.Sequence[0], DeepEquals, &snap.SideInfo{
		RealName: "some-snap",
		SnapID:   "snapIDsnapidsnapidsnapidsnapidsn",
		Channel:  "some-channel",
		Revision: snap.R(42),
	})
}

<<<<<<< HEAD
type contentStore struct {
	*fakeStore
	state *state.State
}

func (s contentStore) SnapInfo(spec store.SnapSpec, user *auth.UserState) (*snap.Info, error) {
	info, err := s.fakeStore.SnapInfo(spec, user)
	switch spec.Name {
	case "snap-content-plug":
		info.Plugs = map[string]*snap.PlugInfo{
			"some-plug": &snap.PlugInfo{
				Snap:      info,
				Name:      "shared-content",
				Interface: "content",
				Attrs: map[string]interface{}{
					"default-provider": "snap-content-slot",
					"content":          "shared-content",
				},
			},
		}
	case "snap-content-slot":
		info.Slots = map[string]*snap.SlotInfo{
			"some-plug": &snap.SlotInfo{
				Snap:      info,
				Name:      "shared-content",
				Interface: "content",
				Attrs: map[string]interface{}{
					"content": "shared-content",
				},
			},
		}
	}

	return info, err
}

func (s *snapmgrTestSuite) TestInstallDefaultProviderRunThrough(c *C) {
	s.state.Lock()
	defer s.state.Unlock()

	snapstate.ReplaceStore(s.state, contentStore{fakeStore: s.fakeStore, state: s.state})

	repo := interfaces.NewRepository()
	ifacerepo.Replace(s.state, repo)

	chg := s.state.NewChange("install", "install a snap")
	ts, err := snapstate.Install(s.state, "snap-content-plug", "some-channel", snap.R(42), s.user.ID, snapstate.Flags{})
	c.Assert(err, IsNil)
=======
func (s *snapmgrTestSuite) TestSnapManagerRefreshSchedule(c *C) {
	s.state.Lock()
	defer s.state.Unlock()

	for _, t := range []struct {
		in  string
		out string
	}{
		{"", snapstate.DefaultRefreshSchedule},
		{"invalid schedule", snapstate.DefaultRefreshSchedule},
		{"8:00-12:00", "8:00-12:00"},
	} {
		if t.in != "" {
			tr := config.NewTransaction(s.state)
			tr.Set("core", "refresh.schedule", t.in)
			tr.Commit()
		}
		scheduleStr, err := s.snapmgr.RefreshSchedule()
		c.Check(err, IsNil)
		c.Check(scheduleStr, Equals, t.out)
	}
}

func (s *snapmgrTestSuite) TestSideInfoPaid(c *C) {
	s.state.Lock()
	defer s.state.Unlock()
	ts, err := snapstate.Install(s.state, "some-snap", "channel-for-paid", snap.R(0), s.user.ID, snapstate.Flags{})
	c.Assert(err, IsNil)

	chg := s.state.NewChange("install", "install paid snap")
	chg.AddAll(ts)

	s.state.Unlock()
	defer s.snapmgr.Stop()
	s.settle(c)
	s.state.Lock()

	// verify snap has paid sideinfo
	var snapst snapstate.SnapState
	err = snapstate.Get(s.state, "some-snap", &snapst)
	c.Assert(err, IsNil)
	c.Check(snapst.CurrentSideInfo().Paid, Equals, true)
	c.Check(snapst.CurrentSideInfo().Private, Equals, false)
}

func (s *snapmgrTestSuite) TestSideInfoPrivate(c *C) {
	s.state.Lock()
	defer s.state.Unlock()
	ts, err := snapstate.Install(s.state, "some-snap", "channel-for-private", snap.R(0), s.user.ID, snapstate.Flags{})
	c.Assert(err, IsNil)

	chg := s.state.NewChange("install", "install private snap")
>>>>>>> 87e197c3
	chg.AddAll(ts)

	s.state.Unlock()
	defer s.snapmgr.Stop()
	s.settle(c)
	s.state.Lock()

<<<<<<< HEAD
	// ensure all our tasks ran
	c.Assert(chg.Err(), IsNil)
	c.Assert(chg.IsReady(), Equals, true)
	expected := fakeOps{
		{
			op:    "storesvc-snap",
			name:  "snap-content-plug",
			revno: snap.R(42),
		},
		{
			op:    "storesvc-snap",
			name:  "snap-content-slot",
			revno: snap.R(11),
		},
		{
			op:   "storesvc-download",
			name: "snap-content-slot",
		},
		{
			op:    "validate-snap:Doing",
			name:  "snap-content-slot",
			revno: snap.R(11),
		},
		{
			op:  "current",
			old: "<no-current>",
		},
		{
			op:   "open-snap-file",
			name: filepath.Join(dirs.SnapBlobDir, "snap-content-slot_11.snap"),
			sinfo: snap.SideInfo{
				RealName: "snap-content-slot",
				Channel:  "stable",
				SnapID:   "snapIDsnapidsnapidsnapidsnapidsn",
				Revision: snap.R(11),
			},
		},
		{
			op:    "setup-snap",
			name:  filepath.Join(dirs.SnapBlobDir, "snap-content-slot_11.snap"),
			revno: snap.R(11),
		},
		{
			op:   "copy-data",
			name: filepath.Join(dirs.SnapMountDir, "snap-content-slot/11"),
			old:  "<no-old>",
		},
		{
			op:    "setup-profiles:Doing",
			name:  "snap-content-slot",
			revno: snap.R(11),
		},
		{
			op: "candidate",
			sinfo: snap.SideInfo{
				RealName: "snap-content-slot",
				Channel:  "stable",
				SnapID:   "snapIDsnapidsnapidsnapidsnapidsn",
				Revision: snap.R(11),
			},
		},
		{
			op:   "link-snap",
			name: filepath.Join(dirs.SnapMountDir, "snap-content-slot/11"),
		},
		{
			op: "update-aliases",
		},
		{
			op:   "storesvc-download",
			name: "snap-content-plug",
		},
		{
			op:    "validate-snap:Doing",
			name:  "snap-content-plug",
			revno: snap.R(42),
		},
		{
			op:  "current",
			old: "<no-current>",
		},
		{
			op:   "open-snap-file",
			name: filepath.Join(dirs.SnapBlobDir, "snap-content-plug_42.snap"),
			sinfo: snap.SideInfo{
				RealName: "snap-content-plug",
				Channel:  "some-channel",
				SnapID:   "snapIDsnapidsnapidsnapidsnapidsn",
				Revision: snap.R(42),
			},
		},
		{
			op:    "setup-snap",
			name:  filepath.Join(dirs.SnapBlobDir, "snap-content-plug_42.snap"),
			revno: snap.R(42),
		},
		{
			op:   "copy-data",
			name: filepath.Join(dirs.SnapMountDir, "snap-content-plug/42"),
			old:  "<no-old>",
		},
		{
			op:    "setup-profiles:Doing",
			name:  "snap-content-plug",
			revno: snap.R(42),
		},
		{
			op: "candidate",
			sinfo: snap.SideInfo{
				RealName: "snap-content-plug",
				Channel:  "some-channel",
				SnapID:   "snapIDsnapidsnapidsnapidsnapidsn",
				Revision: snap.R(42),
			},
		},
		{
			op:   "link-snap",
			name: filepath.Join(dirs.SnapMountDir, "snap-content-plug/42"),
		},
		{
			op: "update-aliases",
		},
	}
	// start with an easier-to-read error if this fails:
	without_trash := len(s.fakeBackend.ops.Ops()) - 2
	c.Assert(s.fakeBackend.ops.Ops()[:without_trash], DeepEquals, expected.Ops())
	c.Assert(s.fakeBackend.ops[:without_trash], DeepEquals, expected)

=======
	// verify snap has private sideinfo
	var snapst snapstate.SnapState
	err = snapstate.Get(s.state, "some-snap", &snapst)
	c.Assert(err, IsNil)
	c.Check(snapst.CurrentSideInfo().Private, Equals, true)
	c.Check(snapst.CurrentSideInfo().Paid, Equals, false)
>>>>>>> 87e197c3
}

type canDisableSuite struct{}

var _ = Suite(&canDisableSuite{})

func (s *canDisableSuite) TestCanDisable(c *C) {
	for _, tt := range []struct {
		typ        snap.Type
		canDisable bool
	}{
		{snap.TypeApp, true},
		{snap.TypeGadget, false},
		{snap.TypeKernel, false},
		{snap.TypeOS, false},
	} {
		info := &snap.Info{Type: tt.typ}
		c.Check(snapstate.CanDisable(info), Equals, tt.canDisable)
	}
}<|MERGE_RESOLUTION|>--- conflicted
+++ resolved
@@ -7814,7 +7814,6 @@
 	})
 }
 
-<<<<<<< HEAD
 type contentStore struct {
 	*fakeStore
 	state *state.State
@@ -7863,7 +7862,143 @@
 	chg := s.state.NewChange("install", "install a snap")
 	ts, err := snapstate.Install(s.state, "snap-content-plug", "some-channel", snap.R(42), s.user.ID, snapstate.Flags{})
 	c.Assert(err, IsNil)
-=======
+	chg.AddAll(ts)
+
+	s.state.Unlock()
+	defer s.snapmgr.Stop()
+	s.settle(c)
+	s.state.Lock()
+
+	// ensure all our tasks ran
+	c.Assert(chg.Err(), IsNil)
+	c.Assert(chg.IsReady(), Equals, true)
+	expected := fakeOps{
+		{
+			op:    "storesvc-snap",
+			name:  "snap-content-plug",
+			revno: snap.R(42),
+		},
+		{
+			op:    "storesvc-snap",
+			name:  "snap-content-slot",
+			revno: snap.R(11),
+		},
+		{
+			op:   "storesvc-download",
+			name: "snap-content-slot",
+		},
+		{
+			op:    "validate-snap:Doing",
+			name:  "snap-content-slot",
+			revno: snap.R(11),
+		},
+		{
+			op:  "current",
+			old: "<no-current>",
+		},
+		{
+			op:   "open-snap-file",
+			name: filepath.Join(dirs.SnapBlobDir, "snap-content-slot_11.snap"),
+			sinfo: snap.SideInfo{
+				RealName: "snap-content-slot",
+				Channel:  "stable",
+				SnapID:   "snapIDsnapidsnapidsnapidsnapidsn",
+				Revision: snap.R(11),
+			},
+		},
+		{
+			op:    "setup-snap",
+			name:  filepath.Join(dirs.SnapBlobDir, "snap-content-slot_11.snap"),
+			revno: snap.R(11),
+		},
+		{
+			op:   "copy-data",
+			name: filepath.Join(dirs.SnapMountDir, "snap-content-slot/11"),
+			old:  "<no-old>",
+		},
+		{
+			op:    "setup-profiles:Doing",
+			name:  "snap-content-slot",
+			revno: snap.R(11),
+		},
+		{
+			op: "candidate",
+			sinfo: snap.SideInfo{
+				RealName: "snap-content-slot",
+				Channel:  "stable",
+				SnapID:   "snapIDsnapidsnapidsnapidsnapidsn",
+				Revision: snap.R(11),
+			},
+		},
+		{
+			op:   "link-snap",
+			name: filepath.Join(dirs.SnapMountDir, "snap-content-slot/11"),
+		},
+		{
+			op: "update-aliases",
+		},
+		{
+			op:   "storesvc-download",
+			name: "snap-content-plug",
+		},
+		{
+			op:    "validate-snap:Doing",
+			name:  "snap-content-plug",
+			revno: snap.R(42),
+		},
+		{
+			op:  "current",
+			old: "<no-current>",
+		},
+		{
+			op:   "open-snap-file",
+			name: filepath.Join(dirs.SnapBlobDir, "snap-content-plug_42.snap"),
+			sinfo: snap.SideInfo{
+				RealName: "snap-content-plug",
+				Channel:  "some-channel",
+				SnapID:   "snapIDsnapidsnapidsnapidsnapidsn",
+				Revision: snap.R(42),
+			},
+		},
+		{
+			op:    "setup-snap",
+			name:  filepath.Join(dirs.SnapBlobDir, "snap-content-plug_42.snap"),
+			revno: snap.R(42),
+		},
+		{
+			op:   "copy-data",
+			name: filepath.Join(dirs.SnapMountDir, "snap-content-plug/42"),
+			old:  "<no-old>",
+		},
+		{
+			op:    "setup-profiles:Doing",
+			name:  "snap-content-plug",
+			revno: snap.R(42),
+		},
+		{
+			op: "candidate",
+			sinfo: snap.SideInfo{
+				RealName: "snap-content-plug",
+				Channel:  "some-channel",
+				SnapID:   "snapIDsnapidsnapidsnapidsnapidsn",
+				Revision: snap.R(42),
+			},
+		},
+		{
+			op:   "link-snap",
+			name: filepath.Join(dirs.SnapMountDir, "snap-content-plug/42"),
+		},
+		{
+			op: "update-aliases",
+		},
+	}
+	// start with an easier-to-read error if this fails:
+	without_trash := len(s.fakeBackend.ops.Ops()) - 2
+	c.Assert(s.fakeBackend.ops.Ops()[:without_trash], DeepEquals, expected.Ops())
+	c.Assert(s.fakeBackend.ops[:without_trash], DeepEquals, expected)
+
+}
+
 func (s *snapmgrTestSuite) TestSnapManagerRefreshSchedule(c *C) {
 	s.state.Lock()
 	defer s.state.Unlock()
@@ -7916,7 +8051,6 @@
 	c.Assert(err, IsNil)
 
 	chg := s.state.NewChange("install", "install private snap")
->>>>>>> 87e197c3
 	chg.AddAll(ts)
 
 	s.state.Unlock()
@@ -7924,143 +8058,12 @@
 	s.settle(c)
 	s.state.Lock()
 
-<<<<<<< HEAD
-	// ensure all our tasks ran
-	c.Assert(chg.Err(), IsNil)
-	c.Assert(chg.IsReady(), Equals, true)
-	expected := fakeOps{
-		{
-			op:    "storesvc-snap",
-			name:  "snap-content-plug",
-			revno: snap.R(42),
-		},
-		{
-			op:    "storesvc-snap",
-			name:  "snap-content-slot",
-			revno: snap.R(11),
-		},
-		{
-			op:   "storesvc-download",
-			name: "snap-content-slot",
-		},
-		{
-			op:    "validate-snap:Doing",
-			name:  "snap-content-slot",
-			revno: snap.R(11),
-		},
-		{
-			op:  "current",
-			old: "<no-current>",
-		},
-		{
-			op:   "open-snap-file",
-			name: filepath.Join(dirs.SnapBlobDir, "snap-content-slot_11.snap"),
-			sinfo: snap.SideInfo{
-				RealName: "snap-content-slot",
-				Channel:  "stable",
-				SnapID:   "snapIDsnapidsnapidsnapidsnapidsn",
-				Revision: snap.R(11),
-			},
-		},
-		{
-			op:    "setup-snap",
-			name:  filepath.Join(dirs.SnapBlobDir, "snap-content-slot_11.snap"),
-			revno: snap.R(11),
-		},
-		{
-			op:   "copy-data",
-			name: filepath.Join(dirs.SnapMountDir, "snap-content-slot/11"),
-			old:  "<no-old>",
-		},
-		{
-			op:    "setup-profiles:Doing",
-			name:  "snap-content-slot",
-			revno: snap.R(11),
-		},
-		{
-			op: "candidate",
-			sinfo: snap.SideInfo{
-				RealName: "snap-content-slot",
-				Channel:  "stable",
-				SnapID:   "snapIDsnapidsnapidsnapidsnapidsn",
-				Revision: snap.R(11),
-			},
-		},
-		{
-			op:   "link-snap",
-			name: filepath.Join(dirs.SnapMountDir, "snap-content-slot/11"),
-		},
-		{
-			op: "update-aliases",
-		},
-		{
-			op:   "storesvc-download",
-			name: "snap-content-plug",
-		},
-		{
-			op:    "validate-snap:Doing",
-			name:  "snap-content-plug",
-			revno: snap.R(42),
-		},
-		{
-			op:  "current",
-			old: "<no-current>",
-		},
-		{
-			op:   "open-snap-file",
-			name: filepath.Join(dirs.SnapBlobDir, "snap-content-plug_42.snap"),
-			sinfo: snap.SideInfo{
-				RealName: "snap-content-plug",
-				Channel:  "some-channel",
-				SnapID:   "snapIDsnapidsnapidsnapidsnapidsn",
-				Revision: snap.R(42),
-			},
-		},
-		{
-			op:    "setup-snap",
-			name:  filepath.Join(dirs.SnapBlobDir, "snap-content-plug_42.snap"),
-			revno: snap.R(42),
-		},
-		{
-			op:   "copy-data",
-			name: filepath.Join(dirs.SnapMountDir, "snap-content-plug/42"),
-			old:  "<no-old>",
-		},
-		{
-			op:    "setup-profiles:Doing",
-			name:  "snap-content-plug",
-			revno: snap.R(42),
-		},
-		{
-			op: "candidate",
-			sinfo: snap.SideInfo{
-				RealName: "snap-content-plug",
-				Channel:  "some-channel",
-				SnapID:   "snapIDsnapidsnapidsnapidsnapidsn",
-				Revision: snap.R(42),
-			},
-		},
-		{
-			op:   "link-snap",
-			name: filepath.Join(dirs.SnapMountDir, "snap-content-plug/42"),
-		},
-		{
-			op: "update-aliases",
-		},
-	}
-	// start with an easier-to-read error if this fails:
-	without_trash := len(s.fakeBackend.ops.Ops()) - 2
-	c.Assert(s.fakeBackend.ops.Ops()[:without_trash], DeepEquals, expected.Ops())
-	c.Assert(s.fakeBackend.ops[:without_trash], DeepEquals, expected)
-
-=======
 	// verify snap has private sideinfo
 	var snapst snapstate.SnapState
 	err = snapstate.Get(s.state, "some-snap", &snapst)
 	c.Assert(err, IsNil)
 	c.Check(snapst.CurrentSideInfo().Private, Equals, true)
 	c.Check(snapst.CurrentSideInfo().Paid, Equals, false)
->>>>>>> 87e197c3
 }
 
 type canDisableSuite struct{}
