// -*- Mode: Go; indent-tabs-mode: t -*-

/*
 * Copyright (C) 2016-2018 Canonical Ltd
 *
 * This program is free software: you can redistribute it and/or modify
 * it under the terms of the GNU General Public License version 3 as
 * published by the Free Software Foundation.
 *
 * This program is distributed in the hope that it will be useful,
 * but WITHOUT ANY WARRANTY; without even the implied warranty of
 * MERCHANTABILITY or FITNESS FOR A PARTICULAR PURPOSE.  See the
 * GNU General Public License for more details.
 *
 * You should have received a copy of the GNU General Public License
 * along with this program.  If not, see <http://www.gnu.org/licenses/>.
 *
 */

package snapstate

import (
	"encoding/json"
	"fmt"
	"os"
	"path/filepath"
	"strconv"
	"strings"
	"time"

	"gopkg.in/tomb.v2"

	"github.com/snapcore/snapd/asserts"
	"github.com/snapcore/snapd/boot"
	"github.com/snapcore/snapd/dirs"
	"github.com/snapcore/snapd/i18n"
	"github.com/snapcore/snapd/logger"
	"github.com/snapcore/snapd/osutil"
	"github.com/snapcore/snapd/overlord/auth"
	"github.com/snapcore/snapd/overlord/configstate/config"
	"github.com/snapcore/snapd/overlord/configstate/settings"
	"github.com/snapcore/snapd/overlord/snapstate/backend"
	"github.com/snapcore/snapd/overlord/state"
	"github.com/snapcore/snapd/release"
	"github.com/snapcore/snapd/snap"
	"github.com/snapcore/snapd/store"
	"github.com/snapcore/snapd/strutil"
)

// hook setup by devicestate
var (
	Model func(st *state.State) (*asserts.Model, error)
)

// TaskSnapSetup returns the SnapSetup with task params hold by or referred to by the the task.
func TaskSnapSetup(t *state.Task) (*SnapSetup, error) {
	var snapsup SnapSetup

	err := t.Get("snap-setup", &snapsup)
	if err != nil && err != state.ErrNoState {
		return nil, err
	}
	if err == nil {
		return &snapsup, nil
	}

	var id string
	err = t.Get("snap-setup-task", &id)
	if err != nil {
		return nil, err
	}

	ts := t.State().Task(id)
	if ts == nil {
		return nil, fmt.Errorf("internal error: tasks are being pruned")
	}
	if err := ts.Get("snap-setup", &snapsup); err != nil {
		return nil, err
	}
	return &snapsup, nil
}

func snapSetupAndState(t *state.Task) (*SnapSetup, *SnapState, error) {
	snapsup, err := TaskSnapSetup(t)
	if err != nil {
		return nil, nil, err
	}
	var snapst SnapState
	err = Get(t.State(), snapsup.InstanceName(), &snapst)
	if err != nil && err != state.ErrNoState {
		return nil, nil, err
	}
	return snapsup, &snapst, nil
}

/* State Locking

   do* / undo* handlers should usually lock the state just once with:

	st.Lock()
	defer st.Unlock()

   For tasks doing slow operations (long i/o, networking operations) it's OK
   to unlock the state temporarily:

        st.Unlock()
        err := slowIOOp()
        st.Lock()
        if err != nil {
           ...
        }

    but if a task Get and then Set the SnapState of a snap it must avoid
    releasing the state lock in between, other tasks might have
    reasons to update the SnapState independently:

        // DO NOT DO THIS!:
        snapst := ...
        snapst.Attr = ...
        st.Unlock()
        ...
        st.Lock()
        Set(st, snapName, snapst)

    if a task really needs to mix mutating a SnapState and releasing the state
    lock it should be serialized at the task runner level, see
    SnapManger.blockedTask and TaskRunner.SetBlocked

*/

const defaultCoreSnapName = "core"

func defaultBaseSnapsChannel() string {
	channel := os.Getenv("SNAPD_BASES_CHANNEL")
	if channel == "" {
		return "stable"
	}
	return channel
}

func defaultPrereqSnapsChannel() string {
	channel := os.Getenv("SNAPD_PREREQS_CHANNEL")
	if channel == "" {
		return "stable"
	}
	return channel
}

func linkSnapInFlight(st *state.State, snapName string) (bool, error) {
	for _, chg := range st.Changes() {
		if chg.Status().Ready() {
			continue
		}
		for _, tc := range chg.Tasks() {
			if tc.Status().Ready() {
				continue
			}
			if tc.Kind() == "link-snap" {
				snapsup, err := TaskSnapSetup(tc)
				if err != nil {
					return false, err
				}
				if snapsup.InstanceName() == snapName {
					return true, nil
				}
			}
		}
	}

	return false, nil
}

func isInstalled(st *state.State, snapName string) (bool, error) {
	var snapState SnapState
	err := Get(st, snapName, &snapState)
	if err != nil && err != state.ErrNoState {
		return false, err
	}
	return snapState.IsInstalled(), nil
}

// timeout for tasks to check if the prerequisites are ready
var prerequisitesRetryTimeout = 30 * time.Second

func (m *SnapManager) doPrerequisites(t *state.Task, _ *tomb.Tomb) error {
	st := t.State()
	st.Lock()
	defer st.Unlock()

	// check if we need to inject tasks to install core
	snapsup, _, err := snapSetupAndState(t)
	if err != nil {
		return err
	}

	// os/base/kernel/gadget cannot have prerequisites other
	// than the models default base (or core) which is installed anyway
	switch snapsup.Type {
	case snap.TypeOS, snap.TypeBase, snap.TypeKernel, snap.TypeGadget:
		return nil
	}
	// snapd is special and has no prereqs
	if snapsup.InstanceName() == "snapd" {
		return nil
	}

	// we need to make sure we install all prereqs together in one
	// operation
	base := defaultCoreSnapName
	if snapsup.Base != "" {
		base = snapsup.Base
	}

	if err := m.installPrereqs(t, base, snapsup.Prereq, snapsup.UserID); err != nil {
		return err
	}

	return nil
}

func (m *SnapManager) installOneBaseOrRequired(st *state.State, snapName, channel string, onInFlight error, userID int) (*state.TaskSet, error) {
	// installed already?
	isInstalled, err := isInstalled(st, snapName)
	if err != nil {
		return nil, err
	}
	if isInstalled {
		return nil, nil
	}
	// in progress?
	inFlight, err := linkSnapInFlight(st, snapName)
	if err != nil {
		return nil, err
	}
	if inFlight {
		return nil, onInFlight
	}

	// not installed, nor queued for install -> install it
	ts, err := Install(st, snapName, channel, snap.R(0), userID, Flags{})
	// something might have triggered an explicit install while
	// the state was unlocked -> deal with that here by simply
	// retrying the operation.
	if _, ok := err.(*ChangeConflictError); ok {
		return nil, &state.Retry{After: prerequisitesRetryTimeout}
	}
	return ts, err
}

func (m *SnapManager) installPrereqs(t *state.Task, base string, prereq []string, userID int) error {
	st := t.State()

	// We try to install all wanted snaps. If one snap cannot be installed
	// because of change conflicts or similar we retry. Only if all snaps
	// can be installed together we add the tasks to the change.
	var tss []*state.TaskSet
	for _, prereqName := range prereq {
		var onInFlightErr error = nil
		ts, err := m.installOneBaseOrRequired(st, prereqName, defaultPrereqSnapsChannel(), onInFlightErr, userID)
		if err != nil {
			return err
		}
		if ts == nil {
			continue
		}
		tss = append(tss, ts)
	}

	// for base snaps we need to wait until the change is done
	// (either finished or failed)
	onInFlightErr := &state.Retry{After: prerequisitesRetryTimeout}
	tsBase, err := m.installOneBaseOrRequired(st, base, defaultBaseSnapsChannel(), onInFlightErr, userID)
	if err != nil {
		return err
	}

	chg := t.Change()
	// add all required snaps, no ordering, this will be done in the
	// auto-connect task handler
	for _, ts := range tss {
		ts.JoinLane(st.NewLane())
		chg.AddAll(ts)
	}
	// add the base if needed, everything else must wait on this
	if tsBase != nil {
		tsBase.JoinLane(st.NewLane())
		for _, t := range chg.Tasks() {
			t.WaitAll(tsBase)
		}
		chg.AddAll(tsBase)
	}

	// make sure that the new change is committed to the state
	// together with marking this task done
	t.SetStatus(state.DoneStatus)

	return nil
}

func (m *SnapManager) doPrepareSnap(t *state.Task, _ *tomb.Tomb) error {
	st := t.State()
	st.Lock()
	defer st.Unlock()
	snapsup, snapst, err := snapSetupAndState(t)
	if err != nil {
		return err
	}

	if snapsup.Revision().Unset() {
		// Local revisions start at -1 and go down.
		revision := snapst.LocalRevision()
		if revision.Unset() || revision.N > 0 {
			revision = snap.R(-1)
		} else {
			revision.N--
		}
		if !revision.Local() {
			panic("internal error: invalid local revision built: " + revision.String())
		}
		snapsup.SideInfo.Revision = revision
	}

	t.Set("snap-setup", snapsup)
	return nil
}

func (m *SnapManager) undoPrepareSnap(t *state.Task, _ *tomb.Tomb) error {
	st := t.State()
	st.Lock()
	defer st.Unlock()

	snapsup, err := TaskSnapSetup(t)
	if err != nil {
		return err
	}

	if snapsup.SideInfo == nil || snapsup.SideInfo.RealName == "" {
		return nil
	}

	var logMsg []string
	var snapSetup string
	dupSig := []string{"snap-install:"}
	chg := t.Change()
	logMsg = append(logMsg, fmt.Sprintf("change %q: %q", chg.Kind(), chg.Summary()))
	for _, t := range chg.Tasks() {
		// TODO: report only tasks in intersecting lanes?
		tintro := fmt.Sprintf("%s: %s", t.Kind(), t.Status())
		logMsg = append(logMsg, tintro)
		dupSig = append(dupSig, tintro)
		if snapsup, err := TaskSnapSetup(t); err == nil && snapsup.SideInfo != nil {
			snapSetup1 := fmt.Sprintf(" snap-setup: %q (%v) %q", snapsup.SideInfo.RealName, snapsup.SideInfo.Revision, snapsup.SideInfo.Channel)
			if snapSetup1 != snapSetup {
				snapSetup = snapSetup1
				logMsg = append(logMsg, snapSetup)
				dupSig = append(dupSig, fmt.Sprintf(" snap-setup: %q", snapsup.SideInfo.RealName))
			}
		}
		for _, l := range t.Log() {
			// cut of the rfc339 timestamp to ensure duplicate
			// detection works in daisy
			tStampLen := strings.Index(l, " ")
			if tStampLen < 0 {
				continue
			}
			// not tStampLen+1 because the indent is nice
			entry := l[tStampLen:]
			logMsg = append(logMsg, entry)
			dupSig = append(dupSig, entry)
		}
	}

	var ubuntuCoreTransitionCount int
	err = st.Get("ubuntu-core-transition-retry", &ubuntuCoreTransitionCount)
	if err != nil && err != state.ErrNoState {
		return err
	}
	extra := map[string]string{
		"Channel":  snapsup.Channel,
		"Revision": snapsup.SideInfo.Revision.String(),
	}
	if ubuntuCoreTransitionCount > 0 {
		extra["UbuntuCoreTransitionCount"] = strconv.Itoa(ubuntuCoreTransitionCount)
	}

	if !settings.ProblemReportsDisabled(st) {
		st.Unlock()
		oopsid, err := errtrackerReport(snapsup.SideInfo.RealName, strings.Join(logMsg, "\n"), strings.Join(dupSig, "\n"), extra)
		st.Lock()
		if err == nil {
			logger.Noticef("Reported install problem for %q as %s", snapsup.SideInfo.RealName, oopsid)
		} else {
			logger.Debugf("Cannot report problem: %s", err)
		}
	}

	return nil
}

func installInfoUnlocked(st *state.State, snapsup *SnapSetup) (*snap.Info, error) {
	st.Lock()
	defer st.Unlock()
	return installInfo(st, snapsup.InstanceName(), snapsup.Channel, snapsup.Revision(), snapsup.UserID)
}

// autoRefreshRateLimited returns the rate limit of auto-refreshes or 0 if
// there is no limit.
func autoRefreshRateLimited(st *state.State) (rate int64) {
	tr := config.NewTransaction(st)

	var rateLimit string
	err := tr.Get("core", "refresh.rate-limit", &rateLimit)
	if err != nil {
		return 0
	}
	val, err := strutil.ParseByteSize(rateLimit)
	if err != nil {
		return 0
	}
	return val
}

func (m *SnapManager) doDownloadSnap(t *state.Task, tomb *tomb.Tomb) error {
	st := t.State()
	st.Lock()
	snapsup, err := TaskSnapSetup(t)
	st.Unlock()
	if err != nil {
		return err
	}

	st.Lock()
	theStore := Store(st)
	rate := autoRefreshRateLimited(st)
	user, err := userFromUserID(st, snapsup.UserID)
	st.Unlock()
	if err != nil {
		return err
	}

	meter := NewTaskProgressAdapterUnlocked(t)
	targetFn := snapsup.MountFile()

	dlOpts := &store.DownloadOptions{}
	if snapsup.IsAutoRefresh && rate > 0 {
		dlOpts.RateLimit = rate
	}
	if snapsup.DownloadInfo == nil {
		var storeInfo *snap.Info
		// COMPATIBILITY - this task was created from an older version
		// of snapd that did not store the DownloadInfo in the state
		// yet.
		storeInfo, err = installInfoUnlocked(st, snapsup)
		if err != nil {
			return err
		}
		err = theStore.Download(tomb.Context(nil), snapsup.SnapName(), targetFn, &storeInfo.DownloadInfo, meter, user, dlOpts)
		snapsup.SideInfo = &storeInfo.SideInfo
	} else {
		err = theStore.Download(tomb.Context(nil), snapsup.SnapName(), targetFn, snapsup.DownloadInfo, meter, user, dlOpts)
	}
	if err != nil {
		return err
	}

	snapsup.SnapPath = targetFn

	// update the snap setup for the follow up tasks
	st.Lock()
	t.Set("snap-setup", snapsup)
	st.Unlock()

	return nil
}

var (
	mountPollInterval = 1 * time.Second
)

// hasOtherInstances checks whether there are other instances of the snap, be it
// instance keyed or not
func hasOtherInstances(st *state.State, instanceName string) (bool, error) {
	snapName, _ := snap.SplitInstanceName(instanceName)
	var all map[string]*json.RawMessage
	if err := st.Get("snaps", &all); err != nil && err != state.ErrNoState {
		return false, err
	}
	for otherName := range all {
		if otherName == instanceName {
			continue
		}
		if otherSnapName, _ := snap.SplitInstanceName(otherName); otherSnapName == snapName {
			return true, nil
		}
	}
	return false, nil
}

func (m *SnapManager) doMountSnap(t *state.Task, _ *tomb.Tomb) error {
	st := t.State()
	st.Lock()
	snapsup, snapst, err := snapSetupAndState(t)
	st.Unlock()
	if err != nil {
		return err
	}
	curInfo, err := snapst.CurrentInfo()
	if err != nil && err != ErrNoCurrent {
		return err
	}

	m.backend.CurrentInfo(curInfo)

	if err := checkSnap(st, snapsup.SnapPath, snapsup.InstanceName(), snapsup.SideInfo, curInfo, snapsup.Flags); err != nil {
		return err
	}

	pb := NewTaskProgressAdapterUnlocked(t)
	// TODO Use snapsup.Revision() to obtain the right info to mount
	//      instead of assuming the candidate is the right one.
	snapType, err := m.backend.SetupSnap(snapsup.SnapPath, snapsup.InstanceName(), snapsup.SideInfo, pb)
	if err != nil {
		return err
	}

	// double check that the snap is mounted
	var readInfoErr error
	for i := 0; i < 10; i++ {
		_, readInfoErr = readInfo(snapsup.InstanceName(), snapsup.SideInfo, errorOnBroken)
		if readInfoErr == nil {
			break
		}
		if _, ok := readInfoErr.(*snap.NotFoundError); !ok {
			break
		}
		// snap not found, seems is not mounted yet
		msg := fmt.Sprintf("expected snap %q revision %v to be mounted but is not", snapsup.InstanceName(), snapsup.Revision())
		readInfoErr = fmt.Errorf("cannot proceed, %s", msg)
		if i == 0 {
			logger.Noticef(msg)
		}
		time.Sleep(mountPollInterval)
	}
	if readInfoErr != nil {
		err := m.backend.UndoSetupSnap(snapsup.placeInfo(), snapType, pb)

		st.Lock()
		defer st.Unlock()

		if err != nil {
<<<<<<< HEAD
			t.Errorf("cannot undo partial setup snap %q: %v", snapsup.InstanceName(), err)
		}

		otherInstances, err := hasOtherInstances(st, snapsup.InstanceName())
		if err != nil {
			t.Errorf("cannot undo partial setup snap %q: %v", snapsup.InstanceName(), err)
			return readInfoErr
		}

		if err := m.backend.RemoveSnapDir(snapsup.placeInfo(), otherInstances); err != nil {
			t.Errorf("cannot undo partial setup snap %q: %v", snapsup.InstanceName(), err)
		}

=======
			t.Errorf("cannot undo partial setup snap %q: %v", snapsup.InstanceName(), err)
		}

		otherInstances, err := hasOtherInstances(st, snapsup.InstanceName())
		if err != nil {
			t.Errorf("cannot undo partial setup snap %q: %v", snapsup.InstanceName(), err)
			return readInfoErr
		}

		if err := m.backend.RemoveSnapDir(snapsup.placeInfo(), otherInstances); err != nil {
			t.Errorf("cannot undo partial setup snap %q: %v", snapsup.InstanceName(), err)
		}

>>>>>>> 457653e7
		return readInfoErr
	}

	st.Lock()
	// set snapst type for undoMountSnap
	t.Set("snap-type", snapType)
	st.Unlock()

	if snapsup.Flags.RemoveSnapPath {
		if err := os.Remove(snapsup.SnapPath); err != nil {
			logger.Noticef("Failed to cleanup %s: %s", snapsup.SnapPath, err)
		}
	}

	return nil
}

func (m *SnapManager) undoMountSnap(t *state.Task, _ *tomb.Tomb) error {
	st := t.State()
	st.Lock()
	snapsup, err := TaskSnapSetup(t)
	st.Unlock()
	if err != nil {
		return err
	}

	st.Lock()
	var typ snap.Type
	err = t.Get("snap-type", &typ)
	st.Unlock()
	// backward compatibility
	if err == state.ErrNoState {
		typ = "app"
	} else if err != nil {
		return err
	}

	pb := NewTaskProgressAdapterUnlocked(t)
	if err := m.backend.UndoSetupSnap(snapsup.placeInfo(), typ, pb); err != nil {
		return err
	}

	st.Lock()
	defer st.Unlock()

	otherInstances, err := hasOtherInstances(st, snapsup.InstanceName())
	if err != nil {
		return err
	}

	return m.backend.RemoveSnapDir(snapsup.placeInfo(), otherInstances)
}

func (m *SnapManager) doUnlinkCurrentSnap(t *state.Task, _ *tomb.Tomb) error {
	st := t.State()
	st.Lock()
	defer st.Unlock()

	snapsup, snapst, err := snapSetupAndState(t)
	if err != nil {
		return err
	}

	oldInfo, err := snapst.CurrentInfo()
	if err != nil {
		return err
	}

	// Make a copy of configuration of given snap revision
	if err = config.SaveRevisionConfig(st, snapsup.InstanceName(), snapst.Current); err != nil {
		return err
	}

	snapst.Active = false

	pb := NewTaskProgressAdapterLocked(t)
	err = m.backend.UnlinkSnap(oldInfo, pb)
	if err != nil {
		return err
	}

	// mark as inactive
	Set(st, snapsup.InstanceName(), snapst)
	return nil
}

func (m *SnapManager) undoUnlinkCurrentSnap(t *state.Task, _ *tomb.Tomb) error {
	st := t.State()
	st.Lock()
	defer st.Unlock()

	snapsup, snapst, err := snapSetupAndState(t)
	if err != nil {
		return err
	}

	oldInfo, err := snapst.CurrentInfo()
	if err != nil {
		return err
	}

	model, err := Model(st)
	if err != nil && err != state.ErrNoState {
		return err
	}

	snapst.Active = true
	err = m.backend.LinkSnap(oldInfo, model)
	if err != nil {
		return err
	}

	// mark as active again
	Set(st, snapsup.InstanceName(), snapst)

	// if we just put back a previous a core snap, request a restart
	// so that we switch executing its snapd
	maybeRestart(t, oldInfo)

	return nil
}

func (m *SnapManager) doCopySnapData(t *state.Task, _ *tomb.Tomb) error {
	st := t.State()
	st.Lock()
	snapsup, snapst, err := snapSetupAndState(t)
	st.Unlock()
	if err != nil {
		return err
	}

	newInfo, err := readInfo(snapsup.InstanceName(), snapsup.SideInfo, 0)
	if err != nil {
		return err
	}

	oldInfo, err := snapst.CurrentInfo()
	if err != nil && err != ErrNoCurrent {
		return err
	}

	pb := NewTaskProgressAdapterUnlocked(t)
	if copyDataErr := m.backend.CopySnapData(newInfo, oldInfo, pb); copyDataErr != nil {
		if oldInfo != nil {
			// there is another revision of the snap, cannot remove
			// shared data directory
			return copyDataErr
		}

		// cleanup shared snap data directory
		st.Lock()
		defer st.Unlock()

		otherInstances, err := hasOtherInstances(st, snapsup.InstanceName())
		if err != nil {
			t.Errorf("cannot undo partial snap %q data copy: %v", snapsup.InstanceName(), err)
			return copyDataErr
		}
		// no other instances of this snap, shared data directory can be
		// removed now too
		if err := m.backend.RemoveSnapDataDir(newInfo, otherInstances); err != nil {
			t.Errorf("cannot undo partial snap %q data copy, failed removing shared directory: %v", snapsup.InstanceName(), err)
		}
		return copyDataErr
	}
	return nil
}

func (m *SnapManager) undoCopySnapData(t *state.Task, _ *tomb.Tomb) error {
	st := t.State()
	st.Lock()
	snapsup, snapst, err := snapSetupAndState(t)
	st.Unlock()
	if err != nil {
		return err
	}

	newInfo, err := readInfo(snapsup.InstanceName(), snapsup.SideInfo, 0)
	if err != nil {
		return err
	}

	oldInfo, err := snapst.CurrentInfo()
	if err != nil && err != ErrNoCurrent {
		return err
	}

	pb := NewTaskProgressAdapterUnlocked(t)
	if err := m.backend.UndoCopySnapData(newInfo, oldInfo, pb); err != nil {
		return err
	}

	if oldInfo != nil {
		// there is other revision of this snap, cannot remove shared
		// directory anyway
		return nil
	}

	st.Lock()
	defer st.Unlock()

	otherInstances, err := hasOtherInstances(st, snapsup.InstanceName())
	if err != nil {
		return err
	}
	// no other instances of this snap and no other revisions, shared data
	// directory can be removed
	if err := m.backend.RemoveSnapDataDir(newInfo, otherInstances); err != nil {
		return err
	}
	return nil
}

func (m *SnapManager) cleanupCopySnapData(t *state.Task, _ *tomb.Tomb) error {
	st := t.State()
	st.Lock()
	defer st.Unlock()

	if t.Status() != state.DoneStatus {
		// it failed
		return nil
	}

	_, snapst, err := snapSetupAndState(t)
	if err != nil {
		return err
	}

	info, err := snapst.CurrentInfo()
	if err != nil {
		return err
	}

	m.backend.ClearTrashedData(info)

	return nil
}

// writeSeqFile writes the sequence file for failover handling
func writeSeqFile(name string, snapst *SnapState) error {
	p := filepath.Join(dirs.SnapSeqDir, name+".json")
	if err := os.MkdirAll(filepath.Dir(p), 0755); err != nil {
		return err
	}

	b, err := json.Marshal(&struct {
		Sequence []*snap.SideInfo `json:"sequence"`
		Current  string           `json:"current"`
	}{
		Sequence: snapst.Sequence,
		Current:  snapst.Current.String(),
	})
	if err != nil {
		return err
	}

	return osutil.AtomicWriteFile(p, b, 0644, 0)
}

func (m *SnapManager) doLinkSnap(t *state.Task, _ *tomb.Tomb) error {
	st := t.State()
	st.Lock()
	defer st.Unlock()

	snapsup, snapst, err := snapSetupAndState(t)
	if err != nil {
		return err
	}

	cand := snapsup.SideInfo
	m.backend.Candidate(cand)

	oldCandidateIndex := snapst.LastIndex(cand.Revision)

	if oldCandidateIndex < 0 {
		snapst.Sequence = append(snapst.Sequence, cand)
	} else if !snapsup.Revert {
		// remove the old candidate from the sequence, add it at the end
		copy(snapst.Sequence[oldCandidateIndex:len(snapst.Sequence)-1], snapst.Sequence[oldCandidateIndex+1:])
		snapst.Sequence[len(snapst.Sequence)-1] = cand
	}

	oldCurrent := snapst.Current
	snapst.Current = cand.Revision
	snapst.Active = true
	oldChannel := snapst.Channel
	if snapsup.Channel != "" {
		snapst.Channel = snapsup.Channel
	}
	oldIgnoreValidation := snapst.IgnoreValidation
	snapst.IgnoreValidation = snapsup.IgnoreValidation
	oldTryMode := snapst.TryMode
	snapst.TryMode = snapsup.TryMode
	oldDevMode := snapst.DevMode
	snapst.DevMode = snapsup.DevMode
	oldJailMode := snapst.JailMode
	snapst.JailMode = snapsup.JailMode
	oldClassic := snapst.Classic
	snapst.Classic = snapsup.Classic
	if snapsup.Required { // set only on install and left alone on refresh
		snapst.Required = true
	}
	// only set userID if unset or logged out in snapst and if we
	// actually have an associated user
	if snapsup.UserID > 0 {
		var user *auth.UserState
		if snapst.UserID != 0 {
			user, err = auth.User(st, snapst.UserID)
			if err != nil && err != auth.ErrInvalidUser {
				return err
			}
		}
		if user == nil {
			// if the original user installing the snap is
			// no longer available transfer to user who
			// triggered this change
			snapst.UserID = snapsup.UserID
		}
	}
	// keep instance key
	snapst.InstanceKey = snapsup.InstanceKey

	newInfo, err := readInfo(snapsup.InstanceName(), cand, 0)
	if err != nil {
		return err
	}

	// record type
	snapst.SetType(newInfo.Type)

	// XXX: this block is slightly ugly, find a pattern when we have more examples
	model, _ := Model(st)
	err = m.backend.LinkSnap(newInfo, model)
	if err != nil {
		pb := NewTaskProgressAdapterLocked(t)
		err := m.backend.UnlinkSnap(newInfo, pb)
		if err != nil {
			t.Errorf("cannot cleanup failed attempt at making snap %q available to the system: %v", snapsup.InstanceName(), err)
		}
	}
	if err != nil {
		return err
	}

	// Restore configuration of the target revision (if available) on revert
	if snapsup.Revert {
		if err = config.RestoreRevisionConfig(st, snapsup.InstanceName(), snapsup.Revision()); err != nil {
			return err
		}
	}

	if len(snapst.Sequence) == 1 {
		if err := m.createSnapCookie(st, snapsup.InstanceName()); err != nil {
			return fmt.Errorf("cannot create snap cookie: %v", err)
		}
	}
	// save for undoLinkSnap
	t.Set("old-trymode", oldTryMode)
	t.Set("old-devmode", oldDevMode)
	t.Set("old-jailmode", oldJailMode)
	t.Set("old-classic", oldClassic)
	t.Set("old-ignore-validation", oldIgnoreValidation)
	t.Set("old-channel", oldChannel)
	t.Set("old-current", oldCurrent)
	t.Set("old-candidate-index", oldCandidateIndex)
	// Do at the end so we only preserve the new state if it worked.
	Set(st, snapsup.InstanceName(), snapst)
	// write sequence file for failover helpers
	if err := writeSeqFile(snapsup.InstanceName(), snapst); err != nil {
		return err
	}

	// Compatibility with old snapd: check if we have auto-connect task and
	// if not, inject it after self (link-snap) for snaps that are not core
	if newInfo.Type != snap.TypeOS {
		var hasAutoConnect, hasSetupProfiles bool
		for _, other := range t.Change().Tasks() {
			// Check if this is auto-connect task for same snap and we it's part of the change with setup-profiles task
			if other.Kind() == "auto-connect" || other.Kind() == "setup-profiles" {
				otherSnapsup, err := TaskSnapSetup(other)
				if err != nil {
					return err
				}
				if snapsup.InstanceName() == otherSnapsup.InstanceName() {
					if other.Kind() == "auto-connect" {
						hasAutoConnect = true
					} else {
						hasSetupProfiles = true
					}
				}
			}
		}
		if !hasAutoConnect && hasSetupProfiles {
			InjectAutoConnect(t, snapsup)
		}
	}

	// Make sure if state commits and snapst is mutated we won't be rerun
	t.SetStatus(state.DoneStatus)

	// if we just installed a core snap, request a restart
	// so that we switch executing its snapd
	maybeRestart(t, newInfo)

	return nil
}

// maybeRestart will schedule a reboot or restart as needed for the
// just linked snap with info if it's a core or snapd or kernel snap.
func maybeRestart(t *state.Task, info *snap.Info) {
	st := t.State()

	// TODO: once classic uses the snapd snap we need to restart
	//       here too
	if release.OnClassic {
		if info.Type == snap.TypeOS {
			t.Logf("Requested daemon restart.")
			st.RequestRestart(state.RestartDaemon)
		}
		return
	}

	// On a core system we may need a full reboot if
	// core/base or the kernel changes.
	if boot.ChangeRequiresReboot(info) {
		t.Logf("Requested system restart.")
		st.RequestRestart(state.RestartSystem)
		return
	}

	// On core systems that use a base snap we need to restart
	// snapd when the snapd snap changes.
	model, err := Model(st)
	if err != nil {
		logger.Noticef("cannot get model assertion: %v", model)
		return
	}
	if model.Base() != "" && info.InstanceName() == "snapd" {
		t.Logf("Requested daemon restart (snapd snap).")
		st.RequestRestart(state.RestartDaemon)
	}
}

func (m *SnapManager) undoLinkSnap(t *state.Task, _ *tomb.Tomb) error {
	st := t.State()
	st.Lock()
	defer st.Unlock()

	snapsup, snapst, err := snapSetupAndState(t)
	if err != nil {
		return err
	}

	var oldChannel string
	err = t.Get("old-channel", &oldChannel)
	if err != nil {
		return err
	}
	var oldIgnoreValidation bool
	err = t.Get("old-ignore-validation", &oldIgnoreValidation)
	if err != nil && err != state.ErrNoState {
		return err
	}
	var oldTryMode bool
	err = t.Get("old-trymode", &oldTryMode)
	if err != nil {
		return err
	}
	var oldDevMode bool
	err = t.Get("old-devmode", &oldDevMode)
	if err != nil {
		return err
	}
	var oldJailMode bool
	err = t.Get("old-jailmode", &oldJailMode)
	if err != nil {
		return err
	}
	var oldClassic bool
	err = t.Get("old-classic", &oldClassic)
	if err != nil {
		return err
	}
	var oldCurrent snap.Revision
	err = t.Get("old-current", &oldCurrent)
	if err != nil {
		return err
	}
	var oldCandidateIndex int
	if err := t.Get("old-candidate-index", &oldCandidateIndex); err != nil {
		return err
	}

	if len(snapst.Sequence) == 1 {
		if err := m.removeSnapCookie(st, snapsup.InstanceName()); err != nil {
			return fmt.Errorf("cannot remove snap cookie: %v", err)
		}
	}

	isRevert := snapsup.Revert

	// relinking of the old snap is done in the undo of unlink-current-snap
	currentIndex := snapst.LastIndex(snapst.Current)
	if currentIndex < 0 {
		return fmt.Errorf("internal error: cannot find revision %d in %v for undoing the added revision", snapsup.SideInfo.Revision, snapst.Sequence)
	}

	if oldCandidateIndex < 0 {
		snapst.Sequence = append(snapst.Sequence[:currentIndex], snapst.Sequence[currentIndex+1:]...)
	} else if !isRevert {
		oldCand := snapst.Sequence[currentIndex]
		copy(snapst.Sequence[oldCandidateIndex+1:], snapst.Sequence[oldCandidateIndex:])
		snapst.Sequence[oldCandidateIndex] = oldCand
	}
	snapst.Current = oldCurrent
	snapst.Active = false
	snapst.Channel = oldChannel
	snapst.IgnoreValidation = oldIgnoreValidation
	snapst.TryMode = oldTryMode
	snapst.DevMode = oldDevMode
	snapst.JailMode = oldJailMode
	snapst.Classic = oldClassic

	newInfo, err := readInfo(snapsup.InstanceName(), snapsup.SideInfo, 0)
	if err != nil {
		return err
	}

	if len(snapst.Sequence) == 1 {
		if err = config.RestoreRevisionConfig(st, snapsup.InstanceName(), oldCurrent); err != nil {
			return err
		}
	}
	pb := NewTaskProgressAdapterLocked(t)
	err = m.backend.UnlinkSnap(newInfo, pb)
	if err != nil {
		return err
	}

	// mark as inactive
	Set(st, snapsup.InstanceName(), snapst)
	// write sequence file for failover helpers
	if err := writeSeqFile(snapsup.InstanceName(), snapst); err != nil {
		return err
	}
	// Make sure if state commits and snapst is mutated we won't be rerun
	t.SetStatus(state.UndoneStatus)

	// If we are on classic and have no previous version of core
	// we may have restarted from a distro package into the core
	// snap. We need to undo that restart here. Instead of in
	// doUnlinkCurrentSnap() like we usually do when going from
	// core snap -> next core snap
	if release.OnClassic && newInfo.Type == snap.TypeOS && oldCurrent.Unset() {
		t.Logf("Requested daemon restart (undo classic initial core install)")
		st.RequestRestart(state.RestartDaemon)
	}
	return nil
}

func (m *SnapManager) doSwitchSnapChannel(t *state.Task, _ *tomb.Tomb) error {
	st := t.State()
	st.Lock()
	defer st.Unlock()

	snapsup, snapst, err := snapSetupAndState(t)
	if err != nil {
		return err
	}

	// switched the tracked channel
	snapst.Channel = snapsup.Channel
	// optionally support switching the current snap channel too, e.g.
	// if a snap is in both stable and candidate with the same revision
	// we can update it here and it will be displayed correctly in the UI
	if snapsup.SideInfo.Channel != "" {
		snapst.CurrentSideInfo().Channel = snapsup.Channel
	}

	Set(st, snapsup.InstanceName(), snapst)
	return nil
}

func (m *SnapManager) doSwitchSnap(t *state.Task, _ *tomb.Tomb) error {
	st := t.State()
	st.Lock()
	defer st.Unlock()

	snapsup, snapst, err := snapSetupAndState(t)
	if err != nil {
		return err
	}
	snapst.Channel = snapsup.Channel

	Set(st, snapsup.InstanceName(), snapst)
	return nil
}

func (m *SnapManager) doToggleSnapFlags(t *state.Task, _ *tomb.Tomb) error {
	st := t.State()
	st.Lock()
	defer st.Unlock()

	snapsup, snapst, err := snapSetupAndState(t)
	if err != nil {
		return err
	}

	// for now we support toggling only ignore-validation
	snapst.IgnoreValidation = snapsup.IgnoreValidation

	Set(st, snapsup.InstanceName(), snapst)
	return nil
}

func (m *SnapManager) startSnapServices(t *state.Task, _ *tomb.Tomb) error {
	st := t.State()
	st.Lock()
	defer st.Unlock()

	_, snapst, err := snapSetupAndState(t)
	if err != nil {
		return err
	}

	currentInfo, err := snapst.CurrentInfo()
	if err != nil {
		return err
	}
	svcs := currentInfo.Services()
	if len(svcs) == 0 {
		return nil
	}

	pb := NewTaskProgressAdapterUnlocked(t)
	st.Unlock()
	err = m.backend.StartServices(svcs, pb)
	st.Lock()
	return err
}

func (m *SnapManager) stopSnapServices(t *state.Task, _ *tomb.Tomb) error {
	st := t.State()
	st.Lock()
	defer st.Unlock()

	_, snapst, err := snapSetupAndState(t)
	if err != nil {
		return err
	}

	currentInfo, err := snapst.CurrentInfo()
	if err != nil {
		return err
	}
	svcs := currentInfo.Services()
	if len(svcs) == 0 {
		return nil
	}

	var stopReason snap.ServiceStopReason
	if err := t.Get("stop-reason", &stopReason); err != nil && err != state.ErrNoState {
		return err
	}

	pb := NewTaskProgressAdapterUnlocked(t)
	st.Unlock()
	err = m.backend.StopServices(svcs, stopReason, pb)
	st.Lock()
	return err
}

func (m *SnapManager) doUnlinkSnap(t *state.Task, _ *tomb.Tomb) error {
	// invoked only if snap has a current active revision
	st := t.State()
	st.Lock()
	defer st.Unlock()

	snapsup, snapst, err := snapSetupAndState(t)
	if err != nil {
		return err
	}

	info, err := Info(t.State(), snapsup.InstanceName(), snapsup.Revision())
	if err != nil {
		return err
	}

	pb := NewTaskProgressAdapterLocked(t)
	err = m.backend.UnlinkSnap(info, pb)
	if err != nil {
		return err
	}

	// mark as inactive
	snapst.Active = false
	Set(st, snapsup.InstanceName(), snapst)

	return err
}

func (m *SnapManager) doClearSnapData(t *state.Task, _ *tomb.Tomb) error {
	st := t.State()
	st.Lock()
	snapsup, snapst, err := snapSetupAndState(t)
	st.Unlock()
	if err != nil {
		return err
	}

	st.Lock()
	info, err := Info(t.State(), snapsup.InstanceName(), snapsup.Revision())
	st.Unlock()
	if err != nil {
		return err
	}

	if err = m.backend.RemoveSnapData(info); err != nil {
		return err
	}

	if len(snapst.Sequence) == 1 {
		// Only remove data common between versions if this is the last version
		if err = m.backend.RemoveSnapCommonData(info); err != nil {
			return err
		}

		st.Lock()
		defer st.Unlock()

		otherInstances, err := hasOtherInstances(st, snapsup.InstanceName())
		if err != nil {
			return err
		}
		// Snap data directory can be removed now too
		if err := m.backend.RemoveSnapDataDir(info, otherInstances); err != nil {
			return err
		}
	}

	return nil
}

func (m *SnapManager) doDiscardSnap(t *state.Task, _ *tomb.Tomb) error {
	st := t.State()
	st.Lock()
	defer st.Unlock()

	snapsup, snapst, err := snapSetupAndState(t)
	if err != nil {
		return err
	}

	if snapst.Current == snapsup.Revision() && snapst.Active {
		return fmt.Errorf("internal error: cannot discard snap %q: still active", snapsup.InstanceName())
	}

	if len(snapst.Sequence) == 1 {
		snapst.Sequence = nil
		snapst.Current = snap.Revision{}
	} else {
		newSeq := make([]*snap.SideInfo, 0, len(snapst.Sequence))
		for _, si := range snapst.Sequence {
			if si.Revision == snapsup.Revision() {
				// leave out
				continue
			}
			newSeq = append(newSeq, si)
		}
		snapst.Sequence = newSeq
		if snapst.Current == snapsup.Revision() {
			snapst.Current = newSeq[len(newSeq)-1].Revision
		}
	}

	pb := NewTaskProgressAdapterLocked(t)
	typ, err := snapst.Type()
	if err != nil {
		return err
	}
	err = m.backend.RemoveSnapFiles(snapsup.placeInfo(), typ, pb)
	if err != nil {
		t.Errorf("cannot remove snap file %q, will retry in 3 mins: %s", snapsup.InstanceName(), err)
		return &state.Retry{After: 3 * time.Minute}
	}
	if len(snapst.Sequence) == 0 {
		// Remove configuration associated with this snap.
		err = config.DeleteSnapConfig(st, snapsup.InstanceName())
		if err != nil {
			return err
		}
		err = m.backend.DiscardSnapNamespace(snapsup.InstanceName())
		if err != nil {
			t.Errorf("cannot discard snap namespace %q, will retry in 3 mins: %s", snapsup.InstanceName(), err)
			return &state.Retry{After: 3 * time.Minute}
		}
		if err := m.removeSnapCookie(st, snapsup.InstanceName()); err != nil {
			return fmt.Errorf("cannot remove snap cookie: %v", err)
		}

		otherInstances, err := hasOtherInstances(st, snapsup.InstanceName())
		if err != nil {
			return err
		}

		if err := m.backend.RemoveSnapDir(snapsup.placeInfo(), otherInstances); err != nil {
			return fmt.Errorf("cannot remove snap directory: %v", err)
		}
	}
	if err = config.DiscardRevisionConfig(st, snapsup.InstanceName(), snapsup.Revision()); err != nil {
		return err
	}
	Set(st, snapsup.InstanceName(), snapst)
	return nil
}

/* aliases v2

aliases v2 implementation uses the following tasks:

  * for install/refresh/remove/enable/disable etc

    - remove-aliases: remove aliases of a snap from disk and mark them pending

    - setup-aliases: (re)creates aliases from snap state, mark them as
      not pending

    - set-auto-aliases: updates aliases snap state based on the
      snap-declaration and current revision info of the snap

  * for refresh & when the snap-declaration aliases change without a
    new revision

    - refresh-aliases: updates aliases snap state and updates them on disk too;
      its undo is used generically by other tasks as well

    - prune-auto-aliases: used for the special case of automatic
      aliases transferred from one snap to another to prune them from
      the source snaps to avoid conflicts in later operations

  * for alias/unalias/prefer:

    - alias: creates a manual alias

    - unalias: removes a manual alias

    - disable-aliases: disable the automatic aliases of a snap and
      removes all manual ones as well

    - prefer-aliases: enables the automatic aliases of a snap after
      disabling any other snap conflicting aliases

*/

func (m *SnapManager) doSetAutoAliases(t *state.Task, _ *tomb.Tomb) error {
	st := t.State()
	st.Lock()
	defer st.Unlock()
	snapsup, snapst, err := snapSetupAndState(t)
	if err != nil {
		return err
	}
	snapName := snapsup.InstanceName()
	curInfo, err := snapst.CurrentInfo()
	if err != nil {
		return err
	}

	// --unaliased
	if snapsup.Unaliased {
		t.Set("old-auto-aliases-disabled", snapst.AutoAliasesDisabled)
		snapst.AutoAliasesDisabled = true
	}

	curAliases := snapst.Aliases
	// TODO: implement --prefer logic
	newAliases, err := refreshAliases(st, curInfo, curAliases)
	if err != nil {
		return err
	}
	_, err = checkAliasesConflicts(st, snapName, snapst.AutoAliasesDisabled, newAliases, nil)
	if err != nil {
		return err
	}

	t.Set("old-aliases-v2", curAliases)
	// noop, except on first install where we need to set this here
	snapst.AliasesPending = true
	snapst.Aliases = newAliases
	Set(st, snapName, snapst)
	return nil
}

func (m *SnapManager) doRemoveAliases(t *state.Task, _ *tomb.Tomb) error {
	st := t.State()
	st.Lock()
	defer st.Unlock()
	snapsup, snapst, err := snapSetupAndState(t)
	if err != nil {
		return err
	}
	snapName := snapsup.InstanceName()

	err = m.backend.RemoveSnapAliases(snapName)
	if err != nil {
		return err
	}

	snapst.AliasesPending = true
	Set(st, snapName, snapst)
	return nil
}

func (m *SnapManager) doSetupAliases(t *state.Task, _ *tomb.Tomb) error {
	st := t.State()
	st.Lock()
	defer st.Unlock()
	snapsup, snapst, err := snapSetupAndState(t)
	if err != nil {
		return err
	}
	snapName := snapsup.InstanceName()
	curAliases := snapst.Aliases

	_, _, err = applyAliasesChange(snapName, autoDis, nil, snapst.AutoAliasesDisabled, curAliases, m.backend, doApply)
	if err != nil {
		return err
	}

	snapst.AliasesPending = false
	Set(st, snapName, snapst)
	return nil
}

func (m *SnapManager) doRefreshAliases(t *state.Task, _ *tomb.Tomb) error {
	st := t.State()
	st.Lock()
	defer st.Unlock()
	snapsup, snapst, err := snapSetupAndState(t)
	if err != nil {
		return err
	}
	snapName := snapsup.InstanceName()
	curInfo, err := snapst.CurrentInfo()
	if err != nil {
		return err
	}

	autoDisabled := snapst.AutoAliasesDisabled
	curAliases := snapst.Aliases
	newAliases, err := refreshAliases(st, curInfo, curAliases)
	if err != nil {
		return err
	}
	_, err = checkAliasesConflicts(st, snapName, autoDisabled, newAliases, nil)
	if err != nil {
		return err
	}

	if !snapst.AliasesPending {
		if _, _, err := applyAliasesChange(snapName, autoDisabled, curAliases, autoDisabled, newAliases, m.backend, doApply); err != nil {
			return err
		}
	}

	t.Set("old-aliases-v2", curAliases)
	snapst.Aliases = newAliases
	Set(st, snapName, snapst)
	return nil
}

func (m *SnapManager) undoRefreshAliases(t *state.Task, _ *tomb.Tomb) error {
	st := t.State()
	st.Lock()
	defer st.Unlock()
	var oldAliases map[string]*AliasTarget
	err := t.Get("old-aliases-v2", &oldAliases)
	if err == state.ErrNoState {
		// nothing to do
		return nil
	}
	if err != nil {
		return err
	}
	snapsup, snapst, err := snapSetupAndState(t)
	if err != nil {
		return err
	}
	snapName := snapsup.InstanceName()
	curAutoDisabled := snapst.AutoAliasesDisabled
	autoDisabled := curAutoDisabled
	if err = t.Get("old-auto-aliases-disabled", &autoDisabled); err != nil && err != state.ErrNoState {
		return err
	}

	var otherSnapDisabled map[string]*otherDisabledAliases
	if err = t.Get("other-disabled-aliases", &otherSnapDisabled); err != nil && err != state.ErrNoState {
		return err
	}

	// check if the old states creates conflicts now
	_, err = checkAliasesConflicts(st, snapName, autoDisabled, oldAliases, nil)
	if _, ok := err.(*AliasConflictError); ok {
		// best we can do is reinstate with all aliases disabled
		t.Errorf("cannot reinstate alias state because of conflicts, disabling: %v", err)
		oldAliases, _ = disableAliases(oldAliases)
		autoDisabled = true
	} else if err != nil {
		return err
	}

	if !snapst.AliasesPending {
		curAliases := snapst.Aliases
		if _, _, err := applyAliasesChange(snapName, curAutoDisabled, curAliases, autoDisabled, oldAliases, m.backend, doApply); err != nil {
			return err
		}
	}

	snapst.AutoAliasesDisabled = autoDisabled
	snapst.Aliases = oldAliases
	newSnapStates := make(map[string]*SnapState, 1+len(otherSnapDisabled))
	newSnapStates[snapName] = snapst

	// if we disabled other snap aliases try to undo that
	conflicting := make(map[string]bool, len(otherSnapDisabled))
	otherCurSnapStates := make(map[string]*SnapState, len(otherSnapDisabled))
	for otherSnap, otherDisabled := range otherSnapDisabled {
		var otherSnapState SnapState
		err := Get(st, otherSnap, &otherSnapState)
		if err != nil {
			return err
		}
		otherCurInfo, err := otherSnapState.CurrentInfo()
		if err != nil {
			return err
		}

		otherCurSnapStates[otherSnap] = &otherSnapState

		autoDisabled := otherSnapState.AutoAliasesDisabled
		if otherDisabled.Auto {
			// automatic aliases of other were disabled, undo that
			autoDisabled = false
		}
		otherAliases := reenableAliases(otherCurInfo, otherSnapState.Aliases, otherDisabled.Manual)
		// check for conflicts taking into account
		// re-enabled aliases
		conflicts, err := checkAliasesConflicts(st, otherSnap, autoDisabled, otherAliases, newSnapStates)
		if _, ok := err.(*AliasConflictError); ok {
			conflicting[otherSnap] = true
			for conflictSnap := range conflicts {
				conflicting[conflictSnap] = true
			}
		} else if err != nil {
			return err
		}

		newSnapState := otherSnapState
		newSnapState.Aliases = otherAliases
		newSnapState.AutoAliasesDisabled = autoDisabled
		newSnapStates[otherSnap] = &newSnapState
	}

	// apply non-conflicting other
	for otherSnap, otherSnapState := range otherCurSnapStates {
		if conflicting[otherSnap] {
			// keep as it was
			continue
		}
		newSnapSt := newSnapStates[otherSnap]
		if !otherSnapState.AliasesPending {
			if _, _, err := applyAliasesChange(otherSnap, otherSnapState.AutoAliasesDisabled, otherSnapState.Aliases, newSnapSt.AutoAliasesDisabled, newSnapSt.Aliases, m.backend, doApply); err != nil {
				return err
			}
		}
	}

	for snapName, snapst := range newSnapStates {
		if conflicting[snapName] {
			// keep as it was
			continue
		}
		Set(st, snapName, snapst)
	}
	return nil
}

func (m *SnapManager) doPruneAutoAliases(t *state.Task, _ *tomb.Tomb) error {
	st := t.State()
	st.Lock()
	defer st.Unlock()
	snapsup, snapst, err := snapSetupAndState(t)
	if err != nil {
		return err
	}
	var which []string
	err = t.Get("aliases", &which)
	if err != nil {
		return err
	}
	snapName := snapsup.InstanceName()
	autoDisabled := snapst.AutoAliasesDisabled
	curAliases := snapst.Aliases

	newAliases := pruneAutoAliases(curAliases, which)

	if !snapst.AliasesPending {
		if _, _, err := applyAliasesChange(snapName, autoDisabled, curAliases, autoDisabled, newAliases, m.backend, doApply); err != nil {
			return err
		}
	}

	t.Set("old-aliases-v2", curAliases)
	snapst.Aliases = newAliases
	Set(st, snapName, snapst)
	return nil
}

type changedAlias struct {
	Snap  string `json:"snap"`
	App   string `json:"app"`
	Alias string `json:"alias"`
}

func aliasesTrace(t *state.Task, added, removed []*backend.Alias) error {
	chg := t.Change()
	var data map[string]interface{}
	err := chg.Get("api-data", &data)
	if err != nil && err != state.ErrNoState {
		return err
	}
	if len(data) == 0 {
		data = make(map[string]interface{})
	}

	curAdded, _ := data["aliases-added"].([]interface{})
	for _, a := range added {
		snap, app := snap.SplitSnapApp(a.Target)
		curAdded = append(curAdded, &changedAlias{
			Snap:  snap,
			App:   app,
			Alias: a.Name,
		})
	}
	data["aliases-added"] = curAdded

	curRemoved, _ := data["aliases-removed"].([]interface{})
	for _, a := range removed {
		snap, app := snap.SplitSnapApp(a.Target)
		curRemoved = append(curRemoved, &changedAlias{
			Snap:  snap,
			App:   app,
			Alias: a.Name,
		})
	}
	data["aliases-removed"] = curRemoved

	chg.Set("api-data", data)
	return nil
}

func (m *SnapManager) doAlias(t *state.Task, _ *tomb.Tomb) error {
	st := t.State()
	st.Lock()
	defer st.Unlock()
	snapsup, snapst, err := snapSetupAndState(t)
	if err != nil {
		return err
	}
	var target, alias string
	err = t.Get("target", &target)
	if err != nil {
		return err
	}
	err = t.Get("alias", &alias)
	if err != nil {
		return err
	}

	snapName := snapsup.InstanceName()
	curInfo, err := snapst.CurrentInfo()
	if err != nil {
		return err
	}

	autoDisabled := snapst.AutoAliasesDisabled
	curAliases := snapst.Aliases
	newAliases, err := manualAlias(curInfo, curAliases, target, alias)
	if err != nil {
		return err
	}
	_, err = checkAliasesConflicts(st, snapName, autoDisabled, newAliases, nil)
	if err != nil {
		return err
	}

	added, removed, err := applyAliasesChange(snapName, autoDisabled, curAliases, autoDisabled, newAliases, m.backend, snapst.AliasesPending)
	if err != nil {
		return err
	}
	if err := aliasesTrace(t, added, removed); err != nil {
		return err
	}

	t.Set("old-aliases-v2", curAliases)
	snapst.Aliases = newAliases
	Set(st, snapName, snapst)
	return nil
}

func (m *SnapManager) doDisableAliases(t *state.Task, _ *tomb.Tomb) error {
	st := t.State()
	st.Lock()
	defer st.Unlock()
	snapsup, snapst, err := snapSetupAndState(t)
	if err != nil {
		return err
	}
	snapName := snapsup.InstanceName()

	oldAutoDisabled := snapst.AutoAliasesDisabled
	oldAliases := snapst.Aliases
	newAliases, _ := disableAliases(oldAliases)

	added, removed, err := applyAliasesChange(snapName, oldAutoDisabled, oldAliases, autoDis, newAliases, m.backend, snapst.AliasesPending)
	if err != nil {
		return err
	}
	if err := aliasesTrace(t, added, removed); err != nil {
		return err
	}

	t.Set("old-auto-aliases-disabled", oldAutoDisabled)
	snapst.AutoAliasesDisabled = true
	t.Set("old-aliases-v2", oldAliases)
	snapst.Aliases = newAliases
	Set(st, snapName, snapst)
	return nil
}

func (m *SnapManager) doUnalias(t *state.Task, _ *tomb.Tomb) error {
	st := t.State()
	st.Lock()
	defer st.Unlock()
	snapsup, snapst, err := snapSetupAndState(t)
	if err != nil {
		return err
	}
	var alias string
	err = t.Get("alias", &alias)
	if err != nil {
		return err
	}
	snapName := snapsup.InstanceName()

	autoDisabled := snapst.AutoAliasesDisabled
	oldAliases := snapst.Aliases
	newAliases, err := manualUnalias(oldAliases, alias)
	if err != nil {
		return err
	}

	added, removed, err := applyAliasesChange(snapName, autoDisabled, oldAliases, autoDisabled, newAliases, m.backend, snapst.AliasesPending)
	if err != nil {
		return err
	}
	if err := aliasesTrace(t, added, removed); err != nil {
		return err
	}

	t.Set("old-aliases-v2", oldAliases)
	snapst.Aliases = newAliases
	Set(st, snapName, snapst)
	return nil
}

// otherDisabledAliases is used to track for the benefit of undo what
// changes were made aka what aliases were disabled of another
// conflicting snap by prefer logic
type otherDisabledAliases struct {
	// Auto records whether prefer had to disable automatic aliases
	Auto bool `json:"auto,omitempty"`
	// Manual records which manual aliases were removed by prefer
	Manual map[string]string `json:"manual,omitempty"`
}

func (m *SnapManager) doPreferAliases(t *state.Task, _ *tomb.Tomb) error {
	st := t.State()
	st.Lock()
	defer st.Unlock()
	snapsup, snapst, err := snapSetupAndState(t)
	if err != nil {
		return err
	}
	snapName := snapsup.InstanceName()

	if !snapst.AutoAliasesDisabled {
		// already enabled, nothing to do
		return nil
	}

	curAliases := snapst.Aliases
	aliasConflicts, err := checkAliasesConflicts(st, snapName, autoEn, curAliases, nil)
	conflErr, isConflErr := err.(*AliasConflictError)
	if err != nil && !isConflErr {
		return err
	}
	if isConflErr && conflErr.Conflicts == nil {
		// it's a snap command namespace conflict, we cannot remedy it
		return conflErr
	}
	// proceed to disable conflicting aliases as needed
	// before re-enabling snapName aliases

	otherSnapStates := make(map[string]*SnapState, len(aliasConflicts))
	otherSnapDisabled := make(map[string]*otherDisabledAliases, len(aliasConflicts))
	for otherSnap := range aliasConflicts {
		var otherSnapState SnapState
		err := Get(st, otherSnap, &otherSnapState)
		if err != nil {
			return err
		}

		otherAliases, disabledManual := disableAliases(otherSnapState.Aliases)

		added, removed, err := applyAliasesChange(otherSnap, otherSnapState.AutoAliasesDisabled, otherSnapState.Aliases, autoDis, otherAliases, m.backend, otherSnapState.AliasesPending)
		if err != nil {
			return err
		}
		if err := aliasesTrace(t, added, removed); err != nil {
			return err
		}

		var otherDisabled otherDisabledAliases
		otherDisabled.Manual = disabledManual
		otherSnapState.Aliases = otherAliases
		// disable automatic aliases as needed
		if !otherSnapState.AutoAliasesDisabled && len(otherAliases) != 0 {
			// record that we did disable automatic aliases
			otherDisabled.Auto = true
			otherSnapState.AutoAliasesDisabled = true
		}
		otherSnapDisabled[otherSnap] = &otherDisabled
		otherSnapStates[otherSnap] = &otherSnapState
	}

	added, removed, err := applyAliasesChange(snapName, autoDis, curAliases, autoEn, curAliases, m.backend, snapst.AliasesPending)
	if err != nil {
		return err
	}
	if err := aliasesTrace(t, added, removed); err != nil {
		return err
	}

	for otherSnap, otherSnapState := range otherSnapStates {
		Set(st, otherSnap, otherSnapState)
	}
	if len(otherSnapDisabled) != 0 {
		t.Set("other-disabled-aliases", otherSnapDisabled)
	}
	t.Set("old-auto-aliases-disabled", true)
	t.Set("old-aliases-v2", curAliases)
	snapst.AutoAliasesDisabled = false
	Set(st, snapName, snapst)
	return nil
}

// InjectTasks makes all the halt tasks of the mainTask wait for extraTasks;
// extraTasks join the same lane and change as the mainTask.
func InjectTasks(mainTask *state.Task, extraTasks *state.TaskSet) {
	lanes := mainTask.Lanes()
	if len(lanes) == 1 && lanes[0] == 0 {
		lanes = nil
	}
	for _, l := range lanes {
		extraTasks.JoinLane(l)
	}

	chg := mainTask.Change()
	// Change shouldn't normally be nil, except for cases where
	// this helper is used before tasks are added to a change.
	if chg != nil {
		chg.AddAll(extraTasks)
	}

	// make all halt tasks of the mainTask wait on extraTasks
	ht := mainTask.HaltTasks()
	for _, t := range ht {
		t.WaitAll(extraTasks)
	}

	// make the extra tasks wait for main task
	extraTasks.WaitFor(mainTask)
}

func InjectAutoConnect(mainTask *state.Task, snapsup *SnapSetup) {
	st := mainTask.State()
	autoConnect := st.NewTask("auto-connect", fmt.Sprintf(i18n.G("Automatically connect eligible plugs and slots of snap %q"), snapsup.InstanceName()))
	autoConnect.Set("snap-setup", snapsup)
	InjectTasks(mainTask, state.NewTaskSet(autoConnect))
	mainTask.Logf("added auto-connect task")
}<|MERGE_RESOLUTION|>--- conflicted
+++ resolved
@@ -548,7 +548,6 @@
 		defer st.Unlock()
 
 		if err != nil {
-<<<<<<< HEAD
 			t.Errorf("cannot undo partial setup snap %q: %v", snapsup.InstanceName(), err)
 		}
 
@@ -562,21 +561,6 @@
 			t.Errorf("cannot undo partial setup snap %q: %v", snapsup.InstanceName(), err)
 		}
 
-=======
-			t.Errorf("cannot undo partial setup snap %q: %v", snapsup.InstanceName(), err)
-		}
-
-		otherInstances, err := hasOtherInstances(st, snapsup.InstanceName())
-		if err != nil {
-			t.Errorf("cannot undo partial setup snap %q: %v", snapsup.InstanceName(), err)
-			return readInfoErr
-		}
-
-		if err := m.backend.RemoveSnapDir(snapsup.placeInfo(), otherInstances); err != nil {
-			t.Errorf("cannot undo partial setup snap %q: %v", snapsup.InstanceName(), err)
-		}
-
->>>>>>> 457653e7
 		return readInfoErr
 	}
 
