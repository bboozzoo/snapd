--- conflicted
+++ resolved
@@ -32,13 +32,10 @@
 	ConnectPriv                  = connect
 	GetConns                     = getConns
 	SetConns                     = setConns
-<<<<<<< HEAD
 	DefaultDeviceKey             = defaultDeviceKey
-=======
 	MakeSlotName                 = makeSlotName
 	EnsureUniqueName             = ensureUniqueName
 	SuggestedSlotName            = suggestedSlotName
->>>>>>> 6242ab93
 	InSameChangeWaitChain        = inSameChangeWaitChain
 )
 
