--- conflicted
+++ resolved
@@ -25,10 +25,7 @@
 	"strings"
 	"unicode"
 
-<<<<<<< HEAD
-=======
 	"github.com/snapcore/snapd/features"
->>>>>>> c0a35481
 	"github.com/snapcore/snapd/interfaces"
 	"github.com/snapcore/snapd/interfaces/hotplug"
 	"github.com/snapcore/snapd/logger"
@@ -424,11 +421,7 @@
 	return proposedName
 }
 
-<<<<<<< HEAD
-// updateDevice creates tasks to disconnect slots of given device, update the slot in the repository, then connect it back.
-=======
 // updateDevice creates tasks to disconnect slots of given device and update the slot in the repository.
->>>>>>> c0a35481
 func updateDevice(st *state.State, ifaceName, hotplugKey string, newAttrs map[string]interface{}) *state.TaskSet {
 	hotplugDisconnect := st.NewTask("hotplug-disconnect", fmt.Sprintf("Disable connections of interface %s, hotplug key %q", ifaceName, hotplugKey))
 	setHotplugAttrs(hotplugDisconnect, ifaceName, hotplugKey)
