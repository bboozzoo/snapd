// -*- Mode: Go; indent-tabs-mode: t -*-

/*
 * Copyright (C) 2016-2017 Canonical Ltd
 *
 * This program is free software: you can redistribute it and/or modify
 * it under the terms of the GNU General Public License version 3 as
 * published by the Free Software Foundation.
 *
 * This program is distributed in the hope that it will be useful,
 * but WITHOUT ANY WARRANTY; without even the implied warranty of
 * MERCHANTABILITY or FITNESS FOR A PARTICULAR PURPOSE.  See the
 * GNU General Public License for more details.
 *
 * You should have received a copy of the GNU General Public License
 * along with this program.  If not, see <http://www.gnu.org/licenses/>.
 *
 */

package ifacestate

import (
	"time"

	"github.com/snapcore/snapd/interfaces"
	"github.com/snapcore/snapd/interfaces/backends"
	"github.com/snapcore/snapd/logger"
	"github.com/snapcore/snapd/overlord/hookstate"
	"github.com/snapcore/snapd/overlord/ifacestate/ifacerepo"
	"github.com/snapcore/snapd/overlord/ifacestate/udevmonitor"
	"github.com/snapcore/snapd/overlord/state"
)

// InterfaceManager is responsible for the maintenance of interfaces in
// the system state.  It maintains interface connections, and also observes
// installed snaps to track the current set of available plugs and slots.
type InterfaceManager struct {
	state *state.State
	repo  *interfaces.Repository

	udevMon             udevmonitor.Interface
	udevRetryTimeout    time.Time
	udevMonitorDisabled bool
}

// Manager returns a new InterfaceManager.
// Extra interfaces can be provided for testing.
func Manager(s *state.State, hookManager *hookstate.HookManager, runner *state.TaskRunner, extraInterfaces []interfaces.Interface, extraBackends []interfaces.SecurityBackend) (*InterfaceManager, error) {
	delayedCrossMgrInit()

	// NOTE: hookManager is nil only when testing.
	if hookManager != nil {
		setupHooks(hookManager)
	}

	// Leave udevRetryTimeout at the default value, so that udev is initialized on first Ensure run.
	m := &InterfaceManager{
		state: s,
		repo:  interfaces.NewRepository(),
	}

	if err := m.initialize(extraInterfaces, extraBackends); err != nil {
		return nil, err
	}

	s.Lock()
	ifacerepo.Replace(s, m.repo)
	s.Unlock()

	taskKinds := map[string]bool{}
	addHandler := func(kind string, do, undo state.HandlerFunc) {
		taskKinds[kind] = true
		runner.AddHandler(kind, do, undo)
	}

	addHandler("connect", m.doConnect, m.undoConnect)
	addHandler("disconnect", m.doDisconnect, m.undoDisconnect)
	addHandler("setup-profiles", m.doSetupProfiles, m.undoSetupProfiles)
	addHandler("remove-profiles", m.doRemoveProfiles, m.doSetupProfiles)
	addHandler("discard-conns", m.doDiscardConns, m.undoDiscardConns)
	addHandler("auto-connect", m.doAutoConnect, m.undoAutoConnect)
	addHandler("gadget-connect", m.doGadgetConnect, nil)
	addHandler("auto-disconnect", m.doAutoDisconnect, nil)
	addHandler("hotplug-connect", m.doHotplugConnect, nil)
	addHandler("hotplug-remove-slot", m.doHotplugRemoveSlot, nil)
	addHandler("hotplug-disconnect", m.doHotplugDisconnect, nil)

	// don't block on hotplug-seq-wait task
	runner.AddHandler("hotplug-seq-wait", m.doHotplugSeqWait, nil)

	// helper for ubuntu-core -> core
	addHandler("transition-ubuntu-core", m.doTransitionUbuntuCore, m.undoTransitionUbuntuCore)

	// interface tasks might touch more than the immediate task target snap, serialize them
	runner.AddBlocked(func(t *state.Task, running []*state.Task) bool {
		if !taskKinds[t.Kind()] {
			return false
		}

		for _, t := range running {
			if taskKinds[t.Kind()] {
				return true
			}
		}

		return false
	})

	return m, nil
}

// Ensure implements StateManager.Ensure.
func (m *InterfaceManager) Ensure() error {
	if m.udevMon != nil || m.udevMonitorDisabled {
		return nil
	}

	// don't initialize udev monitor until we have a system snap so that we
	// can attach hotplug interfaces to it.
	if !checkSystemSnapIsPresent(m.state) {
		return nil
	}

	// retry udev monitor initialization every 5 minutes
	now := time.Now()
	if now.After(m.udevRetryTimeout) {
		err := m.initUDevMonitor()
		if err != nil {
			m.udevRetryTimeout = now.Add(udevInitRetryTimeout)
		}
		return err
	}
	return nil
}

// Stop implements StateWaiterStopper.Stop. It stops
// the udev monitor, if running.
func (m *InterfaceManager) Stop() {
	if m.udevMon == nil {
		return
	}
	if err := m.udevMon.Stop(); err != nil {
		logger.Noticef("Cannot stop udev monitor: %s", err)
	}
}

// Repository returns the interface repository used internally by the manager.
//
// This method has two use-cases:
// - it is needed for setting up state in daemon tests
// - it is needed to return the set of known interfaces in the daemon api
//
// In the second case it is only informational and repository has internal
// locks to ensure consistency.
func (m *InterfaceManager) Repository() *interfaces.Repository {
	return m.repo
}

type ConnectionState struct {
	// Auto indicates whether the connection was established automatically
	Auto bool
	// ByGadget indicates whether the connection was trigged by the gadget
	ByGadget bool
	// Interface name of the connection
	Interface string
<<<<<<< HEAD
	// Undesired indicates whether the connection was explicitly
	// disconnected
=======
	// Undesired indicates whether the connection, otherwise established
	// automatically, was explicitly disconnected
>>>>>>> 1a35b515
	Undesired bool
}

// ConnectionStates return the state of connections tracked by the manager
func (m *InterfaceManager) ConnectionStates() (connStateByRef map[string]ConnectionState, err error) {
	m.state.Lock()
	defer m.state.Unlock()
	states, err := getConns(m.state)
	if err != nil {
		return nil, err
	}

	connStateByRef = make(map[string]ConnectionState, len(states))
	for cref, cstate := range states {
		connStateByRef[cref] = ConnectionState{
			Auto:      cstate.Auto,
			ByGadget:  cstate.ByGadget,
			Interface: cstate.Interface,
			Undesired: cstate.Undesired,
		}
	}
	return connStateByRef, nil
}

// DisableUDevMonitor disables the instantiation of udev monitor, but has no effect
// if udev is already created; it should be called after creating InterfaceManager, before
// first Ensure.
// This method is meant for tests only.
func (m *InterfaceManager) DisableUDevMonitor() {
	if m.udevMon != nil {
		logger.Noticef("UDev Monitor already created, cannot be disabled")
		return
	}
	m.udevMonitorDisabled = true
}

var (
	udevInitRetryTimeout = time.Minute * 5
	createUDevMonitor    = udevmonitor.New
)

func (m *InterfaceManager) initUDevMonitor() error {
	mon := createUDevMonitor(m.hotplugDeviceAdded, m.hotplugDeviceRemoved, m.hotplugEnumerationDone)
	if err := mon.Connect(); err != nil {
		return err
	}
	if err := mon.Run(); err != nil {
		mon.Disconnect()
		return err
	}
	m.udevMon = mon
	return nil
}

// MockSecurityBackends mocks the list of security backends that are used for setting up security.
//
// This function is public because it is referenced in the daemon
func MockSecurityBackends(be []interfaces.SecurityBackend) func() {
	old := backends.All
	backends.All = be
	return func() { backends.All = old }
}<|MERGE_RESOLUTION|>--- conflicted
+++ resolved
@@ -163,13 +163,8 @@
 	ByGadget bool
 	// Interface name of the connection
 	Interface string
-<<<<<<< HEAD
-	// Undesired indicates whether the connection was explicitly
-	// disconnected
-=======
 	// Undesired indicates whether the connection, otherwise established
 	// automatically, was explicitly disconnected
->>>>>>> 1a35b515
 	Undesired bool
 }
 
