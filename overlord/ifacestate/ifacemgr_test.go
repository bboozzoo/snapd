// -*- Mode: Go; indent-tabs-mode: t -*-

/*
 * Copyright (C) 2016 Canonical Ltd
 *
 * This program is free software: you can redistribute it and/or modify
 * it under the terms of the GNU General Public License version 3 as
 * published by the Free Software Foundation.
 *
 * This program is distributed in the hope that it will be useful,
 * but WITHOUT ANY WARRANTY; without even the implied warranty of
 * MERCHANTABILITY or FITNESS FOR A PARTICULAR PURPOSE.  See the
 * GNU General Public License for more details.
 *
 * You should have received a copy of the GNU General Public License
 * along with this program.  If not, see <http://www.gnu.org/licenses/>.
 *
 */

package ifacestate_test

import (
	"strings"
	"testing"
	"time"

	. "gopkg.in/check.v1"

	"github.com/snapcore/snapd/asserts"
	"github.com/snapcore/snapd/asserts/assertstest"
	"github.com/snapcore/snapd/dirs"
	"github.com/snapcore/snapd/interfaces"
	"github.com/snapcore/snapd/overlord/assertstate"
	"github.com/snapcore/snapd/overlord/hookstate"
	"github.com/snapcore/snapd/overlord/ifacestate"
	"github.com/snapcore/snapd/overlord/snapstate"
	"github.com/snapcore/snapd/overlord/state"
	"github.com/snapcore/snapd/snap"
	"github.com/snapcore/snapd/snap/snaptest"
	"github.com/snapcore/snapd/testutil"
)

func TestInterfaceManager(t *testing.T) { TestingT(t) }

var (
	rootKey, _  = assertstest.GenerateKey(752)
	storeKey, _ = assertstest.GenerateKey(752)
)

type interfaceManagerSuite struct {
	state           *state.State
	db              *asserts.Database
	privateMgr      *ifacestate.InterfaceManager
	privateHookMgr  *hookstate.HookManager
	extraIfaces     []interfaces.Interface
	secBackend      *interfaces.TestSecurityBackend
	restoreBackends func()
	mockSnapCmd     *testutil.MockCmd
	storeSigning    *assertstest.StoreStack
}

var _ = Suite(&interfaceManagerSuite{})

func (s *interfaceManagerSuite) SetUpTest(c *C) {
	s.storeSigning = assertstest.NewStoreStack("canonical", rootKey, storeKey)

	s.mockSnapCmd = testutil.MockCommand(c, "snap", "")

	dirs.SetRootDir(c.MkDir())
	state := state.New(nil)
	s.state = state
	db, err := asserts.OpenDatabase(&asserts.DatabaseConfig{
		Backstore: asserts.NewMemoryBackstore(),
		Trusted:   s.storeSigning.Trusted,
	})
	c.Assert(err, IsNil)
	s.db = db
	err = db.Add(s.storeSigning.StoreAccountKey(""))
	c.Assert(err, IsNil)

	s.state.Lock()
	assertstate.ReplaceDB(state, s.db)
	s.state.Unlock()

	s.privateHookMgr = nil
	s.privateMgr = nil
	s.extraIfaces = nil
	s.secBackend = &interfaces.TestSecurityBackend{}
	s.restoreBackends = ifacestate.MockSecurityBackends([]interfaces.SecurityBackend{s.secBackend})
}

func (s *interfaceManagerSuite) TearDownTest(c *C) {
	s.mockSnapCmd.Restore()

	if s.privateMgr != nil {
		s.privateMgr.Stop()
	}
	dirs.SetRootDir("")
	s.restoreBackends()
}

func (s *interfaceManagerSuite) manager(c *C) *ifacestate.InterfaceManager {
	if s.privateMgr == nil {
		mgr, err := ifacestate.Manager(s.state, s.hookManager(c), s.extraIfaces)
		c.Assert(err, IsNil)
		s.privateMgr = mgr
	}
	return s.privateMgr
}

func (s *interfaceManagerSuite) hookManager(c *C) *hookstate.HookManager {
	if s.privateHookMgr == nil {
		mgr, err := hookstate.Manager(s.state)
		c.Assert(err, IsNil)
		s.privateHookMgr = mgr
	}
	return s.privateHookMgr
}

func (s *interfaceManagerSuite) settle(c *C) {
	for i := 0; i < 50; i++ {
		s.hookManager(c).Ensure()
		s.manager(c).Ensure()
		s.hookManager(c).Wait()
		s.manager(c).Wait()
	}
}

func (s *interfaceManagerSuite) TestSmoke(c *C) {
	mgr := s.manager(c)
	mgr.Ensure()
	mgr.Wait()
}

func (s *interfaceManagerSuite) TestConnectTask(c *C) {
	s.state.Lock()
	defer s.state.Unlock()

	ts, err := ifacestate.Connect(s.state, "consumer", "plug", "producer", "slot")
	c.Assert(err, IsNil)

	i := 0
	task := ts.Tasks()[i]
	c.Check(task.Kind(), Equals, "run-hook")
	var hookSetup hookstate.HookSetup
	err = task.Get("hook-setup", &hookSetup)
	c.Assert(err, IsNil)
	c.Assert(hookSetup, Equals, hookstate.HookSetup{Snap: "consumer", Hook: "prepare-plug-plug", Optional: true})
	i++
	task = ts.Tasks()[i]
	c.Check(task.Kind(), Equals, "run-hook")
	err = task.Get("hook-setup", &hookSetup)
	c.Assert(err, IsNil)
	c.Assert(hookSetup, Equals, hookstate.HookSetup{Snap: "producer", Hook: "prepare-slot-slot", Optional: true})
	i++
	task = ts.Tasks()[i]
	c.Assert(task.Kind(), Equals, "connect")
	var plug interfaces.PlugRef
	err = task.Get("plug", &plug)
	c.Assert(err, IsNil)
	c.Assert(plug.Snap, Equals, "consumer")
	c.Assert(plug.Name, Equals, "plug")
	var slot interfaces.SlotRef
	err = task.Get("slot", &slot)
	c.Assert(err, IsNil)
	c.Assert(slot.Snap, Equals, "producer")
	c.Assert(slot.Name, Equals, "slot")
}

func (s *interfaceManagerSuite) TestEnsureProcessesConnectTask(c *C) {
	s.mockIface(c, &interfaces.TestInterface{InterfaceName: "test"})
	s.mockSnap(c, consumerYaml)
	s.mockSnap(c, producerYaml)
	_ = s.manager(c)

	s.state.Lock()
	change := s.state.NewChange("kind", "summary")
	ts, err := ifacestate.Connect(s.state, "consumer", "plug", "producer", "slot")

	c.Assert(err, IsNil)
	c.Assert(ts.Tasks(), HasLen, 3)
	ts.Tasks()[2].Set("snap-setup", &snapstate.SnapSetup{
		SideInfo: &snap.SideInfo{
			RealName: "consumer",
		},
	})

	change.AddAll(ts)
	s.state.Unlock()

	s.settle(c)

	s.state.Lock()
	defer s.state.Unlock()

	i := 0
	c.Assert(change.Err(), IsNil)
	task := change.Tasks()[i]
	c.Check(task.Kind(), Equals, "run-hook")
	c.Check(task.Status(), Equals, state.DoneStatus)
	i++
	task = change.Tasks()[i]
	c.Check(task.Kind(), Equals, "run-hook")
	c.Check(task.Status(), Equals, state.DoneStatus)
	i++
	task = change.Tasks()[i]
	c.Check(task.Kind(), Equals, "connect")
	c.Check(task.Status(), Equals, state.DoneStatus)
	c.Check(change.Status(), Equals, state.DoneStatus)

	repo := s.manager(c).Repository()
	plug := repo.Plug("consumer", "plug")
	slot := repo.Slot("producer", "slot")
	c.Assert(plug.Connections, HasLen, 1)
	c.Assert(slot.Connections, HasLen, 1)
	c.Check(plug.Connections[0], DeepEquals, interfaces.SlotRef{Snap: "producer", Name: "slot"})
	c.Check(slot.Connections[0], DeepEquals, interfaces.PlugRef{Snap: "consumer", Name: "plug"})
}

func (s *interfaceManagerSuite) TestConnectTaskCheckInterfaceMismatch(c *C) {
	s.mockIface(c, &interfaces.TestInterface{InterfaceName: "test"})
	s.mockIface(c, &interfaces.TestInterface{InterfaceName: "test2"})
	s.mockSnap(c, consumerYaml)
	s.mockSnap(c, producerYaml)
	_ = s.manager(c)

	s.state.Lock()
	change := s.state.NewChange("kind", "summary")
	ts, err := ifacestate.Connect(s.state, "consumer", "otherplug", "producer", "slot")
	c.Assert(err, IsNil)
	c.Assert(ts.Tasks(), HasLen, 3)
	c.Check(ts.Tasks()[2].Kind(), Equals, "connect")
	ts.Tasks()[2].Set("snap-setup", &snapstate.SnapSetup{
		SideInfo: &snap.SideInfo{
			RealName: "consumer",
		},
	})

	change.AddAll(ts)
	s.state.Unlock()

	s.settle(c)

	s.state.Lock()
	defer s.state.Unlock()

	c.Check(change.Err(), ErrorMatches, `cannot perform the following tasks:\n- Connect consumer:otherplug to producer:slot \(cannot connect mismatched plug interface \"test2\" to slot interface \"test\"\)`)
	task := change.Tasks()[2]
	c.Check(task.Kind(), Equals, "connect")
	c.Check(task.Status(), Equals, state.ErrorStatus)
	c.Check(change.Status(), Equals, state.ErrorStatus)
}

func (s *interfaceManagerSuite) TestConnectTaskNoSuchSlot(c *C) {
	s.mockIface(c, &interfaces.TestInterface{InterfaceName: "test"})
	s.mockSnap(c, consumerYaml)
	s.mockSnap(c, producerYaml)
	_ = s.manager(c)

	s.state.Lock()
	change := s.state.NewChange("kind", "summary")
	ts, err := ifacestate.Connect(s.state, "consumer", "plug", "producer", "whatslot")
	c.Assert(err, IsNil)
	ts.Tasks()[0].Set("snap-setup", &snapstate.SnapSetup{
		SideInfo: &snap.SideInfo{
			RealName: "consumer",
		},
	})

	change.AddAll(ts)
	s.state.Unlock()

	s.settle(c)

	s.state.Lock()
	defer s.state.Unlock()

	c.Check(change.Err(), ErrorMatches, `cannot perform the following tasks:\n- Connect consumer:plug to producer:whatslot \(snap "producer" has no "whatslot" slot\)`)
	c.Check(change.Status(), Equals, state.ErrorStatus)
}

func (s *interfaceManagerSuite) TestConnectTaskNoSuchPlug(c *C) {
	s.mockIface(c, &interfaces.TestInterface{InterfaceName: "test"})
	s.mockSnap(c, consumerYaml)
	s.mockSnap(c, producerYaml)
	_ = s.manager(c)

	s.state.Lock()
	change := s.state.NewChange("kind", "summary")
	ts, err := ifacestate.Connect(s.state, "consumer", "whatplug", "producer", "slot")
	c.Assert(err, IsNil)
	c.Assert(ts.Tasks(), HasLen, 3)
	ts.Tasks()[2].Set("snap-setup", &snapstate.SnapSetup{
		SideInfo: &snap.SideInfo{
			RealName: "consumer",
		},
	})

	change.AddAll(ts)
	s.state.Unlock()

	s.settle(c)

	s.state.Lock()
	defer s.state.Unlock()

	c.Check(change.Err(), ErrorMatches, `cannot perform the following tasks:\n- Connect consumer:whatplug to producer:slot \(snap "consumer" has no "whatplug" plug\).*`)
	c.Check(change.Status(), Equals, state.ErrorStatus)
}

func (s *interfaceManagerSuite) TestConnectTaskCheckNotAllowed(c *C) {
<<<<<<< HEAD
	restore := assertstest.MockBuiltinBaseDeclaration([]byte(`
type: base-declaration
authority-id: canonical
series: 16
slots:
  test:
    allow-connection:
      plug-publisher-id:
        - $SLOT_PUBLISHER_ID
`))
	defer restore()
	s.mockIface(c, &interfaces.TestInterface{InterfaceName: "test"})
	s.mockSnapDecl(c, "consumer", "consumer-publisher", nil)
	s.mockSnap(c, consumerYaml)
	s.mockSnapDecl(c, "producer", "producer-publisher", nil)
	s.mockSnap(c, producerYaml)
	_ = s.manager(c)

	s.state.Lock()
	change := s.state.NewChange("kind", "summary")
	ts, err := ifacestate.Connect(s.state, "consumer", "plug", "producer", "slot")
	c.Assert(err, IsNil)
	c.Assert(ts.Tasks(), HasLen, 3)
	ts.Tasks()[2].Set("snap-setup", &snapstate.SnapSetup{
		SideInfo: &snap.SideInfo{
			RealName: "consumer",
		},
=======
	s.testConnectTaskCheck(c, func() {
		s.mockSnapDecl(c, "consumer", "consumer-publisher", nil)
		s.mockSnap(c, consumerYaml)
		s.mockSnapDecl(c, "producer", "producer-publisher", nil)
		s.mockSnap(c, producerYaml)
	}, func(change *state.Change) {
		c.Check(change.Err(), ErrorMatches, `(?s).*connection not allowed by slot rule of interface "test".*`)
		c.Check(change.Status(), Equals, state.ErrorStatus)

		repo := s.manager(c).Repository()
		plug := repo.Plug("consumer", "plug")
		slot := repo.Slot("producer", "slot")
		c.Check(plug.Connections, HasLen, 0)
		c.Check(slot.Connections, HasLen, 0)
>>>>>>> 292c289a
	})
}

<<<<<<< HEAD
	change.AddAll(ts)
	s.state.Unlock()

	s.settle(c)

	s.state.Lock()
	defer s.state.Unlock()

	c.Check(change.Err(), ErrorMatches, `(?s).*connection not allowed by slot rule of interface "test".*`)
	c.Check(change.Status(), Equals, state.ErrorStatus)
=======
func (s *interfaceManagerSuite) TestConnectTaskCheckNotAllowedButNoDecl(c *C) {
	s.testConnectTaskCheck(c, func() {
		s.mockSnap(c, consumerYaml)
		s.mockSnap(c, producerYaml)
	}, func(change *state.Change) {
		c.Check(change.Err(), IsNil)
		c.Check(change.Status(), Equals, state.DoneStatus)

		repo := s.manager(c).Repository()
		plug := repo.Plug("consumer", "plug")
		slot := repo.Slot("producer", "slot")
		c.Assert(plug.Connections, HasLen, 1)
		c.Check(plug.Connections[0], DeepEquals, interfaces.SlotRef{Snap: "producer", Name: "slot"})
		c.Check(slot.Connections[0], DeepEquals, interfaces.PlugRef{Snap: "consumer", Name: "plug"})
	})
>>>>>>> 292c289a
}

func (s *interfaceManagerSuite) TestConnectTaskCheckAllowed(c *C) {
	s.testConnectTaskCheck(c, func() {
		s.mockSnapDecl(c, "consumer", "one-publisher", nil)
		s.mockSnap(c, consumerYaml)
		s.mockSnapDecl(c, "producer", "one-publisher", nil)
		s.mockSnap(c, producerYaml)
	}, func(change *state.Change) {
		c.Assert(change.Err(), IsNil)
		c.Check(change.Status(), Equals, state.DoneStatus)

		repo := s.manager(c).Repository()
		plug := repo.Plug("consumer", "plug")
		slot := repo.Slot("producer", "slot")
		c.Assert(plug.Connections, HasLen, 1)
		c.Check(plug.Connections[0], DeepEquals, interfaces.SlotRef{Snap: "producer", Name: "slot"})
		c.Check(slot.Connections[0], DeepEquals, interfaces.PlugRef{Snap: "consumer", Name: "plug"})
	})
}

func (s *interfaceManagerSuite) testConnectTaskCheck(c *C, setup func(), check func(*state.Change)) {
	restore := assertstest.MockBuiltinBaseDeclaration([]byte(`
type: base-declaration
authority-id: canonical
series: 16
slots:
  test:
    allow-connection:
      plug-publisher-id:
        - $SLOT_PUBLISHER_ID
`))
	defer restore()
	s.mockIface(c, &interfaces.TestInterface{InterfaceName: "test"})

	setup()

	mgr := s.manager(c)

	s.state.Lock()
	change := s.state.NewChange("kind", "summary")
	ts, err := ifacestate.Connect(s.state, "consumer", "plug", "producer", "slot")
	c.Assert(err, IsNil)
	c.Assert(ts.Tasks(), HasLen, 3)
	ts.Tasks()[0].Set("snap-setup", &snapstate.SnapSetup{
		SideInfo: &snap.SideInfo{
			RealName: "consumer",
		},
	})

	change.AddAll(ts)
	s.state.Unlock()

	s.settle(c)

	s.state.Lock()
	defer s.state.Unlock()

	check(change)
}

func (s *interfaceManagerSuite) TestDisconnectTask(c *C) {
	s.state.Lock()
	defer s.state.Unlock()

	ts, err := ifacestate.Disconnect(s.state, "consumer", "plug", "producer", "slot")
	c.Assert(err, IsNil)

	task := ts.Tasks()[0]
	c.Assert(task.Kind(), Equals, "disconnect")
	var plug interfaces.PlugRef
	err = task.Get("plug", &plug)
	c.Assert(err, IsNil)
	c.Assert(plug.Snap, Equals, "consumer")
	c.Assert(plug.Name, Equals, "plug")
	var slot interfaces.SlotRef
	err = task.Get("slot", &slot)
	c.Assert(err, IsNil)
	c.Assert(slot.Snap, Equals, "producer")
	c.Assert(slot.Name, Equals, "slot")
}

// Disconnect works when both plug and slot are specified
func (s *interfaceManagerSuite) TestDisconnectFull(c *C) {
	s.testDisconnect(c, "consumer", "plug", "producer", "slot")
}

// Disconnect works when just the slot is fully specified.
func (s *interfaceManagerSuite) TestDisconnectSlot(c *C) {
	s.testDisconnect(c, "", "", "producer", "slot")
}

// Disconnect works when just the plug is fully specified.
func (s *interfaceManagerSuite) TestDisconnectPlug(c *C) {
	s.testDisconnect(c, "consumer", "plug", "", "")
}

func (s *interfaceManagerSuite) testDisconnect(c *C, plugSnap, plugName, slotSnap, slotName string) {
	// Put two snaps in place They consumer has an plug that can be connected
	// to slot on the producer.
	s.mockIface(c, &interfaces.TestInterface{InterfaceName: "test"})
	s.mockSnap(c, consumerYaml)
	s.mockSnap(c, producerYaml)

	// Put a connection in the state so that it automatically gets set up when
	// we create the manager.
	s.state.Lock()
	s.state.Set("conns", map[string]interface{}{
		"consumer:plug producer:slot": map[string]interface{}{"interface": "test"},
	})
	s.state.Unlock()

	// Initialize the manager. This registers both snaps and reloads the connection.
	mgr := s.manager(c)

	// Run the disconnect task and let it finish.
	s.state.Lock()
	change := s.state.NewChange("disconnect", "...")
	ts, err := ifacestate.Disconnect(s.state, plugSnap, plugName, slotSnap, slotName)
	ts.Tasks()[0].Set("snap-setup", &snapstate.SnapSetup{
		SideInfo: &snap.SideInfo{
			RealName: "consumer",
		},
	})

	c.Assert(err, IsNil)
	change.AddAll(ts)
	s.state.Unlock()
	mgr.Ensure()
	mgr.Wait()

	s.state.Lock()
	defer s.state.Unlock()

	// Ensure that the task succeeded.
	c.Assert(change.Err(), IsNil)
	task := change.Tasks()[0]
	c.Check(task.Kind(), Equals, "disconnect")
	c.Check(task.Status(), Equals, state.DoneStatus)

	c.Check(change.Status(), Equals, state.DoneStatus)

	// Ensure that the connection has been removed from the state
	var conns map[string]interface{}
	err = s.state.Get("conns", &conns)
	c.Assert(err, IsNil)
	c.Check(conns, HasLen, 0)

	// Ensure that the connection has been removed from the repository
	repo := mgr.Repository()
	plug := repo.Plug("consumer", "plug")
	slot := repo.Slot("producer", "slot")
	c.Assert(plug.Connections, HasLen, 0)
	c.Assert(slot.Connections, HasLen, 0)

	// Ensure that the backend was used to setup security of both snaps
	c.Assert(s.secBackend.SetupCalls, HasLen, 2)
	c.Assert(s.secBackend.RemoveCalls, HasLen, 0)
	c.Check(s.secBackend.SetupCalls[0].SnapInfo.Name(), Equals, "consumer")
	c.Check(s.secBackend.SetupCalls[1].SnapInfo.Name(), Equals, "producer")

	c.Check(s.secBackend.SetupCalls[0].Options, Equals, interfaces.ConfinementOptions{})
	c.Check(s.secBackend.SetupCalls[1].Options, Equals, interfaces.ConfinementOptions{})
}

func (s *interfaceManagerSuite) mockIface(c *C, iface interfaces.Interface) {
	s.extraIfaces = append(s.extraIfaces, iface)
}

func (s *interfaceManagerSuite) mockSnapDecl(c *C, name, publisher string, extraHeaders map[string]interface{}) {
	_, err := s.db.Find(asserts.AccountType, map[string]string{
		"account-id": publisher,
	})
	if err == asserts.ErrNotFound {
		acct := assertstest.NewAccount(s.storeSigning, publisher, map[string]interface{}{
			"account-id": publisher,
		}, "")
		err = s.db.Add(acct)
	}
	c.Assert(err, IsNil)

	headers := map[string]interface{}{
		"series":       "16",
		"snap-name":    name,
		"publisher-id": publisher,
		"snap-id":      (name + strings.Repeat("id", 16))[:32],
		"timestamp":    time.Now().Format(time.RFC3339),
	}
	for k, v := range extraHeaders {
		headers[k] = v
	}

	snapDecl, err := s.storeSigning.Sign(asserts.SnapDeclarationType, headers, nil, "")
	c.Assert(err, IsNil)

	err = s.db.Add(snapDecl)
	c.Assert(err, IsNil)
}

func (s *interfaceManagerSuite) mockSnap(c *C, yamlText string) *snap.Info {
	sideInfo := &snap.SideInfo{
		Revision: snap.R(1),
	}
	snapInfo := snaptest.MockSnap(c, yamlText, "", sideInfo)
	sideInfo.RealName = snapInfo.Name()

	a, err := s.db.FindMany(asserts.SnapDeclarationType, map[string]string{
		"snap-name": sideInfo.RealName,
	})
	if err == nil {
		decl := a[0].(*asserts.SnapDeclaration)
		snapInfo.SnapID = decl.SnapID()
		sideInfo.SnapID = decl.SnapID()
	} else if err == asserts.ErrNotFound {
		err = nil
	}
	c.Assert(err, IsNil)

	s.state.Lock()
	defer s.state.Unlock()

	// Put a side info into the state
	snapstate.Set(s.state, snapInfo.Name(), &snapstate.SnapState{
		Active:   true,
		Sequence: []*snap.SideInfo{sideInfo},
		Current:  sideInfo.Revision,
	})
	return snapInfo
}

func (s *interfaceManagerSuite) mockUpdatedSnap(c *C, yamlText string, revision int) *snap.Info {
	sideInfo := &snap.SideInfo{Revision: snap.R(revision)}
	snapInfo := snaptest.MockSnap(c, yamlText, "", sideInfo)
	sideInfo.RealName = snapInfo.Name()

	s.state.Lock()
	defer s.state.Unlock()

	// Put the new revision (stored in SideInfo) into the state
	var snapst snapstate.SnapState
	err := snapstate.Get(s.state, snapInfo.Name(), &snapst)
	c.Assert(err, IsNil)
	snapst.Sequence = append(snapst.Sequence, sideInfo)
	snapstate.Set(s.state, snapInfo.Name(), &snapst)

	return snapInfo
}

func (s *interfaceManagerSuite) addSetupSnapSecurityChange(c *C, snapsup *snapstate.SnapSetup) *state.Change {
	s.state.Lock()
	defer s.state.Unlock()

	task := s.state.NewTask("setup-profiles", "")
	task.Set("snap-setup", snapsup)
	taskset := state.NewTaskSet(task)
	change := s.state.NewChange("test", "")
	change.AddAll(taskset)
	return change
}

func (s *interfaceManagerSuite) addRemoveSnapSecurityChange(c *C, snapName string) *state.Change {
	s.state.Lock()
	defer s.state.Unlock()

	task := s.state.NewTask("remove-profiles", "")
	snapsup := snapstate.SnapSetup{
		SideInfo: &snap.SideInfo{
			RealName: snapName,
		},
	}
	task.Set("snap-setup", snapsup)
	taskset := state.NewTaskSet(task)
	change := s.state.NewChange("test", "")
	change.AddAll(taskset)
	return change
}

func (s *interfaceManagerSuite) addDiscardConnsChange(c *C, snapName string) *state.Change {
	s.state.Lock()
	defer s.state.Unlock()

	task := s.state.NewTask("discard-conns", "")
	snapsup := snapstate.SnapSetup{
		SideInfo: &snap.SideInfo{
			RealName: snapName,
		},
	}
	task.Set("snap-setup", snapsup)
	taskset := state.NewTaskSet(task)
	change := s.state.NewChange("test", "")
	change.AddAll(taskset)
	return change
}

var osSnapYaml = `
name: ubuntu-core
version: 1
type: os
`

var sampleSnapYaml = `
name: snap
version: 1
apps:
 app:
   command: foo
plugs:
 network:
  interface: network
`

var consumerYaml = `
name: consumer
version: 1
plugs:
 plug:
  interface: test
 otherplug:
  interface: test2
`

var producerYaml = `
name: producer
version: 1
slots:
 slot:
  interface: test
`

// The setup-profiles task will not auto-connect an plug that was previously
// explicitly disconnected by the user.
func (s *interfaceManagerSuite) TestDoSetupSnapSecurityHonorsDisconnect(c *C) {
	c.Skip("feature disabled until redesign/reimpl")
	// Add an OS snap as well as a sample snap with a "network" plug.
	// The plug is normally auto-connected.
	s.mockSnap(c, osSnapYaml)
	snapInfo := s.mockSnap(c, sampleSnapYaml)

	// Initialize the manager. This registers the two snaps.
	mgr := s.manager(c)

	// Run the setup-snap-security task and let it finish.
	change := s.addSetupSnapSecurityChange(c, &snapstate.SnapSetup{
		SideInfo: &snap.SideInfo{
			RealName: snapInfo.Name(),
			Revision: snapInfo.Revision,
		},
	})
	mgr.Ensure()
	mgr.Wait()
	mgr.Stop()

	s.state.Lock()
	defer s.state.Unlock()

	// Ensure that the task succeeded
	c.Assert(change.Status(), Equals, state.DoneStatus)

	// Ensure that "network" is not saved in the state as auto-connected.
	var conns map[string]interface{}
	err := s.state.Get("conns", &conns)
	c.Assert(err, IsNil)
	c.Check(conns, HasLen, 0)

	// Ensure that "network" is really disconnected.
	repo := mgr.Repository()
	plug := repo.Plug("snap", "network")
	c.Assert(plug, Not(IsNil))
	c.Check(plug.Connections, HasLen, 0)
}

// The setup-profiles task will auto-connect plugs with viable candidates.
func (s *interfaceManagerSuite) TestDoSetupSnapSecurityAutoConnects(c *C) {
	// Add an OS snap.
	s.mockSnap(c, osSnapYaml)

	// Initialize the manager. This registers the OS snap.
	mgr := s.manager(c)

	// Add a sample snap with a "network" plug which should be auto-connected.
	snapInfo := s.mockSnap(c, sampleSnapYaml)

	// Run the setup-snap-security task and let it finish.
	change := s.addSetupSnapSecurityChange(c, &snapstate.SnapSetup{
		SideInfo: &snap.SideInfo{
			RealName: snapInfo.Name(),
			Revision: snapInfo.Revision,
		},
	})
	mgr.Ensure()
	mgr.Wait()
	mgr.Stop()

	s.state.Lock()
	defer s.state.Unlock()

	// Ensure that the task succeeded.
	c.Assert(change.Status(), Equals, state.DoneStatus)

	// Ensure that "network" is now saved in the state as auto-connected.
	var conns map[string]interface{}
	err := s.state.Get("conns", &conns)
	c.Assert(err, IsNil)
	c.Check(conns, DeepEquals, map[string]interface{}{
		"snap:network ubuntu-core:network": map[string]interface{}{
			"interface": "network", "auto": true,
		},
	})

	// Ensure that "network" is really connected.
	repo := mgr.Repository()
	plug := repo.Plug("snap", "network")
	c.Assert(plug, Not(IsNil))
	c.Check(plug.Connections, HasLen, 1)
}

// The setup-profiles task will auto-connect plugs with viable candidates also condidering snap declarations.
func (s *interfaceManagerSuite) TestDoSetupSnapSecurityAutoConnectsDeclBased(c *C) {
	s.testDoSetupSnapSecurityAutoConnectsDeclBased(c, true, func(conns map[string]interface{}, plug *interfaces.Plug) {
		// Ensure that "test" plug is now saved in the state as auto-connected.
		c.Check(conns, DeepEquals, map[string]interface{}{
			"consumer:plug producer:slot": map[string]interface{}{"auto": true, "interface": "test"},
		})
		// Ensure that "test" is really connected.
		c.Check(plug.Connections, HasLen, 1)
	})
}

// The setup-profiles task will *not* auto-connect plugs with viable candidates when snap declarations are missing.
func (s *interfaceManagerSuite) TestDoSetupSnapSecurityAutoConnectsDeclBasedWhenMissingDecl(c *C) {
	s.testDoSetupSnapSecurityAutoConnectsDeclBased(c, false, func(conns map[string]interface{}, plug *interfaces.Plug) {
		// Ensure nothing is connected.
		c.Check(conns, HasLen, 0)
		c.Check(plug.Connections, HasLen, 0)
	})
}

func (s *interfaceManagerSuite) testDoSetupSnapSecurityAutoConnectsDeclBased(c *C, withDecl bool, check func(map[string]interface{}, *interfaces.Plug)) {
	restore := assertstest.MockBuiltinBaseDeclaration([]byte(`
type: base-declaration
authority-id: canonical
series: 16
slots:
  test:
    allow-auto-connection:
      plug-publisher-id:
        - $SLOT_PUBLISHER_ID
`))
	defer restore()
	// Add the producer snap
	s.mockIface(c, &interfaces.TestInterface{InterfaceName: "test"})
	s.mockSnapDecl(c, "producer", "one-publisher", nil)
	s.mockSnap(c, producerYaml)

	// Initialize the manager. This registers the producer snap.
	mgr := s.manager(c)

	// Add a sample snap with a plug with the "test" interface which should be auto-connected.
	if withDecl {
		s.mockSnapDecl(c, "consumer", "one-publisher", nil)
	}
	snapInfo := s.mockSnap(c, consumerYaml)

	// Run the setup-snap-security task and let it finish.
	change := s.addSetupSnapSecurityChange(c, &snapstate.SnapSetup{
		SideInfo: &snap.SideInfo{
			RealName: snapInfo.Name(),
			SnapID:   snapInfo.SnapID,
			Revision: snapInfo.Revision,
		},
	})
	mgr.Ensure()
	mgr.Wait()
	mgr.Stop()

	s.state.Lock()
	defer s.state.Unlock()

	// Ensure that the task succeeded.
	c.Assert(change.Status(), Equals, state.DoneStatus)

	var conns map[string]interface{}
	err := s.state.Get("conns", &conns)
	c.Assert(err, IsNil)

	repo := mgr.Repository()
	plug := repo.Plug("consumer", "plug")
	c.Assert(plug, Not(IsNil))

	check(conns, plug)
}

// The setup-profiles task will only touch connection state for the task it
// operates on or auto-connects to and will leave other state intact.
func (s *interfaceManagerSuite) TestDoSetupSnapSecuirtyKeepsExistingConnectionState(c *C) {
	// Add an OS snap in place.
	s.mockSnap(c, osSnapYaml)

	// Initialize the manager. This registers the two snaps.
	mgr := s.manager(c)

	// Add a sample snap with a "network" plug which should be auto-connected.
	snapInfo := s.mockSnap(c, sampleSnapYaml)

	// Put fake information about connections for another snap into the state.
	s.state.Lock()
	s.state.Set("conns", map[string]interface{}{
		"other-snap:network ubuntu-core:network": map[string]interface{}{
			"interface": "network",
		},
	})
	s.state.Unlock()

	// Run the setup-snap-security task and let it finish.
	change := s.addSetupSnapSecurityChange(c, &snapstate.SnapSetup{
		SideInfo: &snap.SideInfo{
			RealName: snapInfo.Name(),
			Revision: snapInfo.Revision,
		},
	})
	mgr.Ensure()
	mgr.Wait()
	mgr.Stop()

	s.state.Lock()
	defer s.state.Unlock()

	// Ensure that the task succeeded.
	c.Assert(change.Status(), Equals, state.DoneStatus)

	var conns map[string]interface{}
	err := s.state.Get("conns", &conns)
	c.Assert(err, IsNil)
	c.Check(conns, DeepEquals, map[string]interface{}{
		// The sample snap was auto-connected, as expected.
		"snap:network ubuntu-core:network": map[string]interface{}{
			"interface": "network", "auto": true,
		},
		// Connection state for the fake snap is preserved.
		// The task didn't alter state of other snaps.
		"other-snap:network ubuntu-core:network": map[string]interface{}{
			"interface": "network",
		},
	})
}

// The setup-profiles task will add implicit slots necessary for the OS snap.
func (s *interfaceManagerSuite) TestDoSetupProfilesAddsImplicitSlots(c *C) {
	// Initialize the manager.
	mgr := s.manager(c)

	// Add an OS snap.
	snapInfo := s.mockSnap(c, osSnapYaml)

	// Run the setup-profiles task and let it finish.
	change := s.addSetupSnapSecurityChange(c, &snapstate.SnapSetup{
		SideInfo: &snap.SideInfo{
			RealName: snapInfo.Name(),
			Revision: snapInfo.Revision,
		},
	})
	mgr.Ensure()
	mgr.Wait()
	mgr.Stop()

	s.state.Lock()
	defer s.state.Unlock()

	// Ensure that the task succeeded.
	c.Assert(change.Status(), Equals, state.DoneStatus)

	// Ensure that we have slots on the OS snap.
	repo := mgr.Repository()
	slots := repo.Slots(snapInfo.Name())
	// NOTE: This is not an exact test as it duplicates functionality elsewhere
	// and is was a pain to update each time. This is correctly handled by the
	// implicit slot tests in snap/implicit_test.go
	c.Assert(len(slots) > 18, Equals, true)
}

func (s *interfaceManagerSuite) TestDoSetupSnapSecuirtyReloadsConnectionsWhenInvokedOnPlugSide(c *C) {
	snapInfo := s.mockSnap(c, consumerYaml)
	s.mockSnap(c, producerYaml)
	s.testDoSetupSnapSecuirtyReloadsConnectionsWhenInvokedOn(c, snapInfo.Name(), snapInfo.Revision)
}

func (s *interfaceManagerSuite) TestDoSetupSnapSecuirtyReloadsConnectionsWhenInvokedOnSlotSide(c *C) {
	s.mockSnap(c, consumerYaml)
	snapInfo := s.mockSnap(c, producerYaml)
	s.testDoSetupSnapSecuirtyReloadsConnectionsWhenInvokedOn(c, snapInfo.Name(), snapInfo.Revision)
}

func (s *interfaceManagerSuite) testDoSetupSnapSecuirtyReloadsConnectionsWhenInvokedOn(c *C, snapName string, revision snap.Revision) {
	s.mockIface(c, &interfaces.TestInterface{InterfaceName: "test"})

	s.state.Lock()
	s.state.Set("conns", map[string]interface{}{
		"consumer:plug producer:slot": map[string]interface{}{"interface": "test"},
	})
	s.state.Unlock()

	mgr := s.manager(c)

	// Run the setup-profiles task
	change := s.addSetupSnapSecurityChange(c, &snapstate.SnapSetup{
		SideInfo: &snap.SideInfo{
			RealName: snapName,
			Revision: revision,
		},
	})
	mgr.Ensure()
	mgr.Wait()
	mgr.Stop()

	// Change succeeds
	s.state.Lock()
	defer s.state.Unlock()
	c.Check(change.Status(), Equals, state.DoneStatus)

	repo := mgr.Repository()

	// Repository shows the connection
	plug := repo.Plug("consumer", "plug")
	slot := repo.Slot("producer", "slot")
	c.Assert(plug.Connections, HasLen, 1)
	c.Assert(slot.Connections, HasLen, 1)
	c.Check(plug.Connections[0], DeepEquals, interfaces.SlotRef{Snap: "producer", Name: "slot"})
	c.Check(slot.Connections[0], DeepEquals, interfaces.PlugRef{Snap: "consumer", Name: "plug"})
}

// The setup-profiles task will honor snapstate.DevMode flag by storing it
// in the SnapState.Flags and by actually setting up security
// using that flag. Old copy of SnapState.Flag's DevMode is saved for the undo
// handler under `old-devmode`.
func (s *interfaceManagerSuite) TestSetupProfilesHonorsDevMode(c *C) {
	// Put the OS snap in place.
	mgr := s.manager(c)

	// Initialize the manager. This registers the OS snap.
	snapInfo := s.mockSnap(c, sampleSnapYaml)

	// Run the setup-profiles task and let it finish.
	// Note that the task will see SnapSetup.Flags equal to DeveloperMode.
	change := s.addSetupSnapSecurityChange(c, &snapstate.SnapSetup{
		SideInfo: &snap.SideInfo{
			RealName: snapInfo.Name(),
			Revision: snapInfo.Revision,
		},
		Flags: snapstate.Flags{DevMode: true},
	})
	mgr.Ensure()
	mgr.Wait()
	mgr.Stop()

	s.state.Lock()
	defer s.state.Unlock()

	// Ensure that the task succeeded.
	c.Check(change.Status(), Equals, state.DoneStatus)

	// The snap was setup with DevModeConfinement
	c.Assert(s.secBackend.SetupCalls, HasLen, 1)
	c.Assert(s.secBackend.RemoveCalls, HasLen, 0)
	c.Check(s.secBackend.SetupCalls[0].SnapInfo.Name(), Equals, "snap")
	c.Check(s.secBackend.SetupCalls[0].Options, Equals, interfaces.ConfinementOptions{DevMode: true})
}

// setup-profiles uses the new snap.Info when setting up security for the new
// snap when it had prior connections and DisconnectSnap() returns it as a part
// of the affected set.
func (s *interfaceManagerSuite) TestSetupProfilesUsesFreshSnapInfo(c *C) {
	// Put the OS and the sample snaps in place.
	coreSnapInfo := s.mockSnap(c, osSnapYaml)
	oldSnapInfo := s.mockSnap(c, sampleSnapYaml)

	// Put connection information between the OS snap and the sample snap.
	// This is done so that DisconnectSnap returns both snaps as "affected"
	// and so that the previously broken code path is exercised.
	s.state.Lock()
	s.state.Set("conns", map[string]interface{}{
		"snap:network ubuntu-core:network": map[string]interface{}{"interface": "network"},
	})
	s.state.Unlock()

	// Initialize the manager. This registers both of the snaps and reloads the
	// connection between them.
	mgr := s.manager(c)

	// Put a new revision of the sample snap in place.
	newSnapInfo := s.mockUpdatedSnap(c, sampleSnapYaml, 42)

	// Sanity check, the revisions are different.
	c.Assert(oldSnapInfo.Revision, Not(Equals), 42)
	c.Assert(newSnapInfo.Revision, Equals, snap.R(42))

	// Run the setup-profiles task for the new revision and let it finish.
	change := s.addSetupSnapSecurityChange(c, &snapstate.SnapSetup{
		SideInfo: &snap.SideInfo{
			RealName: newSnapInfo.Name(),
			Revision: newSnapInfo.Revision,
		},
	})
	mgr.Ensure()
	mgr.Wait()
	mgr.Stop()

	s.state.Lock()
	defer s.state.Unlock()

	// Ensure that the task succeeded.
	c.Assert(change.Err(), IsNil)
	c.Check(change.Status(), Equals, state.DoneStatus)

	// Ensure that both snaps were setup correctly.
	c.Assert(s.secBackend.SetupCalls, HasLen, 2)
	c.Assert(s.secBackend.RemoveCalls, HasLen, 0)
	// The sample snap was setup, with the correct new revision.
	c.Check(s.secBackend.SetupCalls[0].SnapInfo.Name(), Equals, newSnapInfo.Name())
	c.Check(s.secBackend.SetupCalls[0].SnapInfo.Revision, Equals, newSnapInfo.Revision)
	// The OS snap was setup (because it was affected).
	c.Check(s.secBackend.SetupCalls[1].SnapInfo.Name(), Equals, coreSnapInfo.Name())
	c.Check(s.secBackend.SetupCalls[1].SnapInfo.Revision, Equals, coreSnapInfo.Revision)
}

func (s *interfaceManagerSuite) TestDoDiscardConnsPlug(c *C) {
	s.testDoDicardConns(c, "consumer")
}

func (s *interfaceManagerSuite) TestDoDiscardConnsSlot(c *C) {
	s.testDoDicardConns(c, "producer")
}

func (s *interfaceManagerSuite) TestUndoDiscardConnsPlug(c *C) {
	s.testUndoDicardConns(c, "consumer")
}

func (s *interfaceManagerSuite) TestUndoDiscardConnsSlot(c *C) {
	s.testUndoDicardConns(c, "producer")
}

func (s *interfaceManagerSuite) testDoDicardConns(c *C, snapName string) {
	s.state.Lock()
	// Store information about a connection in the state.
	s.state.Set("conns", map[string]interface{}{
		"consumer:plug producer:slot": map[string]interface{}{"interface": "test"},
	})
	// Store empty snap state. This snap has an empty sequence now.
	snapstate.Set(s.state, snapName, &snapstate.SnapState{})
	s.state.Unlock()

	mgr := s.manager(c)

	// Run the discard-conns task and let it finish
	change := s.addDiscardConnsChange(c, snapName)
	mgr.Ensure()
	mgr.Wait()
	mgr.Stop()

	s.state.Lock()
	defer s.state.Unlock()
	c.Check(change.Status(), Equals, state.DoneStatus)

	// Information about the connection was removed
	var conns map[string]interface{}
	err := s.state.Get("conns", &conns)
	c.Assert(err, IsNil)
	c.Check(conns, DeepEquals, map[string]interface{}{})

	// But removed connections are preserved in the task for undo.
	var removed map[string]interface{}
	err = change.Tasks()[0].Get("removed", &removed)
	c.Assert(err, IsNil)
	c.Check(removed, DeepEquals, map[string]interface{}{
		"consumer:plug producer:slot": map[string]interface{}{"interface": "test"},
	})
}

func (s *interfaceManagerSuite) testUndoDicardConns(c *C, snapName string) {
	s.state.Lock()
	// Store information about a connection in the state.
	s.state.Set("conns", map[string]interface{}{
		"consumer:plug producer:slot": map[string]interface{}{"interface": "test"},
	})
	// Store empty snap state. This snap has an empty sequence now.
	snapstate.Set(s.state, snapName, &snapstate.SnapState{})
	s.state.Unlock()

	mgr := s.manager(c)

	// Run the discard-conns task and let it finish
	change := s.addDiscardConnsChange(c, snapName)

	// Add a dummy task just to hold the change not ready.
	s.state.Lock()
	dummy := s.state.NewTask("dummy", "")
	change.AddTask(dummy)
	s.state.Unlock()

	mgr.Ensure()
	mgr.Wait()

	s.state.Lock()
	c.Check(change.Status(), Equals, state.DoStatus)
	change.Abort()
	s.state.Unlock()

	mgr.Ensure()
	mgr.Wait()
	mgr.Stop()

	s.state.Lock()
	defer s.state.Unlock()
	c.Assert(change.Status(), Equals, state.UndoneStatus)

	// Information about the connection is intact
	var conns map[string]interface{}
	err := s.state.Get("conns", &conns)
	c.Assert(err, IsNil)
	c.Check(conns, DeepEquals, map[string]interface{}{
		"consumer:plug producer:slot": map[string]interface{}{"interface": "test"},
	})

	var removed map[string]interface{}
	err = change.Tasks()[0].Get("removed", &removed)
	c.Assert(err, IsNil)
	c.Check(removed, HasLen, 0)
}

func (s *interfaceManagerSuite) TestDoRemove(c *C) {
	s.mockIface(c, &interfaces.TestInterface{InterfaceName: "test"})
	s.mockSnap(c, consumerYaml)
	s.mockSnap(c, producerYaml)

	s.state.Lock()
	s.state.Set("conns", map[string]interface{}{
		"consumer:plug producer:slot": map[string]interface{}{"interface": "test"},
	})
	s.state.Unlock()

	mgr := s.manager(c)

	// Run the remove-security task
	change := s.addRemoveSnapSecurityChange(c, "consumer")
	mgr.Ensure()
	mgr.Wait()
	mgr.Stop()

	// Change succeeds
	s.state.Lock()
	defer s.state.Unlock()
	c.Check(change.Status(), Equals, state.DoneStatus)

	repo := mgr.Repository()

	// Snap is removed from repository
	c.Check(repo.Plug("consumer", "slot"), IsNil)

	// Security of the snap was removed
	c.Check(s.secBackend.RemoveCalls, DeepEquals, []string{"consumer"})

	// Security of the related snap was configured
	c.Check(s.secBackend.SetupCalls, HasLen, 1)
	c.Check(s.secBackend.SetupCalls[0].SnapInfo.Name(), Equals, "producer")

	// Connection state was left intact
	var conns map[string]interface{}
	err := s.state.Get("conns", &conns)
	c.Assert(err, IsNil)
	c.Check(conns, DeepEquals, map[string]interface{}{
		"consumer:plug producer:slot": map[string]interface{}{"interface": "test"},
	})
}

func (s *interfaceManagerSuite) TestConnectTracksConnectionsInState(c *C) {
	s.mockIface(c, &interfaces.TestInterface{InterfaceName: "test"})
	s.mockSnap(c, consumerYaml)
	s.mockSnap(c, producerYaml)

	_ = s.manager(c)

	s.state.Lock()
	ts, err := ifacestate.Connect(s.state, "consumer", "plug", "producer", "slot")
	c.Assert(err, IsNil)
	c.Assert(ts.Tasks(), HasLen, 3)

	ts.Tasks()[2].Set("snap-setup", &snapstate.SnapSetup{
		SideInfo: &snap.SideInfo{
			RealName: "consumer",
		},
	})

	change := s.state.NewChange("connect", "")
	change.AddAll(ts)
	s.state.Unlock()

	s.settle(c)

	s.state.Lock()
	defer s.state.Unlock()

	c.Assert(change.Err(), IsNil)
	c.Check(change.Status(), Equals, state.DoneStatus)
	var conns map[string]interface{}
	err = s.state.Get("conns", &conns)
	c.Assert(err, IsNil)
	c.Check(conns, DeepEquals, map[string]interface{}{
		"consumer:plug producer:slot": map[string]interface{}{
			"interface": "test",
		},
	})
}

func (s *interfaceManagerSuite) TestConnectSetsUpSecurity(c *C) {
	s.mockIface(c, &interfaces.TestInterface{InterfaceName: "test"})
	s.mockSnap(c, consumerYaml)
	s.mockSnap(c, producerYaml)

	_ = s.manager(c)

	s.state.Lock()
	ts, err := ifacestate.Connect(s.state, "consumer", "plug", "producer", "slot")
	c.Assert(err, IsNil)
	ts.Tasks()[0].Set("snap-setup", &snapstate.SnapSetup{
		SideInfo: &snap.SideInfo{
			RealName: "consumer",
		},
	})

	change := s.state.NewChange("connect", "")
	change.AddAll(ts)
	s.state.Unlock()

	s.settle(c)

	s.state.Lock()
	defer s.state.Unlock()

	c.Assert(change.Err(), IsNil)
	c.Check(change.Status(), Equals, state.DoneStatus)

	c.Assert(s.secBackend.SetupCalls, HasLen, 2)
	c.Assert(s.secBackend.RemoveCalls, HasLen, 0)
	c.Check(s.secBackend.SetupCalls[0].SnapInfo.Name(), Equals, "producer")
	c.Check(s.secBackend.SetupCalls[1].SnapInfo.Name(), Equals, "consumer")

	c.Check(s.secBackend.SetupCalls[0].Options, Equals, interfaces.ConfinementOptions{})
	c.Check(s.secBackend.SetupCalls[1].Options, Equals, interfaces.ConfinementOptions{})
}

func (s *interfaceManagerSuite) TestDisconnectSetsUpSecurity(c *C) {
	s.mockIface(c, &interfaces.TestInterface{InterfaceName: "test"})
	s.mockSnap(c, consumerYaml)
	s.mockSnap(c, producerYaml)

	s.state.Lock()
	s.state.Set("conns", map[string]interface{}{
		"consumer:plug producer:slot": map[string]interface{}{"interface": "test"},
	})
	s.state.Unlock()

	mgr := s.manager(c)

	s.state.Lock()
	ts, err := ifacestate.Disconnect(s.state, "consumer", "plug", "producer", "slot")
	c.Assert(err, IsNil)
	ts.Tasks()[0].Set("snap-setup", &snapstate.SnapSetup{
		SideInfo: &snap.SideInfo{
			RealName: "consumer",
		},
	})

	change := s.state.NewChange("disconnect", "")
	change.AddAll(ts)
	s.state.Unlock()

	mgr.Ensure()
	mgr.Wait()
	mgr.Stop()

	s.state.Lock()
	defer s.state.Unlock()

	c.Assert(change.Err(), IsNil)
	c.Check(change.Status(), Equals, state.DoneStatus)

	c.Assert(s.secBackend.SetupCalls, HasLen, 2)
	c.Assert(s.secBackend.RemoveCalls, HasLen, 0)
	c.Check(s.secBackend.SetupCalls[0].SnapInfo.Name(), Equals, "consumer")
	c.Check(s.secBackend.SetupCalls[1].SnapInfo.Name(), Equals, "producer")

	c.Check(s.secBackend.SetupCalls[0].Options, Equals, interfaces.ConfinementOptions{})
	c.Check(s.secBackend.SetupCalls[1].Options, Equals, interfaces.ConfinementOptions{})
}

func (s *interfaceManagerSuite) TestDisconnectTracksConnectionsInState(c *C) {
	s.mockIface(c, &interfaces.TestInterface{InterfaceName: "test"})
	s.mockSnap(c, consumerYaml)
	s.mockSnap(c, producerYaml)
	s.state.Lock()
	s.state.Set("conns", map[string]interface{}{
		"consumer:plug producer:slot": map[string]interface{}{"interface": "test"},
	})
	s.state.Unlock()

	mgr := s.manager(c)

	s.state.Lock()
	ts, err := ifacestate.Disconnect(s.state, "consumer", "plug", "producer", "slot")
	c.Assert(err, IsNil)
	ts.Tasks()[0].Set("snap-setup", &snapstate.SnapSetup{
		SideInfo: &snap.SideInfo{
			RealName: "consumer",
		},
	})

	change := s.state.NewChange("disconnect", "")
	change.AddAll(ts)
	s.state.Unlock()

	mgr.Ensure()
	mgr.Wait()
	mgr.Stop()

	s.state.Lock()
	defer s.state.Unlock()

	c.Assert(change.Err(), IsNil)
	c.Check(change.Status(), Equals, state.DoneStatus)
	var conns map[string]interface{}
	err = s.state.Get("conns", &conns)
	c.Assert(err, IsNil)
	c.Check(conns, DeepEquals, map[string]interface{}{})
}

func (s *interfaceManagerSuite) TestManagerReloadsConnections(c *C) {
	s.mockIface(c, &interfaces.TestInterface{InterfaceName: "test"})
	s.mockSnap(c, consumerYaml)
	s.mockSnap(c, producerYaml)

	s.state.Lock()
	s.state.Set("conns", map[string]interface{}{
		"consumer:plug producer:slot": map[string]interface{}{"interface": "test"},
	})
	s.state.Unlock()

	mgr := s.manager(c)
	repo := mgr.Repository()

	plug := repo.Plug("consumer", "plug")
	slot := repo.Slot("producer", "slot")
	c.Assert(plug.Connections, HasLen, 1)
	c.Assert(slot.Connections, HasLen, 1)
	c.Check(plug.Connections[0], DeepEquals, interfaces.SlotRef{Snap: "producer", Name: "slot"})
	c.Check(slot.Connections[0], DeepEquals, interfaces.PlugRef{Snap: "consumer", Name: "plug"})
}

func (s *interfaceManagerSuite) TestSetupProfilesDevModeMultiple(c *C) {
	mgr := s.manager(c)
	repo := mgr.Repository()

	// setup two snaps that are connected
	siP := s.mockSnap(c, producerYaml)
	siC := s.mockSnap(c, consumerYaml)
	err := repo.AddInterface(&interfaces.TestInterface{
		InterfaceName: "test",
	})
	c.Assert(err, IsNil)
	err = repo.AddSlot(&interfaces.Slot{
		SlotInfo: &snap.SlotInfo{
			Snap:      siC,
			Name:      "slot",
			Interface: "test",
		},
	})
	c.Assert(err, IsNil)
	err = repo.AddPlug(&interfaces.Plug{
		PlugInfo: &snap.PlugInfo{
			Snap:      siP,
			Name:      "plug",
			Interface: "test",
		},
	})
	c.Assert(err, IsNil)
	connRef := interfaces.ConnRef{
		PlugRef: interfaces.PlugRef{Snap: siP.Name(), Name: "plug"},
		SlotRef: interfaces.SlotRef{Snap: siC.Name(), Name: "slot"},
	}
	err = repo.Connect(connRef)
	c.Assert(err, IsNil)

	change := s.addSetupSnapSecurityChange(c, &snapstate.SnapSetup{
		SideInfo: &snap.SideInfo{
			RealName: siC.Name(),
			Revision: siC.Revision,
		},
		Flags: snapstate.Flags{DevMode: true},
	})
	mgr.Ensure()
	mgr.Wait()
	mgr.Stop()

	s.state.Lock()
	defer s.state.Unlock()

	// Ensure that the task succeeded.
	c.Check(change.Err(), IsNil)
	c.Check(change.Status(), Equals, state.DoneStatus)

	// The first snap is setup in devmode, the second is not
	c.Assert(s.secBackend.SetupCalls, HasLen, 2)
	c.Assert(s.secBackend.RemoveCalls, HasLen, 0)
	c.Check(s.secBackend.SetupCalls[0].SnapInfo.Name(), Equals, siC.Name())
	c.Check(s.secBackend.SetupCalls[0].Options, Equals, interfaces.ConfinementOptions{DevMode: true})
	c.Check(s.secBackend.SetupCalls[1].SnapInfo.Name(), Equals, siP.Name())
	c.Check(s.secBackend.SetupCalls[1].Options, Equals, interfaces.ConfinementOptions{})
}

func (s *interfaceManagerSuite) TestCheckInterfacesDeny(c *C) {
	restore := assertstest.MockBuiltinBaseDeclaration([]byte(`
type: base-declaration
authority-id: canonical
series: 16
slots:
  test:
    deny-installation: true
`))
	defer restore()
	s.mockIface(c, &interfaces.TestInterface{InterfaceName: "test"})

	s.mockSnapDecl(c, "producer", "producer-publisher", nil)
	snapInfo := s.mockSnap(c, producerYaml)

	s.state.Lock()
	defer s.state.Unlock()
	c.Check(ifacestate.CheckInterfaces(s.state, snapInfo), ErrorMatches, "installation denied.*")
}

func (s *interfaceManagerSuite) TestCheckInterfacesDenySkippedIfNoDecl(c *C) {
	restore := assertstest.MockBuiltinBaseDeclaration([]byte(`
type: base-declaration
authority-id: canonical
series: 16
slots:
  test:
    deny-installation: true
`))
	defer restore()
	s.mockIface(c, &interfaces.TestInterface{InterfaceName: "test"})

	// crucially, this test is missing this: s.mockSnapDecl(c, "producer", "producer-publisher", nil)
	snapInfo := s.mockSnap(c, producerYaml)

	s.state.Lock()
	defer s.state.Unlock()
	c.Check(ifacestate.CheckInterfaces(s.state, snapInfo), IsNil)
}

func (s *interfaceManagerSuite) TestCheckInterfacesAllow(c *C) {
	restore := assertstest.MockBuiltinBaseDeclaration([]byte(`
type: base-declaration
authority-id: canonical
series: 16
slots:
  test:
    deny-installation: true
`))
	defer restore()
	s.mockIface(c, &interfaces.TestInterface{InterfaceName: "test"})

	s.mockSnapDecl(c, "producer", "producer-publisher", map[string]interface{}{
		"slots": map[string]interface{}{
			"test": "true",
		},
	})
	snapInfo := s.mockSnap(c, producerYaml)

	s.state.Lock()
	defer s.state.Unlock()
	c.Check(ifacestate.CheckInterfaces(s.state, snapInfo), IsNil)
}

func (s *interfaceManagerSuite) TestCheckInterfacesConsidersImplicitSlots(c *C) {
	snapInfo := s.mockSnap(c, osSnapYaml)

	s.state.Lock()
	defer s.state.Unlock()
	c.Check(ifacestate.CheckInterfaces(s.state, snapInfo), IsNil)
	c.Check(snapInfo.Slots["home"], NotNil)
}

// Test that setup-snap-security gets undone correctly when a snap is installed
// but the installation fails (the security profiles are removed).
func (s *interfaceManagerSuite) TestUndoSetupProfilesOnInstall(c *C) {
	// Create the interface manager
	mgr := s.manager(c)

	// Mock a snap and remove the side info from the state (it is implicitly
	// added by mockSnap) so that we can emulate a undo during a fresh
	// install.
	snapInfo := s.mockSnap(c, sampleSnapYaml)
	s.state.Lock()
	snapstate.Set(s.state, snapInfo.Name(), nil)
	s.state.Unlock()

	// Add a change that undoes "setup-snap-security"
	change := s.addSetupSnapSecurityChange(c, &snapstate.SnapSetup{
		SideInfo: &snap.SideInfo{
			RealName: snapInfo.Name(),
			Revision: snapInfo.Revision,
		},
	})
	s.state.Lock()
	change.Tasks()[0].SetStatus(state.UndoStatus)
	s.state.Unlock()

	// Turn the crank
	mgr.Ensure()
	mgr.Wait()
	mgr.Stop()

	s.state.Lock()
	defer s.state.Unlock()

	// Ensure that the change got undone.
	c.Assert(change.Err(), IsNil)
	c.Check(change.Status(), Equals, state.UndoneStatus)

	// Ensure that since we had no prior revisions of this snap installed the
	// undo task removed the security profile from the system.
	c.Assert(s.secBackend.SetupCalls, HasLen, 0)
	c.Assert(s.secBackend.RemoveCalls, HasLen, 1)
	c.Check(s.secBackend.RemoveCalls, DeepEquals, []string{snapInfo.Name()})
}

// Test that setup-snap-security gets undone correctly when a snap is refreshed
// but the installation fails (the security profiles are restored to the old state).
func (s *interfaceManagerSuite) TestUndoSetupProfilesOnRefresh(c *C) {
	// Create the interface manager
	mgr := s.manager(c)

	// Mock a snap. The mockSnap call below also puts the side info into the
	// state so it seems like it was installed already.
	snapInfo := s.mockSnap(c, sampleSnapYaml)

	// Add a change that undoes "setup-snap-security"
	change := s.addSetupSnapSecurityChange(c, &snapstate.SnapSetup{
		SideInfo: &snap.SideInfo{
			RealName: snapInfo.Name(),
			Revision: snapInfo.Revision,
		},
	})
	s.state.Lock()
	change.Tasks()[0].SetStatus(state.UndoStatus)
	s.state.Unlock()

	// Turn the crank
	mgr.Ensure()
	mgr.Wait()
	mgr.Stop()

	s.state.Lock()
	defer s.state.Unlock()

	// Ensure that the change got undone.
	c.Assert(change.Err(), IsNil)
	c.Check(change.Status(), Equals, state.UndoneStatus)

	// Ensure that since had a revision in the state the undo task actually
	// setup the security of the snap we had in the state.
	c.Assert(s.secBackend.SetupCalls, HasLen, 1)
	c.Assert(s.secBackend.RemoveCalls, HasLen, 0)
	c.Check(s.secBackend.SetupCalls[0].SnapInfo.Name(), Equals, snapInfo.Name())
	c.Check(s.secBackend.SetupCalls[0].SnapInfo.Revision, Equals, snapInfo.Revision)
	c.Check(s.secBackend.SetupCalls[0].Options, Equals, interfaces.ConfinementOptions{})
}<|MERGE_RESOLUTION|>--- conflicted
+++ resolved
@@ -244,7 +244,7 @@
 	s.state.Lock()
 	defer s.state.Unlock()
 
-	c.Check(change.Err(), ErrorMatches, `cannot perform the following tasks:\n- Connect consumer:otherplug to producer:slot \(cannot connect mismatched plug interface \"test2\" to slot interface \"test\"\)`)
+	c.Check(change.Err(), ErrorMatches, `cannot perform the following tasks:\n- Connect consumer:otherplug to producer:slot \(cannot connect plug "consumer:otherplug" \(interface "test2"\) to "producer:slot" \(interface "test".*`)
 	task := change.Tasks()[2]
 	c.Check(task.Kind(), Equals, "connect")
 	c.Check(task.Status(), Equals, state.ErrorStatus)
@@ -309,35 +309,6 @@
 }
 
 func (s *interfaceManagerSuite) TestConnectTaskCheckNotAllowed(c *C) {
-<<<<<<< HEAD
-	restore := assertstest.MockBuiltinBaseDeclaration([]byte(`
-type: base-declaration
-authority-id: canonical
-series: 16
-slots:
-  test:
-    allow-connection:
-      plug-publisher-id:
-        - $SLOT_PUBLISHER_ID
-`))
-	defer restore()
-	s.mockIface(c, &interfaces.TestInterface{InterfaceName: "test"})
-	s.mockSnapDecl(c, "consumer", "consumer-publisher", nil)
-	s.mockSnap(c, consumerYaml)
-	s.mockSnapDecl(c, "producer", "producer-publisher", nil)
-	s.mockSnap(c, producerYaml)
-	_ = s.manager(c)
-
-	s.state.Lock()
-	change := s.state.NewChange("kind", "summary")
-	ts, err := ifacestate.Connect(s.state, "consumer", "plug", "producer", "slot")
-	c.Assert(err, IsNil)
-	c.Assert(ts.Tasks(), HasLen, 3)
-	ts.Tasks()[2].Set("snap-setup", &snapstate.SnapSetup{
-		SideInfo: &snap.SideInfo{
-			RealName: "consumer",
-		},
-=======
 	s.testConnectTaskCheck(c, func() {
 		s.mockSnapDecl(c, "consumer", "consumer-publisher", nil)
 		s.mockSnap(c, consumerYaml)
@@ -352,22 +323,9 @@
 		slot := repo.Slot("producer", "slot")
 		c.Check(plug.Connections, HasLen, 0)
 		c.Check(slot.Connections, HasLen, 0)
->>>>>>> 292c289a
-	})
-}
-
-<<<<<<< HEAD
-	change.AddAll(ts)
-	s.state.Unlock()
-
-	s.settle(c)
-
-	s.state.Lock()
-	defer s.state.Unlock()
-
-	c.Check(change.Err(), ErrorMatches, `(?s).*connection not allowed by slot rule of interface "test".*`)
-	c.Check(change.Status(), Equals, state.ErrorStatus)
-=======
+	})
+}
+
 func (s *interfaceManagerSuite) TestConnectTaskCheckNotAllowedButNoDecl(c *C) {
 	s.testConnectTaskCheck(c, func() {
 		s.mockSnap(c, consumerYaml)
@@ -383,7 +341,6 @@
 		c.Check(plug.Connections[0], DeepEquals, interfaces.SlotRef{Snap: "producer", Name: "slot"})
 		c.Check(slot.Connections[0], DeepEquals, interfaces.PlugRef{Snap: "consumer", Name: "plug"})
 	})
->>>>>>> 292c289a
 }
 
 func (s *interfaceManagerSuite) TestConnectTaskCheckAllowed(c *C) {
@@ -421,7 +378,7 @@
 
 	setup()
 
-	mgr := s.manager(c)
+	//mgr := s.manager(c)
 
 	s.state.Lock()
 	change := s.state.NewChange("kind", "summary")
