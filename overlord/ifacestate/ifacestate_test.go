// -*- Mode: Go; indent-tabs-mode: t -*-

/*
 * Copyright (C) 2016 Canonical Ltd
 *
 * This program is free software: you can redistribute it and/or modify
 * it under the terms of the GNU General Public License version 3 as
 * published by the Free Software Foundation.
 *
 * This program is distributed in the hope that it will be useful,
 * but WITHOUT ANY WARRANTY; without even the implied warranty of
 * MERCHANTABILITY or FITNESS FOR A PARTICULAR PURPOSE.  See the
 * GNU General Public License for more details.
 *
 * You should have received a copy of the GNU General Public License
 * along with this program.  If not, see <http://www.gnu.org/licenses/>.
 *
 */

package ifacestate_test

import (
	"bytes"
	"errors"
	"fmt"
	"io/ioutil"
	"os"
	"path/filepath"
	"strings"
	"testing"
	"time"

	. "gopkg.in/check.v1"
	"gopkg.in/tomb.v2"

	"github.com/snapcore/snapd/asserts"
	"github.com/snapcore/snapd/asserts/assertstest"
	"github.com/snapcore/snapd/dirs"
	"github.com/snapcore/snapd/interfaces"
	"github.com/snapcore/snapd/interfaces/ifacetest"
	"github.com/snapcore/snapd/logger"
	"github.com/snapcore/snapd/osutil"
	"github.com/snapcore/snapd/overlord"
	"github.com/snapcore/snapd/overlord/assertstate"
	"github.com/snapcore/snapd/overlord/auth"
	"github.com/snapcore/snapd/overlord/hookstate"
	"github.com/snapcore/snapd/overlord/ifacestate"
	"github.com/snapcore/snapd/overlord/ifacestate/ifacerepo"
	"github.com/snapcore/snapd/overlord/ifacestate/udevmonitor"
	"github.com/snapcore/snapd/overlord/snapstate"
	"github.com/snapcore/snapd/overlord/state"
	"github.com/snapcore/snapd/release"
	"github.com/snapcore/snapd/snap"
	"github.com/snapcore/snapd/snap/snaptest"
	"github.com/snapcore/snapd/testutil"
)

func TestInterfaceManager(t *testing.T) { TestingT(t) }

type AssertsMock struct {
	Db           *asserts.Database
	storeSigning *assertstest.StoreStack
	brandSigning *assertstest.SigningDB
	st           *state.State
}

func (am *AssertsMock) SetupAsserts(c *C, st *state.State) {
	am.st = st
	am.storeSigning = assertstest.NewStoreStack("canonical", nil)
	brandPrivKey, _ := assertstest.GenerateKey(752)
	am.brandSigning = assertstest.NewSigningDB("my-brand", brandPrivKey)

	db, err := asserts.OpenDatabase(&asserts.DatabaseConfig{
		Backstore: asserts.NewMemoryBackstore(),
		Trusted:   am.storeSigning.Trusted,
	})
	c.Assert(err, IsNil)
	am.Db = db
	err = db.Add(am.storeSigning.StoreAccountKey(""))
	c.Assert(err, IsNil)

	st.Lock()
	assertstate.ReplaceDB(st, am.Db)

	brandAcct := assertstest.NewAccount(am.storeSigning, "my-brand", map[string]interface{}{
		"account-id": "my-brand",
	}, "")
	err = assertstate.Add(st, brandAcct)
	c.Assert(err, IsNil)

	brandPubKey, err := am.brandSigning.PublicKey("")
	c.Assert(err, IsNil)
	brandAccKey := assertstest.NewAccountKey(am.storeSigning, brandAcct, nil, brandPubKey, "")
	err = assertstate.Add(st, brandAccKey)
	c.Assert(err, IsNil)
	st.Unlock()
}

func (am *AssertsMock) MockModel(c *C, extraHeaders map[string]interface{}) {
	headers := map[string]interface{}{
		"series":       "16",
		"brand-id":     "my-brand",
		"model":        "my-model",
		"gadget":       "gadget",
		"kernel":       "krnl",
		"architecture": "amd64",
		"timestamp":    time.Now().Format(time.RFC3339),
	}
	for k, v := range extraHeaders {
		headers[k] = v
	}
	model, err := am.brandSigning.Sign(asserts.ModelType, headers, nil, "")
	c.Assert(err, IsNil)
	am.st.Lock()
	defer am.st.Unlock()
	err = assertstate.Add(am.st, model)
	c.Assert(err, IsNil)
	err = auth.SetDevice(am.st, &auth.DeviceState{
		Brand: "my-brand",
		Model: "my-model",
	})
	c.Assert(err, IsNil)
}

func (am *AssertsMock) MockSnapDecl(c *C, name, publisher string, extraHeaders map[string]interface{}) {
	_, err := am.Db.Find(asserts.AccountType, map[string]string{
		"account-id": publisher,
	})
	if asserts.IsNotFound(err) {
		acct := assertstest.NewAccount(am.storeSigning, publisher, map[string]interface{}{
			"account-id": publisher,
		}, "")
		err = am.Db.Add(acct)
	}
	c.Assert(err, IsNil)

	headers := map[string]interface{}{
		"series":       "16",
		"snap-name":    name,
		"publisher-id": publisher,
		"snap-id":      (name + strings.Repeat("id", 16))[:32],
		"timestamp":    time.Now().Format(time.RFC3339),
	}
	for k, v := range extraHeaders {
		headers[k] = v
	}

	snapDecl, err := am.storeSigning.Sign(asserts.SnapDeclarationType, headers, nil, "")
	c.Assert(err, IsNil)

	err = am.Db.Add(snapDecl)
	c.Assert(err, IsNil)
}

func (am *AssertsMock) MockStore(c *C, st *state.State, storeID string, extraHeaders map[string]interface{}) {
	headers := map[string]interface{}{
		"store":       storeID,
		"operator-id": am.storeSigning.AuthorityID,
		"timestamp":   time.Now().Format(time.RFC3339),
	}
	for k, v := range extraHeaders {
		headers[k] = v
	}
	storeAs, err := am.storeSigning.Sign(asserts.StoreType, headers, nil, "")
	c.Assert(err, IsNil)
	st.Lock()
	defer st.Unlock()
	err = assertstate.Add(st, storeAs)
	c.Assert(err, IsNil)
}

type interfaceManagerSuite struct {
	testutil.BaseTest
	AssertsMock
	o              *overlord.Overlord
	state          *state.State
	se             *overlord.StateEngine
	privateMgr     *ifacestate.InterfaceManager
	privateHookMgr *hookstate.HookManager
	extraIfaces    []interfaces.Interface
	extraBackends  []interfaces.SecurityBackend
	secBackend     *ifacetest.TestSecurityBackend
	mockSnapCmd    *testutil.MockCmd
	log            *bytes.Buffer
}

var _ = Suite(&interfaceManagerSuite{})

func (s *interfaceManagerSuite) SetUpTest(c *C) {
	s.BaseTest.SetUpTest(c)
	s.mockSnapCmd = testutil.MockCommand(c, "snap", "")

	dirs.SetRootDir(c.MkDir())
	c.Assert(os.MkdirAll(filepath.Dir(dirs.SnapSystemKeyFile), 0755), IsNil)

	s.o = overlord.Mock()
	s.state = s.o.State()
	s.se = s.o.StateEngine()

	s.SetupAsserts(c, s.state)

	s.BaseTest.AddCleanup(snap.MockSanitizePlugsSlots(func(snapInfo *snap.Info) {}))

	s.state.Lock()
	defer s.state.Unlock()

	s.privateHookMgr = nil
	s.privateMgr = nil
	s.extraIfaces = nil
	s.extraBackends = nil
	s.secBackend = &ifacetest.TestSecurityBackend{}
	// TODO: transition this so that we don't load real backends and instead
	// just load the test backend here and this is nicely integrated with
	// extraBackends above.
	s.BaseTest.AddCleanup(ifacestate.MockSecurityBackends([]interfaces.SecurityBackend{s.secBackend}))

	buf, restore := logger.MockLogger()
	s.BaseTest.AddCleanup(restore)
	s.log = buf

	s.BaseTest.AddCleanup(ifacestate.MockConnectRetryTimeout(0))
}

func (s *interfaceManagerSuite) TearDownTest(c *C) {
	s.BaseTest.TearDownTest(c)

	s.mockSnapCmd.Restore()

	if s.privateMgr != nil {
		s.se.Stop()
	}
	dirs.SetRootDir("")
}

func addForeignTaskHandlers(runner *state.TaskRunner) {
	// Add handler to test full aborting of changes
	erroringHandler := func(task *state.Task, _ *tomb.Tomb) error {
		return errors.New("error out")
	}
	runner.AddHandler("error-trigger", erroringHandler, nil)
}

func (s *interfaceManagerSuite) manager(c *C) *ifacestate.InterfaceManager {
	if s.privateMgr == nil {
		mgr, err := ifacestate.Manager(s.state, s.hookManager(c), s.o.TaskRunner(), s.extraIfaces, s.extraBackends)
		c.Assert(err, IsNil)
		addForeignTaskHandlers(s.o.TaskRunner())
		mgr.DisableUDevMonitor()
		s.privateMgr = mgr
		s.o.AddManager(mgr)

		s.o.AddManager(s.o.TaskRunner())

		// ensure the re-generation of security profiles did not
		// confuse the tests
		s.secBackend.SetupCalls = nil
	}
	return s.privateMgr
}

func (s *interfaceManagerSuite) hookManager(c *C) *hookstate.HookManager {
	if s.privateHookMgr == nil {
		mgr, err := hookstate.Manager(s.state, s.o.TaskRunner())
		c.Assert(err, IsNil)
		s.privateHookMgr = mgr
		s.o.AddManager(mgr)
	}
	return s.privateHookMgr
}

func (s *interfaceManagerSuite) settle(c *C) {
	err := s.o.Settle(5 * time.Second)
	c.Assert(err, IsNil)
}

func (s *interfaceManagerSuite) TestSmoke(c *C) {
	s.manager(c)
	s.se.Ensure()
	s.se.Wait()
}

func (s *interfaceManagerSuite) TestRepoAvailable(c *C) {
	_ = s.manager(c)
	s.state.Lock()
	defer s.state.Unlock()
	repo := ifacerepo.Get(s.state)
	c.Check(repo, FitsTypeOf, &interfaces.Repository{})
}

func (s *interfaceManagerSuite) TestConnectTask(c *C) {
	s.mockIfaces(c, &ifacetest.TestInterface{InterfaceName: "test"}, &ifacetest.TestInterface{InterfaceName: "test2"})
	s.mockSnap(c, consumerYaml)
	s.mockSnap(c, producerYaml)
	_ = s.manager(c)

	s.state.Lock()
	defer s.state.Unlock()

	ts, err := ifacestate.Connect(s.state, "consumer", "plug", "producer", "slot")
	c.Assert(err, IsNil)

	var hs hookstate.HookSetup
	i := 0
	task := ts.Tasks()[i]
	c.Check(task.Kind(), Equals, "run-hook")
	var hookSetup, undoHookSetup hookstate.HookSetup
	c.Assert(task.Get("hook-setup", &hookSetup), IsNil)
	c.Assert(hookSetup, Equals, hookstate.HookSetup{Snap: "consumer", Hook: "prepare-plug-plug", Optional: true})
	c.Assert(task.Get("undo-hook-setup", &undoHookSetup), IsNil)
	c.Assert(undoHookSetup, Equals, hookstate.HookSetup{Snap: "consumer", Hook: "unprepare-plug-plug", Optional: true, IgnoreError: true})
	i++
	task = ts.Tasks()[i]
	c.Check(task.Kind(), Equals, "run-hook")
	c.Assert(task.Get("hook-setup", &hookSetup), IsNil)
	c.Assert(hookSetup, Equals, hookstate.HookSetup{Snap: "producer", Hook: "prepare-slot-slot", Optional: true})
	c.Assert(task.Get("undo-hook-setup", &undoHookSetup), IsNil)
	c.Assert(undoHookSetup, Equals, hookstate.HookSetup{Snap: "producer", Hook: "unprepare-slot-slot", Optional: true, IgnoreError: true})
	i++
	task = ts.Tasks()[i]
	c.Assert(task.Kind(), Equals, "connect")
	var plug interfaces.PlugRef
	c.Assert(task.Get("plug", &plug), IsNil)
	c.Assert(plug.Snap, Equals, "consumer")
	c.Assert(plug.Name, Equals, "plug")
	var slot interfaces.SlotRef
	c.Assert(task.Get("slot", &slot), IsNil)
	c.Assert(slot.Snap, Equals, "producer")
	c.Assert(slot.Name, Equals, "slot")

	var autoconnect bool
	err = task.Get("auto", &autoconnect)
	c.Assert(err, Equals, state.ErrNoState)
	c.Assert(autoconnect, Equals, false)

	// verify initial attributes are present in connect task
	var plugStaticAttrs map[string]interface{}
	var plugDynamicAttrs map[string]interface{}
	c.Assert(task.Get("plug-static", &plugStaticAttrs), IsNil)
	c.Assert(plugStaticAttrs, DeepEquals, map[string]interface{}{"attr1": "value1"})
	c.Assert(task.Get("plug-dynamic", &plugDynamicAttrs), IsNil)
	c.Assert(plugDynamicAttrs, DeepEquals, map[string]interface{}{})

	var slotStaticAttrs map[string]interface{}
	var slotDynamicAttrs map[string]interface{}
	c.Assert(task.Get("slot-static", &slotStaticAttrs), IsNil)
	c.Assert(slotStaticAttrs, DeepEquals, map[string]interface{}{"attr2": "value2"})
	c.Assert(task.Get("slot-dynamic", &slotDynamicAttrs), IsNil)
	c.Assert(slotDynamicAttrs, DeepEquals, map[string]interface{}{})

	i++
	task = ts.Tasks()[i]
	c.Check(task.Kind(), Equals, "run-hook")
	c.Assert(task.Get("hook-setup", &hs), IsNil)
	c.Assert(hs, Equals, hookstate.HookSetup{Snap: "producer", Hook: "connect-slot-slot", Optional: true})
	c.Assert(task.Get("undo-hook-setup", &undoHookSetup), IsNil)
	c.Assert(undoHookSetup, Equals, hookstate.HookSetup{Snap: "producer", Hook: "disconnect-slot-slot", Optional: true, IgnoreError: true})
	i++
	task = ts.Tasks()[i]
	c.Check(task.Kind(), Equals, "run-hook")
	c.Assert(task.Get("hook-setup", &hs), IsNil)
	c.Assert(hs, Equals, hookstate.HookSetup{Snap: "consumer", Hook: "connect-plug-plug", Optional: true})
	c.Assert(task.Get("undo-hook-setup", &undoHookSetup), IsNil)
	c.Assert(undoHookSetup, Equals, hookstate.HookSetup{Snap: "consumer", Hook: "disconnect-plug-plug", Optional: true, IgnoreError: true})
}

type interfaceHooksTestData struct {
	consumer  []string
	producer  []string
	waitChain []string
}

func hookNameOrTaskKind(c *C, t *state.Task) string {
	if t.Kind() == "run-hook" {
		var hookSup hookstate.HookSetup
		c.Assert(t.Get("hook-setup", &hookSup), IsNil)
		return fmt.Sprintf("hook:%s", hookSup.Hook)
	}
	return fmt.Sprintf("task:%s", t.Kind())
}

func testInterfaceHooksTasks(c *C, tasks []*state.Task, waitChain []string, undoHooks map[string]string) {
	for i, t := range tasks {
		c.Assert(waitChain[i], Equals, hookNameOrTaskKind(c, t))
		waits := t.WaitTasks()
		if i == 0 {
			c.Assert(waits, HasLen, 0)
		} else {
			c.Assert(waits, HasLen, 1)
			waiting := hookNameOrTaskKind(c, waits[0])
			// check that this task waits on previous one
			c.Assert(waiting, Equals, waitChain[i-1])
		}

		// check undo hook setup if applicable
		if t.Kind() == "run-hook" {
			var hooksup hookstate.HookSetup
			var undosup hookstate.HookSetup
			c.Assert(t.Get("hook-setup", &hooksup), IsNil)
			c.Assert(t.Get("undo-hook-setup", &undosup), IsNil)
			c.Assert(undosup.Hook, Equals, undoHooks[hooksup.Hook], Commentf("unexpected undo hook: %s", undosup.Hook))
		}
	}

}

func (s *interfaceManagerSuite) TestConnectTaskHooksConditionals(c *C) {
	s.mockIfaces(c, &ifacetest.TestInterface{InterfaceName: "test"})

	hooksTests := []interfaceHooksTestData{{
		consumer:  []string{"prepare-plug-plug"},
		producer:  []string{"prepare-slot-slot"},
		waitChain: []string{"hook:prepare-plug-plug", "hook:prepare-slot-slot", "task:connect"},
	}, {
		consumer:  []string{"prepare-plug-plug"},
		producer:  []string{"prepare-slot-slot", "connect-slot-slot"},
		waitChain: []string{"hook:prepare-plug-plug", "hook:prepare-slot-slot", "task:connect", "hook:connect-slot-slot"},
	}, {
		consumer:  []string{"prepare-plug-plug"},
		producer:  []string{"connect-slot-slot"},
		waitChain: []string{"hook:prepare-plug-plug", "task:connect", "hook:connect-slot-slot"},
	}, {
		consumer:  []string{"connect-plug-plug"},
		producer:  []string{"prepare-slot-slot", "connect-slot-slot"},
		waitChain: []string{"hook:prepare-slot-slot", "task:connect", "hook:connect-slot-slot", "hook:connect-plug-plug"},
	}, {
		consumer:  []string{"connect-plug-plug"},
		producer:  []string{"connect-slot-slot"},
		waitChain: []string{"task:connect", "hook:connect-slot-slot", "hook:connect-plug-plug"},
	}, {
		consumer:  []string{"prepare-plug-plug", "connect-plug-plug"},
		producer:  []string{"prepare-slot-slot"},
		waitChain: []string{"hook:prepare-plug-plug", "hook:prepare-slot-slot", "task:connect", "hook:connect-plug-plug"},
	}, {
		consumer:  []string{"prepare-plug-plug", "connect-plug-plug"},
		producer:  []string{"prepare-slot-slot", "connect-slot-slot"},
		waitChain: []string{"hook:prepare-plug-plug", "hook:prepare-slot-slot", "task:connect", "hook:connect-slot-slot", "hook:connect-plug-plug"},
	}}

	_ = s.manager(c)
	for _, hooks := range hooksTests {
		var hooksYaml string
		for _, name := range hooks.consumer {
			hooksYaml = fmt.Sprintf("%s %s:\n", hooksYaml, name)
		}
		consumer := fmt.Sprintf(consumerYaml3, hooksYaml)

		hooksYaml = ""
		for _, name := range hooks.producer {
			hooksYaml = fmt.Sprintf("%s %s:\n", hooksYaml, name)
		}
		producer := fmt.Sprintf(producerYaml3, hooksYaml)

		s.mockSnap(c, consumer)
		s.mockSnap(c, producer)

		s.state.Lock()

		ts, err := ifacestate.Connect(s.state, "consumer", "plug", "producer", "slot")
		c.Assert(err, IsNil)
		c.Assert(ts.Tasks(), HasLen, len(hooks.producer)+len(hooks.consumer)+1)
		c.Assert(ts.Tasks(), HasLen, len(hooks.waitChain))

		undoHooks := map[string]string{
			"prepare-plug-plug": "unprepare-plug-plug",
			"prepare-slot-slot": "unprepare-slot-slot",
			"connect-plug-plug": "disconnect-plug-plug",
			"connect-slot-slot": "disconnect-slot-slot",
		}

		testInterfaceHooksTasks(c, ts.Tasks(), hooks.waitChain, undoHooks)
		s.state.Unlock()
	}
}

func (s *interfaceManagerSuite) TestDisconnectTaskHooksConditionals(c *C) {
	s.mockIfaces(c, &ifacetest.TestInterface{InterfaceName: "test"})

	hooksTests := []interfaceHooksTestData{{
		consumer:  []string{"disconnect-plug-plug"},
		producer:  []string{"disconnect-slot-slot"},
		waitChain: []string{"hook:disconnect-slot-slot", "hook:disconnect-plug-plug", "task:disconnect"},
	}, {
		producer:  []string{"disconnect-slot-slot"},
		waitChain: []string{"hook:disconnect-slot-slot", "task:disconnect"},
	}, {
		consumer:  []string{"disconnect-plug-plug"},
		waitChain: []string{"hook:disconnect-plug-plug", "task:disconnect"},
	}, {
		waitChain: []string{"task:disconnect"},
	}}

	_ = s.manager(c)
	for _, hooks := range hooksTests {
		var hooksYaml string
		for _, name := range hooks.consumer {
			hooksYaml = fmt.Sprintf("%s %s:\n", hooksYaml, name)
		}
		consumer := fmt.Sprintf(consumerYaml3, hooksYaml)

		hooksYaml = ""
		for _, name := range hooks.producer {
			hooksYaml = fmt.Sprintf("%s %s:\n", hooksYaml, name)
		}
		producer := fmt.Sprintf(producerYaml3, hooksYaml)

		plugSnap := s.mockSnap(c, consumer)
		slotSnap := s.mockSnap(c, producer)

		conn := &interfaces.Connection{
			Plug: interfaces.NewConnectedPlug(plugSnap.Plugs["plug"], nil, nil),
			Slot: interfaces.NewConnectedSlot(slotSnap.Slots["slot"], nil, nil),
		}

		s.state.Lock()

		ts, err := ifacestate.Disconnect(s.state, conn)
		c.Assert(err, IsNil)
		c.Assert(ts.Tasks(), HasLen, len(hooks.producer)+len(hooks.consumer)+1)
		c.Assert(ts.Tasks(), HasLen, len(hooks.waitChain))

		undoHooks := map[string]string{
			"disconnect-plug-plug": "connect-plug-plug",
			"disconnect-slot-slot": "connect-slot-slot",
		}

		testInterfaceHooksTasks(c, ts.Tasks(), hooks.waitChain, undoHooks)
		s.state.Unlock()
	}
}

func (s *interfaceManagerSuite) TestParallelInstallConnectTask(c *C) {
	s.mockIfaces(c, &ifacetest.TestInterface{InterfaceName: "test"}, &ifacetest.TestInterface{InterfaceName: "test2"})
	s.mockSnapInstance(c, "consumer_foo", consumerYaml)
	s.mockSnapInstance(c, "producer", producerYaml)
	_ = s.manager(c)

	s.state.Lock()
	defer s.state.Unlock()

	ts, err := ifacestate.Connect(s.state, "consumer_foo", "plug", "producer", "slot")
	c.Assert(err, IsNil)

	var hs hookstate.HookSetup
	i := 0
	task := ts.Tasks()[i]
	c.Check(task.Kind(), Equals, "run-hook")
	var hookSetup hookstate.HookSetup
	err = task.Get("hook-setup", &hookSetup)
	c.Assert(err, IsNil)
	c.Assert(hookSetup, Equals, hookstate.HookSetup{Snap: "consumer_foo", Hook: "prepare-plug-plug", Optional: true})
	i++
	task = ts.Tasks()[i]
	c.Check(task.Kind(), Equals, "run-hook")
	err = task.Get("hook-setup", &hookSetup)
	c.Assert(err, IsNil)
	c.Assert(hookSetup, Equals, hookstate.HookSetup{Snap: "producer", Hook: "prepare-slot-slot", Optional: true})
	i++
	task = ts.Tasks()[i]
	c.Assert(task.Kind(), Equals, "connect")
	var plug interfaces.PlugRef
	err = task.Get("plug", &plug)
	c.Assert(err, IsNil)
	c.Assert(plug.Snap, Equals, "consumer_foo")
	c.Assert(plug.Name, Equals, "plug")
	var slot interfaces.SlotRef
	err = task.Get("slot", &slot)
	c.Assert(err, IsNil)
	c.Assert(slot.Snap, Equals, "producer")
	c.Assert(slot.Name, Equals, "slot")

	var autoconnect bool
	err = task.Get("auto", &autoconnect)
	c.Assert(err, Equals, state.ErrNoState)
	c.Assert(autoconnect, Equals, false)

	// verify initial attributes are present in connect task
	var plugStaticAttrs map[string]interface{}
	var plugDynamicAttrs map[string]interface{}
	err = task.Get("plug-static", &plugStaticAttrs)
	c.Assert(err, IsNil)
	c.Assert(plugStaticAttrs, DeepEquals, map[string]interface{}{"attr1": "value1"})
	err = task.Get("plug-dynamic", &plugDynamicAttrs)
	c.Assert(err, IsNil)
	c.Assert(plugDynamicAttrs, DeepEquals, map[string]interface{}{})

	var slotStaticAttrs map[string]interface{}
	var slotDynamicAttrs map[string]interface{}
	err = task.Get("slot-static", &slotStaticAttrs)
	c.Assert(err, IsNil)
	c.Assert(slotStaticAttrs, DeepEquals, map[string]interface{}{"attr2": "value2"})
	err = task.Get("slot-dynamic", &slotDynamicAttrs)
	c.Assert(err, IsNil)
	c.Assert(slotDynamicAttrs, DeepEquals, map[string]interface{}{})

	i++
	task = ts.Tasks()[i]
	c.Check(task.Kind(), Equals, "run-hook")
	err = task.Get("hook-setup", &hs)
	c.Assert(err, IsNil)
	c.Assert(hs, Equals, hookstate.HookSetup{Snap: "producer", Hook: "connect-slot-slot", Optional: true})
	i++
	task = ts.Tasks()[i]
	c.Check(task.Kind(), Equals, "run-hook")
	err = task.Get("hook-setup", &hs)
	c.Assert(err, IsNil)
	c.Assert(hs, Equals, hookstate.HookSetup{Snap: "consumer_foo", Hook: "connect-plug-plug", Optional: true})
}

func (s *interfaceManagerSuite) TestConnectAlreadyConnected(c *C) {
	s.mockIfaces(c, &ifacetest.TestInterface{InterfaceName: "test"}, &ifacetest.TestInterface{InterfaceName: "test2"})
	s.mockSnap(c, consumerYaml)
	s.mockSnap(c, producerYaml)
	_ = s.manager(c)

	s.state.Lock()
	defer s.state.Unlock()

	conns := map[string]interface{}{
		"consumer:plug producer:slot": map[string]interface{}{
			"auto": false,
		},
	}
	s.state.Set("conns", conns)

	ts, err := ifacestate.Connect(s.state, "consumer", "plug", "producer", "slot")
	c.Assert(err, NotNil)
	c.Assert(ts, IsNil)
	alreadyConnected, ok := err.(*ifacestate.ErrAlreadyConnected)
	c.Assert(ok, Equals, true)
	c.Assert(alreadyConnected.Connection, DeepEquals, interfaces.ConnRef{PlugRef: interfaces.PlugRef{Snap: "consumer", Name: "plug"}, SlotRef: interfaces.SlotRef{Snap: "producer", Name: "slot"}})
	c.Assert(err, ErrorMatches, `already connected: "consumer:plug producer:slot"`)

	conns = map[string]interface{}{
		"consumer:plug producer:slot": map[string]interface{}{
			"auto":      true,
			"undesired": true,
		},
	}
	s.state.Set("conns", conns)

	// ErrAlreadyConnected is not reported if connection exists but is undesired
	ts, err = ifacestate.Connect(s.state, "consumer", "plug", "producer", "slot")
	c.Assert(err, IsNil)
	c.Assert(ts, NotNil)

	conns = map[string]interface{}{"consumer:plug producer:slot": map[string]interface{}{"hotplug-gone": true}}
	s.state.Set("conns", conns)

	// ErrAlreadyConnected is not reported if connection was removed by hotplug
	ts, err = ifacestate.Connect(s.state, "consumer", "plug", "producer", "slot")
	c.Assert(err, IsNil)
	c.Assert(ts, NotNil)
}

func (s *interfaceManagerSuite) testConnectDisconnectConflicts(c *C, f func(*state.State, string, string, string, string) (*state.TaskSet, error), snapName string, otherTaskKind string, expectedErr string) {
	s.state.Lock()
	defer s.state.Unlock()

	chg := s.state.NewChange("other-chg", "...")
	t := s.state.NewTask(otherTaskKind, "...")
	t.Set("snap-setup", &snapstate.SnapSetup{
		SideInfo: &snap.SideInfo{
			RealName: snapName},
	})
	chg.AddTask(t)

	_, err := f(s.state, "consumer", "plug", "producer", "slot")
	c.Assert(err, ErrorMatches, expectedErr)
}

func (s *interfaceManagerSuite) testDisconnectConflicts(c *C, snapName string, otherTaskKind string, expectedErr string) {
	s.state.Lock()
	defer s.state.Unlock()

	chg := s.state.NewChange("other-chg", "...")
	t := s.state.NewTask(otherTaskKind, "...")
	t.Set("snap-setup", &snapstate.SnapSetup{
		SideInfo: &snap.SideInfo{
			RealName: snapName},
	})
	chg.AddTask(t)

	conn := &interfaces.Connection{
		Plug: interfaces.NewConnectedPlug(&snap.PlugInfo{Snap: &snap.Info{SuggestedName: "consumer"}, Name: "plug"}, nil, nil),
		Slot: interfaces.NewConnectedSlot(&snap.SlotInfo{Snap: &snap.Info{SuggestedName: "producer"}, Name: "slot"}, nil, nil),
	}

	_, err := ifacestate.Disconnect(s.state, conn)
	c.Assert(err, ErrorMatches, expectedErr)
}

func (s *interfaceManagerSuite) TestConnectConflictsPlugSnapOnLinkSnap(c *C) {
	s.testConnectDisconnectConflicts(c, ifacestate.Connect, "consumer", "link-snap", `snap "consumer" has "other-chg" change in progress`)
}

func (s *interfaceManagerSuite) TestConnectConflictsPlugSnapOnUnlink(c *C) {
	s.testConnectDisconnectConflicts(c, ifacestate.Connect, "consumer", "unlink-snap", `snap "consumer" has "other-chg" change in progress`)
}

func (s *interfaceManagerSuite) TestConnectConflictsSlotSnap(c *C) {
	s.testConnectDisconnectConflicts(c, ifacestate.Connect, "producer", "link-snap", `snap "producer" has "other-chg" change in progress`)
}

func (s *interfaceManagerSuite) TestConnectConflictsSlotSnapOnUnlink(c *C) {
	s.testConnectDisconnectConflicts(c, ifacestate.Connect, "producer", "unlink-snap", `snap "producer" has "other-chg" change in progress`)
}

func (s *interfaceManagerSuite) TestDisconnectConflictsPlugSnapOnLink(c *C) {
	s.testDisconnectConflicts(c, "consumer", "link-snap", `snap "consumer" has "other-chg" change in progress`)
}

func (s *interfaceManagerSuite) TestDisconnectConflictsSlotSnapOnLink(c *C) {
	s.testDisconnectConflicts(c, "producer", "link-snap", `snap "producer" has "other-chg" change in progress`)
}

func (s *interfaceManagerSuite) TestConnectDoesConflict(c *C) {
	s.mockIface(c, &ifacetest.TestInterface{InterfaceName: "test"})
	s.mockSnap(c, consumerYaml)
	s.mockSnap(c, producerYaml)

	s.state.Lock()
	defer s.state.Unlock()

	chg := s.state.NewChange("other-connect", "...")
	t := s.state.NewTask("connect", "other connect task")
	t.Set("slot", interfaces.SlotRef{Snap: "producer", Name: "slot"})
	t.Set("plug", interfaces.PlugRef{Snap: "consumer", Name: "plug"})
	chg.AddTask(t)

	_, err := ifacestate.Connect(s.state, "consumer", "plug", "producer", "slot")
	c.Assert(err, ErrorMatches, `snap "consumer" has "other-connect" change in progress`)

	conn := &interfaces.Connection{
		Plug: interfaces.NewConnectedPlug(&snap.PlugInfo{Snap: &snap.Info{SuggestedName: "consumer"}, Name: "plug"}, nil, nil),
		Slot: interfaces.NewConnectedSlot(&snap.SlotInfo{Snap: &snap.Info{SuggestedName: "producer"}, Name: "slot"}, nil, nil),
	}
	_, err = ifacestate.Disconnect(s.state, conn)
	c.Assert(err, ErrorMatches, `snap "consumer" has "other-connect" change in progress`)
}

func (s *interfaceManagerSuite) TestConnectBecomeOperationalNoConflict(c *C) {
	s.mockIface(c, &ifacetest.TestInterface{InterfaceName: "test"})
	s.mockSnap(c, consumerYaml)
	s.mockSnap(c, producerYaml)

	s.state.Lock()
	defer s.state.Unlock()

	chg := s.state.NewChange("become-operational", "...")
	hooksup := &hookstate.HookSetup{
		Snap: "producer",
		Hook: "prepare-device",
	}
	t := hookstate.HookTask(s.state, "prep", hooksup, nil)
	chg.AddTask(t)

	_, err := ifacestate.Connect(s.state, "consumer", "plug", "producer", "slot")
	c.Assert(err, IsNil)
}

func (s *interfaceManagerSuite) TestAutoconnectDoesntConflictOnInstallingDifferentSnap(c *C) {
	s.mockSnap(c, consumerYaml)
	s.mockSnap(c, producerYaml)

	s.state.Lock()
	defer s.state.Unlock()

	sup1 := &snapstate.SnapSetup{
		SideInfo: &snap.SideInfo{
			RealName: "consumer"},
	}
	sup2 := &snapstate.SnapSetup{
		SideInfo: &snap.SideInfo{
			RealName: "othersnap"},
	}

	chg := s.state.NewChange("install", "...")
	t := s.state.NewTask("link-snap", "...")
	t.Set("snap-setup", sup2)
	chg.AddTask(t)

	t = s.state.NewTask("auto-connect", "...")
	t.Set("snap-setup", sup1)
	chg.AddTask(t)

	ignore, err := ifacestate.FindSymmetricAutoconnectTask(s.state, "consumer", "producer", t)
	c.Assert(err, IsNil)
	c.Assert(ignore, Equals, false)
	c.Assert(ifacestate.CheckAutoconnectConflicts(s.state, t, "consumer", "producer"), IsNil)

	ts, err := ifacestate.ConnectPriv(s.state, "consumer", "plug", "producer", "slot", ifacestate.NewConnectOptsWithAutoSet())
	c.Assert(err, IsNil)
	c.Assert(ts.Tasks(), HasLen, 5)
	connectTask := ts.Tasks()[2]
	c.Assert(connectTask.Kind(), Equals, "connect")
	var auto bool
	connectTask.Get("auto", &auto)
	c.Assert(auto, Equals, true)
}

func (s *interfaceManagerSuite) createAutoconnectChange(c *C, conflictingTask *state.Task) error {
	s.mockSnap(c, consumerYaml)
	s.mockSnap(c, producerYaml)

	s.state.Lock()
	defer s.state.Unlock()

	chg1 := s.state.NewChange("a change", "...")
	conflictingTask.Set("snap-setup", &snapstate.SnapSetup{
		SideInfo: &snap.SideInfo{
			RealName: "consumer"},
	})
	chg1.AddTask(conflictingTask)

	chg := s.state.NewChange("other-chg", "...")
	t2 := s.state.NewTask("auto-connect", "...")
	t2.Set("snap-setup", &snapstate.SnapSetup{
		SideInfo: &snap.SideInfo{
			RealName: "producer"},
	})

	chg.AddTask(t2)

	ignore, err := ifacestate.FindSymmetricAutoconnectTask(s.state, "consumer", "producer", t2)
	c.Assert(err, IsNil)
	c.Assert(ignore, Equals, false)

	return ifacestate.CheckAutoconnectConflicts(s.state, t2, "consumer", "producer")
}

func (s *interfaceManagerSuite) testRetryError(c *C, err error) {
	c.Assert(err, NotNil)
	c.Assert(err, ErrorMatches, `task should be retried`)
	rerr, ok := err.(*state.Retry)
	c.Assert(ok, Equals, true)
	c.Assert(rerr, NotNil)
}

func (s *interfaceManagerSuite) TestAutoconnectConflictOnUnlink(c *C) {
	s.state.Lock()
	task := s.state.NewTask("unlink-snap", "")
	s.state.Unlock()
	err := s.createAutoconnectChange(c, task)
	s.testRetryError(c, err)
}

func (s *interfaceManagerSuite) TestAutoconnectConflictOnDiscardSnap(c *C) {
	s.state.Lock()
	task := s.state.NewTask("discard-snap", "")
	s.state.Unlock()
	err := s.createAutoconnectChange(c, task)
	s.testRetryError(c, err)
}

func (s *interfaceManagerSuite) TestAutoconnectConflictOnLink(c *C) {
	s.state.Lock()
	task := s.state.NewTask("link-snap", "")
	s.state.Unlock()
	err := s.createAutoconnectChange(c, task)
	s.testRetryError(c, err)
}

func (s *interfaceManagerSuite) TestAutoconnectConflictOnSetupProfiles(c *C) {
	s.state.Lock()
	task := s.state.NewTask("setup-profiles", "")
	s.state.Unlock()
	err := s.createAutoconnectChange(c, task)
	s.testRetryError(c, err)
}

func (s *interfaceManagerSuite) TestSymmetricAutoconnectIgnore(c *C) {
	s.mockSnap(c, consumerYaml)
	s.mockSnap(c, producerYaml)

	s.state.Lock()
	defer s.state.Unlock()

	sup1 := &snapstate.SnapSetup{
		SideInfo: &snap.SideInfo{
			RealName: "consumer"},
	}
	sup2 := &snapstate.SnapSetup{
		SideInfo: &snap.SideInfo{
			RealName: "producer"},
	}

	chg1 := s.state.NewChange("install", "...")
	t1 := s.state.NewTask("auto-connect", "...")
	t1.Set("snap-setup", sup1)
	chg1.AddTask(t1)

	chg2 := s.state.NewChange("install", "...")
	t2 := s.state.NewTask("auto-connect", "...")
	t2.Set("snap-setup", sup2)
	chg2.AddTask(t2)

	ignore, err := ifacestate.FindSymmetricAutoconnectTask(s.state, "consumer", "producer", t1)
	c.Assert(err, IsNil)
	c.Assert(ignore, Equals, true)

	ignore, err = ifacestate.FindSymmetricAutoconnectTask(s.state, "consumer", "producer", t2)
	c.Assert(err, IsNil)
	c.Assert(ignore, Equals, true)
}

func (s *interfaceManagerSuite) TestAutoconnectConflictOnConnectWithAutoFlag(c *C) {
	s.state.Lock()
	task := s.state.NewTask("connect", "")
	task.Set("slot", interfaces.SlotRef{Snap: "producer", Name: "slot"})
	task.Set("plug", interfaces.PlugRef{Snap: "consumer", Name: "plug"})
	task.Set("auto", true)
	s.state.Unlock()

	err := s.createAutoconnectChange(c, task)
	c.Assert(err, NotNil)
	c.Assert(err, ErrorMatches, `task should be retried`)
}

func (s *interfaceManagerSuite) TestAutoconnectRetryOnConnect(c *C) {
	s.state.Lock()
	task := s.state.NewTask("connect", "")
	task.Set("slot", interfaces.SlotRef{Snap: "producer", Name: "slot"})
	task.Set("plug", interfaces.PlugRef{Snap: "consumer", Name: "plug"})
	task.Set("auto", false)
	s.state.Unlock()

	err := s.createAutoconnectChange(c, task)
	c.Assert(err, ErrorMatches, `task should be retried`)
}

func (s *interfaceManagerSuite) TestAutoconnectIgnoresSetupProfilesPhase2(c *C) {
	s.mockIfaces(c, &ifacetest.TestInterface{InterfaceName: "test"})
	s.mockSnap(c, consumerYaml)
	s.mockSnap(c, producerYaml)

	_ = s.manager(c)

	s.state.Lock()
	defer s.state.Unlock()

	sup := &snapstate.SnapSetup{
		SideInfo: &snap.SideInfo{
			Revision: snap.R(1),
			RealName: "consumer"},
	}

	chg := s.state.NewChange("install", "...")
	t1 := s.state.NewTask("auto-connect", "...")
	t1.Set("snap-setup", sup)

	t2 := s.state.NewTask("setup-profiles", "...")
	corePhase2 := true
	t2.Set("core-phase-2", corePhase2)
	t2.Set("snap-setup", sup)
	t2.WaitFor(t1)
	chg.AddTask(t1)
	chg.AddTask(t2)

	s.state.Unlock()
	s.se.Ensure()
	s.se.Wait()
	s.state.Lock()

	c.Assert(chg.Err(), IsNil)
	// auto-connect task is done
	c.Assert(t1.Status(), Equals, state.DoneStatus)
	// change not finished because of hook tasks
	c.Assert(chg.Status(), Equals, state.DoStatus)
}

func (s *interfaceManagerSuite) TestEnsureProcessesConnectTask(c *C) {
	s.MockModel(c, nil)

	s.mockIfaces(c, &ifacetest.TestInterface{InterfaceName: "test"}, &ifacetest.TestInterface{InterfaceName: "test2"})
	s.mockSnap(c, consumerYaml)
	s.mockSnap(c, producerYaml)
	_ = s.manager(c)

	s.state.Lock()
	change := s.state.NewChange("kind", "summary")
	ts, err := ifacestate.Connect(s.state, "consumer", "plug", "producer", "slot")

	c.Assert(err, IsNil)
	c.Assert(ts.Tasks(), HasLen, 5)
	ts.Tasks()[2].Set("snap-setup", &snapstate.SnapSetup{
		SideInfo: &snap.SideInfo{
			RealName: "consumer",
		},
	})

	change.AddAll(ts)
	s.state.Unlock()

	s.settle(c)

	s.state.Lock()
	defer s.state.Unlock()

	i := 0
	c.Assert(change.Err(), IsNil)
	task := change.Tasks()[i]
	c.Check(task.Kind(), Equals, "run-hook")
	c.Check(task.Status(), Equals, state.DoneStatus)
	i++
	task = change.Tasks()[i]
	c.Check(task.Kind(), Equals, "run-hook")
	c.Check(task.Status(), Equals, state.DoneStatus)
	i++
	task = change.Tasks()[i]
	c.Check(task.Kind(), Equals, "connect")
	c.Check(task.Status(), Equals, state.DoneStatus)
	c.Check(change.Status(), Equals, state.DoneStatus)

	repo := s.manager(c).Repository()
	ifaces := repo.Interfaces()
	c.Assert(ifaces.Connections, HasLen, 1)
	c.Check(ifaces.Connections, DeepEquals, []*interfaces.ConnRef{{
		PlugRef: interfaces.PlugRef{Snap: "consumer", Name: "plug"},
		SlotRef: interfaces.SlotRef{Snap: "producer", Name: "slot"}}})
}

func (s *interfaceManagerSuite) TestConnectTaskCheckInterfaceMismatch(c *C) {
	s.mockIfaces(c, &ifacetest.TestInterface{InterfaceName: "test"}, &ifacetest.TestInterface{InterfaceName: "test2"})
	s.mockSnap(c, consumerYaml)
	s.mockSnap(c, producerYaml)
	_ = s.manager(c)

	s.state.Lock()
	change := s.state.NewChange("kind", "summary")
	ts, err := ifacestate.Connect(s.state, "consumer", "otherplug", "producer", "slot")
	c.Assert(err, IsNil)

	c.Assert(ts.Tasks(), HasLen, 5)
	c.Check(ts.Tasks()[2].Kind(), Equals, "connect")
	ts.Tasks()[2].Set("snap-setup", &snapstate.SnapSetup{
		SideInfo: &snap.SideInfo{
			RealName: "consumer",
		},
	})

	change.AddAll(ts)
	s.state.Unlock()

	s.settle(c)

	s.state.Lock()
	defer s.state.Unlock()

	c.Check(change.Err(), ErrorMatches, `cannot perform the following tasks:\n- Connect consumer:otherplug to producer:slot \(cannot connect plug "consumer:otherplug" \(interface "test2"\) to "producer:slot" \(interface "test".*`)
	task := change.Tasks()[2]
	c.Check(task.Kind(), Equals, "connect")
	c.Check(task.Status(), Equals, state.ErrorStatus)
	c.Check(change.Status(), Equals, state.ErrorStatus)
}

func (s *interfaceManagerSuite) TestConnectTaskNoSuchSlot(c *C) {
	s.mockIfaces(c, &ifacetest.TestInterface{InterfaceName: "test"}, &ifacetest.TestInterface{InterfaceName: "test2"})
	s.mockSnap(c, consumerYaml)
	s.mockSnap(c, producerYaml)
	_ = s.manager(c)

	s.state.Lock()
	_ = s.state.NewChange("kind", "summary")
	_, err := ifacestate.Connect(s.state, "consumer", "plug", "producer", "whatslot")
	c.Assert(err, ErrorMatches, `snap "producer" has no slot named "whatslot"`)
}

func (s *interfaceManagerSuite) TestConnectTaskNoSuchPlug(c *C) {
	s.mockIfaces(c, &ifacetest.TestInterface{InterfaceName: "test"}, &ifacetest.TestInterface{InterfaceName: "test2"})
	s.mockSnap(c, consumerYaml)
	s.mockSnap(c, producerYaml)
	_ = s.manager(c)

	s.state.Lock()
	_ = s.state.NewChange("kind", "summary")
	_, err := ifacestate.Connect(s.state, "consumer", "whatplug", "producer", "slot")
	c.Assert(err, ErrorMatches, `snap "consumer" has no plug named "whatplug"`)
}

func (s *interfaceManagerSuite) TestConnectTaskCheckNotAllowed(c *C) {
	s.MockModel(c, nil)

	s.testConnectTaskCheck(c, func() {
		s.MockSnapDecl(c, "consumer", "consumer-publisher", nil)
		s.mockSnap(c, consumerYaml)
		s.MockSnapDecl(c, "producer", "producer-publisher", nil)
		s.mockSnap(c, producerYaml)
	}, func(change *state.Change) {
		c.Check(change.Err(), ErrorMatches, `(?s).*connection not allowed by slot rule of interface "test".*`)
		c.Check(change.Status(), Equals, state.ErrorStatus)

		repo := s.manager(c).Repository()
		ifaces := repo.Interfaces()
		c.Check(ifaces.Connections, HasLen, 0)
	})
}

func (s *interfaceManagerSuite) TestConnectTaskCheckNotAllowedButNoDecl(c *C) {
	s.MockModel(c, nil)

	s.testConnectTaskCheck(c, func() {
		s.mockSnap(c, consumerYaml)
		s.mockSnap(c, producerYaml)
	}, func(change *state.Change) {
		c.Check(change.Err(), IsNil)
		c.Check(change.Status(), Equals, state.DoneStatus)

		repo := s.manager(c).Repository()
		ifaces := repo.Interfaces()
		c.Assert(ifaces.Connections, HasLen, 1)
		c.Check(ifaces.Connections, DeepEquals, []*interfaces.ConnRef{{
			PlugRef: interfaces.PlugRef{Snap: "consumer", Name: "plug"},
			SlotRef: interfaces.SlotRef{Snap: "producer", Name: "slot"}}})
	})
}

func (s *interfaceManagerSuite) TestConnectTaskCheckAllowed(c *C) {
	s.MockModel(c, nil)

	s.testConnectTaskCheck(c, func() {
		s.MockSnapDecl(c, "consumer", "one-publisher", nil)
		s.mockSnap(c, consumerYaml)
		s.MockSnapDecl(c, "producer", "one-publisher", nil)
		s.mockSnap(c, producerYaml)
	}, func(change *state.Change) {
		c.Assert(change.Err(), IsNil)
		c.Check(change.Status(), Equals, state.DoneStatus)

		repo := s.manager(c).Repository()
		ifaces := repo.Interfaces()
		c.Assert(ifaces.Connections, HasLen, 1)
		c.Check(ifaces.Connections, DeepEquals, []*interfaces.ConnRef{{
			PlugRef: interfaces.PlugRef{Snap: "consumer", Name: "plug"},
			SlotRef: interfaces.SlotRef{Snap: "producer", Name: "slot"}}})
	})
}

func (s *interfaceManagerSuite) testConnectTaskCheck(c *C, setup func(), check func(*state.Change)) {
	restore := assertstest.MockBuiltinBaseDeclaration([]byte(`
type: base-declaration
authority-id: canonical
series: 16
slots:
  test:
    allow-connection:
      plug-publisher-id:
        - $SLOT_PUBLISHER_ID
`))
	defer restore()
	s.mockIfaces(c, &ifacetest.TestInterface{InterfaceName: "test"}, &ifacetest.TestInterface{InterfaceName: "test2"})

	setup()
	_ = s.manager(c)

	s.state.Lock()
	change := s.state.NewChange("kind", "summary")
	ts, err := ifacestate.Connect(s.state, "consumer", "plug", "producer", "slot")
	c.Assert(err, IsNil)
	c.Assert(ts.Tasks(), HasLen, 5)
	ts.Tasks()[0].Set("snap-setup", &snapstate.SnapSetup{
		SideInfo: &snap.SideInfo{
			RealName: "consumer",
		},
	})

	change.AddAll(ts)
	s.state.Unlock()

	s.settle(c)

	s.state.Lock()
	defer s.state.Unlock()

	check(change)
}

func (s *interfaceManagerSuite) TestConnectTaskCheckDeviceScopeNoStore(c *C) {
	s.MockModel(c, nil)

	s.testConnectTaskCheckDeviceScope(c, func(change *state.Change) {
		c.Check(change.Err(), ErrorMatches, `(?s).*connection not allowed by plug rule of interface "test".*`)
		c.Check(change.Status(), Equals, state.ErrorStatus)

		repo := s.manager(c).Repository()
		ifaces := repo.Interfaces()
		c.Check(ifaces.Connections, HasLen, 0)
	})
}

func (s *interfaceManagerSuite) TestConnectTaskCheckDeviceScopeWrongStore(c *C) {
	s.MockModel(c, map[string]interface{}{
		"store": "other-store",
	})

	s.testConnectTaskCheckDeviceScope(c, func(change *state.Change) {
		c.Check(change.Err(), ErrorMatches, `(?s).*connection not allowed by plug rule of interface "test".*`)
		c.Check(change.Status(), Equals, state.ErrorStatus)

		repo := s.manager(c).Repository()
		ifaces := repo.Interfaces()
		c.Check(ifaces.Connections, HasLen, 0)
	})
}

func (s *interfaceManagerSuite) TestConnectTaskCheckDeviceScopeRightStore(c *C) {
	s.MockModel(c, map[string]interface{}{
		"store": "my-store",
	})

	s.testConnectTaskCheckDeviceScope(c, func(change *state.Change) {
		c.Assert(change.Err(), IsNil)
		c.Check(change.Status(), Equals, state.DoneStatus)

		repo := s.manager(c).Repository()
		ifaces := repo.Interfaces()
		c.Assert(ifaces.Connections, HasLen, 1)
		c.Check(ifaces.Connections, DeepEquals, []*interfaces.ConnRef{{
			PlugRef: interfaces.PlugRef{Snap: "consumer", Name: "plug"},
			SlotRef: interfaces.SlotRef{Snap: "producer", Name: "slot"}}})
	})
}

func (s *interfaceManagerSuite) TestConnectTaskCheckDeviceScopeWrongFriendlyStore(c *C) {
	s.MockModel(c, map[string]interface{}{
		"store": "my-substore",
	})

	s.MockStore(c, s.state, "my-substore", map[string]interface{}{
		"friendly-stores": []interface{}{"other-store"},
	})

	s.testConnectTaskCheckDeviceScope(c, func(change *state.Change) {
		c.Check(change.Err(), ErrorMatches, `(?s).*connection not allowed by plug rule of interface "test".*`)
		c.Check(change.Status(), Equals, state.ErrorStatus)

		repo := s.manager(c).Repository()
		ifaces := repo.Interfaces()
		c.Check(ifaces.Connections, HasLen, 0)
	})
}

func (s *interfaceManagerSuite) TestConnectTaskCheckDeviceScopeRightFriendlyStore(c *C) {
	s.MockModel(c, map[string]interface{}{
		"store": "my-substore",
	})

	s.MockStore(c, s.state, "my-substore", map[string]interface{}{
		"friendly-stores": []interface{}{"my-store"},
	})

	s.testConnectTaskCheckDeviceScope(c, func(change *state.Change) {
		c.Assert(change.Err(), IsNil)
		c.Check(change.Status(), Equals, state.DoneStatus)

		repo := s.manager(c).Repository()
		ifaces := repo.Interfaces()
		c.Assert(ifaces.Connections, HasLen, 1)
		c.Check(ifaces.Connections, DeepEquals, []*interfaces.ConnRef{{
			PlugRef: interfaces.PlugRef{Snap: "consumer", Name: "plug"},
			SlotRef: interfaces.SlotRef{Snap: "producer", Name: "slot"}}})
	})
}

func (s *interfaceManagerSuite) testConnectTaskCheckDeviceScope(c *C, check func(*state.Change)) {
	restore := assertstest.MockBuiltinBaseDeclaration([]byte(`
type: base-declaration
authority-id: canonical
series: 16
slots:
  test:
    allow-connection: false
`))
	defer restore()
	s.mockIfaces(c, &ifacetest.TestInterface{InterfaceName: "test"})

	s.MockSnapDecl(c, "producer", "one-publisher", nil)
	s.mockSnap(c, producerYaml)
	s.MockSnapDecl(c, "consumer", "one-publisher", map[string]interface{}{
		"format": "3",
		"plugs": map[string]interface{}{
			"test": map[string]interface{}{
				"allow-connection": map[string]interface{}{
					"on-store": []interface{}{"my-store"},
				},
			},
		},
	})
	s.mockSnap(c, consumerYaml)

	s.manager(c)

	s.state.Lock()
	change := s.state.NewChange("kind", "summary")
	ts, err := ifacestate.Connect(s.state, "consumer", "plug", "producer", "slot")
	c.Assert(err, IsNil)
	c.Assert(ts.Tasks(), HasLen, 5)

	change.AddAll(ts)
	s.state.Unlock()

	s.settle(c)

	s.state.Lock()
	defer s.state.Unlock()

	check(change)
}

func (s *interfaceManagerSuite) TestDisconnectTask(c *C) {
	s.mockIfaces(c, &ifacetest.TestInterface{InterfaceName: "test"}, &ifacetest.TestInterface{InterfaceName: "test2"})
	plugSnap := s.mockSnap(c, consumerYaml)
	slotSnap := s.mockSnap(c, producerYaml)

	conn := &interfaces.Connection{
		Plug: interfaces.NewConnectedPlug(plugSnap.Plugs["plug"], nil, map[string]interface{}{"attr3": "value3"}),
		Slot: interfaces.NewConnectedSlot(slotSnap.Slots["slot"], nil, map[string]interface{}{"attr4": "value4"}),
	}

	s.state.Lock()
	defer s.state.Unlock()

	ts, err := ifacestate.Disconnect(s.state, conn)
	c.Assert(err, IsNil)
	c.Assert(ts.Tasks(), HasLen, 3)

	var hookSetup, undoHookSetup hookstate.HookSetup
	task := ts.Tasks()[0]
	c.Assert(task.Kind(), Equals, "run-hook")
	c.Assert(task.Get("hook-setup", &hookSetup), IsNil)
	c.Assert(hookSetup, Equals, hookstate.HookSetup{Snap: "producer", Hook: "disconnect-slot-slot", Optional: true, IgnoreError: false})
	c.Assert(task.Get("undo-hook-setup", &undoHookSetup), IsNil)
	c.Assert(undoHookSetup, Equals, hookstate.HookSetup{Snap: "producer", Hook: "connect-slot-slot", Optional: true, IgnoreError: false})

	task = ts.Tasks()[1]
	c.Assert(task.Kind(), Equals, "run-hook")
	err = task.Get("hook-setup", &hookSetup)
	c.Assert(err, IsNil)
	c.Assert(hookSetup, Equals, hookstate.HookSetup{Snap: "consumer", Hook: "disconnect-plug-plug", Optional: true})
	c.Assert(task.Get("undo-hook-setup", &undoHookSetup), IsNil)
	c.Assert(undoHookSetup, Equals, hookstate.HookSetup{Snap: "consumer", Hook: "connect-plug-plug", Optional: true, IgnoreError: false})

	task = ts.Tasks()[2]
	c.Assert(task.Kind(), Equals, "disconnect")
	var autoDisconnect bool
	c.Assert(task.Get("auto-disconnect", &autoDisconnect), Equals, state.ErrNoState)
	c.Assert(autoDisconnect, Equals, false)

	var plug interfaces.PlugRef
	err = task.Get("plug", &plug)
	c.Assert(err, IsNil)
	c.Assert(plug.Snap, Equals, "consumer")
	c.Assert(plug.Name, Equals, "plug")
	var slot interfaces.SlotRef
	err = task.Get("slot", &slot)
	c.Assert(err, IsNil)
	c.Assert(slot.Snap, Equals, "producer")
	c.Assert(slot.Name, Equals, "slot")

	// verify connection attributes are present in the disconnect task
	var plugStaticAttrs1, plugDynamicAttrs1, slotStaticAttrs1, slotDynamicAttrs1 map[string]interface{}

	c.Assert(task.Get("plug-static", &plugStaticAttrs1), IsNil)
	c.Assert(plugStaticAttrs1, DeepEquals, map[string]interface{}{"attr1": "value1"})
	c.Assert(task.Get("plug-dynamic", &plugDynamicAttrs1), IsNil)
	c.Assert(plugDynamicAttrs1, DeepEquals, map[string]interface{}{"attr3": "value3"})

	c.Assert(task.Get("slot-static", &slotStaticAttrs1), IsNil)
	c.Assert(slotStaticAttrs1, DeepEquals, map[string]interface{}{"attr2": "value2"})
	c.Assert(task.Get("slot-dynamic", &slotDynamicAttrs1), IsNil)
	c.Assert(slotDynamicAttrs1, DeepEquals, map[string]interface{}{"attr4": "value4"})
}

// Disconnect works when both plug and slot are specified
func (s *interfaceManagerSuite) TestDisconnectFull(c *C) {
	s.testDisconnect(c, "consumer", "plug", "producer", "slot")
}

func (s *interfaceManagerSuite) getConnection(c *C, plugSnap, plugName, slotSnap, slotName string) *interfaces.Connection {
	conn, err := s.manager(c).Repository().Connection(&interfaces.ConnRef{
		PlugRef: interfaces.PlugRef{Snap: plugSnap, Name: plugName},
		SlotRef: interfaces.SlotRef{Snap: slotSnap, Name: slotName},
	})
	c.Assert(err, IsNil)
	c.Assert(conn, NotNil)
	return conn
}

func (s *interfaceManagerSuite) testDisconnect(c *C, plugSnap, plugName, slotSnap, slotName string) {
	// Put two snaps in place They consumer has an plug that can be connected
	// to slot on the producer.
	s.mockIfaces(c, &ifacetest.TestInterface{InterfaceName: "test"}, &ifacetest.TestInterface{InterfaceName: "test2"})
	s.mockSnap(c, consumerYaml)
	s.mockSnap(c, producerYaml)

	// Put a connection in the state so that it automatically gets set up when
	// we create the manager.
	s.state.Lock()
	s.state.Set("conns", map[string]interface{}{
		"consumer:plug producer:slot": map[string]interface{}{"interface": "test"},
	})
	s.state.Unlock()

	// Initialize the manager. This registers both snaps and reloads the connection.
	mgr := s.manager(c)

	conn := s.getConnection(c, plugSnap, plugName, slotSnap, slotName)

	// Run the disconnect task and let it finish.
	s.state.Lock()
	change := s.state.NewChange("disconnect", "...")
	ts, err := ifacestate.Disconnect(s.state, conn)
	ts.Tasks()[0].Set("snap-setup", &snapstate.SnapSetup{
		SideInfo: &snap.SideInfo{
			RealName: "consumer",
		},
	})

	c.Assert(err, IsNil)
	change.AddAll(ts)
	s.state.Unlock()

	s.settle(c)

	s.state.Lock()
	defer s.state.Unlock()

	// Ensure that the task succeeded.
	c.Assert(change.Err(), IsNil)
	c.Assert(change.Tasks(), HasLen, 3)
	task := change.Tasks()[2]
	c.Check(task.Kind(), Equals, "disconnect")
	c.Check(task.Status(), Equals, state.DoneStatus)

	c.Check(change.Status(), Equals, state.DoneStatus)

	// Ensure that the connection has been removed from the state
	var conns map[string]interface{}
	err = s.state.Get("conns", &conns)
	c.Assert(err, IsNil)
	c.Check(conns, HasLen, 0)

	// Ensure that the connection has been removed from the repository
	repo := mgr.Repository()
	ifaces := repo.Interfaces()
	c.Assert(ifaces.Connections, HasLen, 0)

	// Ensure that the backend was used to setup security of both snaps
	c.Assert(s.secBackend.SetupCalls, HasLen, 2)
	c.Assert(s.secBackend.RemoveCalls, HasLen, 0)
	c.Check(s.secBackend.SetupCalls[0].SnapInfo.InstanceName(), Equals, "consumer")
	c.Check(s.secBackend.SetupCalls[1].SnapInfo.InstanceName(), Equals, "producer")

	c.Check(s.secBackend.SetupCalls[0].Options, Equals, interfaces.ConfinementOptions{})
	c.Check(s.secBackend.SetupCalls[1].Options, Equals, interfaces.ConfinementOptions{})
}

func (s *interfaceManagerSuite) TestDisconnectUndo(c *C) {
	s.mockIfaces(c, &ifacetest.TestInterface{InterfaceName: "test"}, &ifacetest.TestInterface{InterfaceName: "test2"})
	s.mockSnap(c, consumerYaml)
	s.mockSnap(c, producerYaml)

	connState := map[string]interface{}{
		"consumer:plug producer:slot": map[string]interface{}{
			"interface":    "test",
			"slot-static":  map[string]interface{}{"attr1": "value1"},
			"slot-dynamic": map[string]interface{}{"attr2": "value2"},
			"plug-static":  map[string]interface{}{"attr3": "value3"},
			"plug-dynamic": map[string]interface{}{"attr4": "value4"},
		},
	}

	s.state.Lock()
	s.state.Set("conns", connState)
	s.state.Unlock()

	// Initialize the manager. This registers both snaps and reloads the connection.
	_ = s.manager(c)

	conn := s.getConnection(c, "consumer", "plug", "producer", "slot")

	// Run the disconnect task and let it finish.
	s.state.Lock()
	change := s.state.NewChange("disconnect", "...")
	ts, err := ifacestate.Disconnect(s.state, conn)

	c.Assert(err, IsNil)
	change.AddAll(ts)
	terr := s.state.NewTask("error-trigger", "provoking total undo")
	terr.WaitAll(ts)
	change.AddTask(terr)
	c.Assert(change.Tasks(), HasLen, 4)
	s.state.Unlock()

	s.settle(c)

	s.state.Lock()
	defer s.state.Unlock()

	// Ensure that disconnect tasks were undone
	for _, t := range ts.Tasks() {
		c.Assert(t.Status(), Equals, state.UndoneStatus)
	}

	var conns map[string]interface{}
	c.Assert(s.state.Get("conns", &conns), IsNil)
	c.Assert(conns, DeepEquals, connState)

	_ = s.getConnection(c, "consumer", "plug", "producer", "slot")
}

func (s *interfaceManagerSuite) TestStaleConnectionsIgnoredInReloadConnections(c *C) {
	s.mockIfaces(c, &ifacetest.TestInterface{InterfaceName: "test"})

	// Put a stray connection in the state so that it automatically gets set up
	// when we create the manager.
	s.state.Lock()
	s.state.Set("conns", map[string]interface{}{
		"consumer:plug producer:slot": map[string]interface{}{"interface": "test"},
	})
	s.state.Unlock()

	restore := ifacestate.MockRemoveStaleConnections(func(s *state.State) error { return nil })
	defer restore()
	mgr := s.manager(c)

	s.state.Lock()
	defer s.state.Unlock()

	// Ensure that nothing got connected.
	repo := mgr.Repository()
	ifaces := repo.Interfaces()
	c.Assert(ifaces.Connections, HasLen, 0)

	// Ensure that nothing to setup.
	c.Assert(s.secBackend.SetupCalls, HasLen, 0)
	c.Assert(s.secBackend.RemoveCalls, HasLen, 0)

	// Ensure that nothing, crucially, got logged about that connection.
	// We still have an error logged about the system key but this is just
	// a bit of test mocking missing.
	logLines := strings.Split(s.log.String(), "\n")
	c.Assert(logLines, HasLen, 2)
	c.Assert(logLines[0], testutil.Contains, "error trying to compare the snap system key:")
	c.Assert(logLines[1], Equals, "")
}

func (s *interfaceManagerSuite) TestStaleConnectionsRemoved(c *C) {
	s.mockIfaces(c, &ifacetest.TestInterface{InterfaceName: "test"})

	s.state.Lock()
	// Add stale connection to the state
	s.state.Set("conns", map[string]interface{}{
		"consumer:plug producer:slot": map[string]interface{}{"interface": "test"},
	})
	s.state.Unlock()

	// Create the manager, this removes stale connections
	mgr := s.manager(c)

	s.state.Lock()
	defer s.state.Unlock()

	// Ensure that nothing got connected and connection was removed
	var conns map[string]interface{}
	err := s.state.Get("conns", &conns)
	c.Assert(err, IsNil)
	c.Check(conns, HasLen, 0)

	repo := mgr.Repository()
	ifaces := repo.Interfaces()
	c.Assert(ifaces.Connections, HasLen, 0)
}

func (s *interfaceManagerSuite) mockIface(c *C, iface interfaces.Interface) {
	s.extraIfaces = append(s.extraIfaces, iface)
}

func (s *interfaceManagerSuite) mockIfaces(c *C, ifaces ...interfaces.Interface) {
	s.extraIfaces = append(s.extraIfaces, ifaces...)
}

func (s *interfaceManagerSuite) mockSnap(c *C, yamlText string) *snap.Info {
	return s.mockSnapInstance(c, "", yamlText)
}

func (s *interfaceManagerSuite) mockSnapInstance(c *C, instanceName, yamlText string) *snap.Info {
	sideInfo := &snap.SideInfo{
		Revision: snap.R(1),
	}
	snapInfo := snaptest.MockSnapInstance(c, instanceName, yamlText, sideInfo)
	sideInfo.RealName = snapInfo.SnapName()

	a, err := s.Db.FindMany(asserts.SnapDeclarationType, map[string]string{
		"snap-name": sideInfo.RealName,
	})
	if err == nil {
		decl := a[0].(*asserts.SnapDeclaration)
		snapInfo.SnapID = decl.SnapID()
		sideInfo.SnapID = decl.SnapID()
	} else if asserts.IsNotFound(err) {
		err = nil
	}
	c.Assert(err, IsNil)

	s.state.Lock()
	defer s.state.Unlock()

	// Put a side info into the state
	snapstate.Set(s.state, snapInfo.InstanceName(), &snapstate.SnapState{
		Active:      true,
		Sequence:    []*snap.SideInfo{sideInfo},
		Current:     sideInfo.Revision,
		SnapType:    string(snapInfo.Type),
		InstanceKey: snapInfo.InstanceKey,
	})
	return snapInfo
}

func (s *interfaceManagerSuite) mockUpdatedSnap(c *C, yamlText string, revision int) *snap.Info {
	sideInfo := &snap.SideInfo{Revision: snap.R(revision)}
	snapInfo := snaptest.MockSnap(c, yamlText, sideInfo)
	sideInfo.RealName = snapInfo.SnapName()

	s.state.Lock()
	defer s.state.Unlock()

	// Put the new revision (stored in SideInfo) into the state
	var snapst snapstate.SnapState
	err := snapstate.Get(s.state, snapInfo.InstanceName(), &snapst)
	c.Assert(err, IsNil)
	snapst.Sequence = append(snapst.Sequence, sideInfo)
	snapstate.Set(s.state, snapInfo.InstanceName(), &snapst)

	return snapInfo
}

func (s *interfaceManagerSuite) addSetupSnapSecurityChange(c *C, snapsup *snapstate.SnapSetup) *state.Change {
	s.state.Lock()
	defer s.state.Unlock()

	change := s.state.NewChange("test", "")

	task1 := s.state.NewTask("setup-profiles", "")
	task1.Set("snap-setup", snapsup)
	change.AddTask(task1)

	task2 := s.state.NewTask("auto-connect", "")
	task2.Set("snap-setup", snapsup)
	task2.WaitFor(task1)
	change.AddTask(task2)

	return change
}

func (s *interfaceManagerSuite) addRemoveSnapSecurityChange(c *C, snapName string) *state.Change {
	s.state.Lock()
	defer s.state.Unlock()

	task := s.state.NewTask("remove-profiles", "")
	snapsup := snapstate.SnapSetup{
		SideInfo: &snap.SideInfo{
			RealName: snapName,
		},
	}
	task.Set("snap-setup", snapsup)
	taskset := state.NewTaskSet(task)
	change := s.state.NewChange("test", "")
	change.AddAll(taskset)
	return change
}

func (s *interfaceManagerSuite) addDiscardConnsChange(c *C, snapName string) (*state.Change, *state.Task) {
	s.state.Lock()
	defer s.state.Unlock()

	task := s.state.NewTask("discard-conns", "")
	snapsup := snapstate.SnapSetup{
		SideInfo: &snap.SideInfo{
			RealName: snapName,
		},
	}
	task.Set("snap-setup", snapsup)
	taskset := state.NewTaskSet(task)
	change := s.state.NewChange("test", "")
	change.AddAll(taskset)
	return change, task
}

var ubuntuCoreSnapYaml = `
name: ubuntu-core
version: 1
type: os
`

var coreSnapYaml = `
name: core
version: 1
type: os
`

var sampleSnapYaml = `
name: snap
version: 1
apps:
 app:
   command: foo
plugs:
 network:
  interface: network
`

var consumerYaml = `
name: consumer
version: 1
plugs:
 plug:
  interface: test
  attr1: value1
 otherplug:
  interface: test2
hooks:
 prepare-plug-plug:
 unprepare-plug-plug:
 connect-plug-plug:
 disconnect-plug-plug:
 prepare-plug-otherplug:
 unprepare-plug-otherplug:
 connect-plug-otherplug:
 disconnect-plug-otherplug:
`

var consumer2Yaml = `
name: consumer2
version: 1
plugs:
 plug:
  interface: test
  attr1: value1
`

var consumerYaml3 = `
name: consumer
version: 1
plugs:
 plug:
  interface: test
hooks:
%s
`

var producerYaml = `
name: producer
version: 1
slots:
 slot:
  interface: test
  attr2: value2
hooks:
  prepare-slot-slot:
  unprepare-slot-slot:
  connect-slot-slot:
  disconnect-slot-slot:
`

var producer2Yaml = `
name: producer2
version: 1
slots:
 slot:
  interface: test
  attr2: value2
  number: 1
`

var producerYaml3 = `
name: producer
version: 1
slots:
 slot:
  interface: test
hooks:
%s
`

var httpdSnapYaml = `name: httpd
version: 1
plugs:
 network:
  interface: network
`

var selfconnectSnapYaml = `
name: producerconsumer
version: 1
slots:
 slot:
  interface: test
plugs:
 plug:
  interface: test
hooks:
 prepare-plug-plug:
 unprepare-plug-plug:
 connect-plug-plug:
 disconnect-plug-plug:
 prepare-slot-slot:
 unprepare-slot-slot:
 connect-slot-slot:
 disconnect-slot-slot:
`

// The auto-connect task will not auto-connect a plug that was previously
// explicitly disconnected by the user.
func (s *interfaceManagerSuite) TestDoSetupSnapSecurityHonorsUndesiredFlag(c *C) {
	s.state.Lock()
	s.state.Set("conns", map[string]interface{}{
		"snap:network ubuntu-core:network": map[string]interface{}{
			"undesired": true,
		},
	})
	s.state.Unlock()

	// Add an OS snap as well as a sample snap with a "network" plug.
	// The plug is normally auto-connected.
	s.mockSnap(c, ubuntuCoreSnapYaml)
	snapInfo := s.mockSnap(c, sampleSnapYaml)

	// Initialize the manager. This registers the two snaps.
	mgr := s.manager(c)

	// Run the setup-snap-security task and let it finish.
	change := s.addSetupSnapSecurityChange(c, &snapstate.SnapSetup{
		SideInfo: &snap.SideInfo{
			RealName: snapInfo.SnapName(),
			Revision: snapInfo.Revision,
		},
	})

	s.settle(c)

	s.state.Lock()
	defer s.state.Unlock()

	// Ensure that the task succeeded
	c.Assert(change.Status(), Equals, state.DoneStatus)

	var conns map[string]interface{}
	err := s.state.Get("conns", &conns)
	c.Assert(err, IsNil)
	c.Check(conns, DeepEquals, map[string]interface{}{
		"snap:network ubuntu-core:network": map[string]interface{}{
			"undesired": true,
		},
	})

	// Ensure that "network" is not connected
	repo := mgr.Repository()
	plug := repo.Plug("snap", "network")
	c.Assert(plug, Not(IsNil))
	ifaces := repo.Interfaces()
	c.Assert(ifaces.Connections, HasLen, 0)
}

// The auto-connect task will auto-connect plugs with viable candidates.
func (s *interfaceManagerSuite) TestDoSetupSnapSecurityAutoConnectsPlugs(c *C) {
	s.MockModel(c, nil)

	// Add an OS snap.
	s.mockSnap(c, ubuntuCoreSnapYaml)

	// Initialize the manager. This registers the OS snap.
	mgr := s.manager(c)

	// Add a sample snap with a "network" plug which should be auto-connected.
	snapInfo := s.mockSnap(c, sampleSnapYaml)

	// Run the setup-snap-security task and let it finish.
	change := s.addSetupSnapSecurityChange(c, &snapstate.SnapSetup{
		SideInfo: &snap.SideInfo{
			RealName: snapInfo.SnapName(),
			Revision: snapInfo.Revision,
		},
	})
	s.settle(c)

	s.state.Lock()
	defer s.state.Unlock()

	// Ensure that the task succeeded.
	c.Assert(change.Status(), Equals, state.DoneStatus)

	// Ensure that "network" is now saved in the state as auto-connected.
	var conns map[string]interface{}
	err := s.state.Get("conns", &conns)
	c.Assert(err, IsNil)
	c.Check(conns, DeepEquals, map[string]interface{}{
		"snap:network ubuntu-core:network": map[string]interface{}{
			"interface": "network", "auto": true,
		},
	})

	// Ensure that "network" is really connected.
	repo := mgr.Repository()
	plug := repo.Plug("snap", "network")
	c.Assert(plug, Not(IsNil))
	ifaces := repo.Interfaces()
	c.Assert(ifaces.Connections, HasLen, 1) //FIXME add deep eq
}

// The auto-connect task will auto-connect slots with viable candidates.
func (s *interfaceManagerSuite) TestDoSetupSnapSecurityAutoConnectsSlots(c *C) {
	s.MockModel(c, nil)

	// Mock the interface that will be used by the test
	s.mockIfaces(c, &ifacetest.TestInterface{InterfaceName: "test"}, &ifacetest.TestInterface{InterfaceName: "test2"})
	// Add an OS snap.
	s.mockSnap(c, ubuntuCoreSnapYaml)
	// Add a consumer snap with unconnect plug (interface "test")
	s.mockSnap(c, consumerYaml)

	// Initialize the manager. This registers the OS snap.
	mgr := s.manager(c)

	// Add a producer snap with a "slot" slot of the "test" interface.
	snapInfo := s.mockSnap(c, producerYaml)

	// Run the setup-snap-security task and let it finish.
	change := s.addSetupSnapSecurityChange(c, &snapstate.SnapSetup{
		SideInfo: &snap.SideInfo{
			RealName: snapInfo.SnapName(),
			Revision: snapInfo.Revision,
		},
	})
	s.settle(c)

	s.state.Lock()
	defer s.state.Unlock()

	// Ensure that the task succeeded.
	c.Assert(change.Status(), Equals, state.DoneStatus)

	// Ensure that "slot" is now saved in the state as auto-connected.
	var conns map[string]interface{}
	err := s.state.Get("conns", &conns)
	c.Assert(err, IsNil)
	c.Check(conns, DeepEquals, map[string]interface{}{
		"consumer:plug producer:slot": map[string]interface{}{
			"interface": "test", "auto": true,
			"plug-static": map[string]interface{}{"attr1": "value1"},
			"slot-static": map[string]interface{}{"attr2": "value2"},
		},
	})

	// Ensure that "slot" is really connected.
	repo := mgr.Repository()
	slot := repo.Slot("producer", "slot")
	c.Assert(slot, Not(IsNil))
	ifaces := repo.Interfaces()
	c.Assert(ifaces.Connections, HasLen, 1)
	c.Check(ifaces.Connections, DeepEquals, []*interfaces.ConnRef{{
		PlugRef: interfaces.PlugRef{Snap: "consumer", Name: "plug"},
		SlotRef: interfaces.SlotRef{Snap: "producer", Name: "slot"}}})
}

// The auto-connect task will auto-connect slots with viable multiple candidates.
func (s *interfaceManagerSuite) TestDoSetupSnapSecurityAutoConnectsSlotsMultiplePlugs(c *C) {
	s.MockModel(c, nil)

	// Mock the interface that will be used by the test
	s.mockIfaces(c, &ifacetest.TestInterface{InterfaceName: "test"}, &ifacetest.TestInterface{InterfaceName: "test2"})
	// Add an OS snap.
	s.mockSnap(c, ubuntuCoreSnapYaml)
	// Add a consumer snap with unconnect plug (interface "test")
	s.mockSnap(c, consumerYaml)
	// Add a 2nd consumer snap with unconnect plug (interface "test")
	s.mockSnap(c, consumer2Yaml)

	// Initialize the manager. This registers the OS snap.
	mgr := s.manager(c)

	// Add a producer snap with a "slot" slot of the "test" interface.
	snapInfo := s.mockSnap(c, producerYaml)

	// Run the setup-snap-security task and let it finish.
	change := s.addSetupSnapSecurityChange(c, &snapstate.SnapSetup{
		SideInfo: &snap.SideInfo{
			RealName: snapInfo.SnapName(),
			Revision: snapInfo.Revision,
		},
	})
	s.settle(c)

	s.state.Lock()
	defer s.state.Unlock()

	// Ensure that the task succeeded.
	c.Assert(change.Status(), Equals, state.DoneStatus)

	// Ensure that "slot" is now saved in the state as auto-connected.
	var conns map[string]interface{}
	err := s.state.Get("conns", &conns)
	c.Assert(err, IsNil)
	c.Check(conns, DeepEquals, map[string]interface{}{
		"consumer:plug producer:slot": map[string]interface{}{
			"interface": "test", "auto": true,
			"plug-static": map[string]interface{}{"attr1": "value1"},
			"slot-static": map[string]interface{}{"attr2": "value2"},
		},
		"consumer2:plug producer:slot": map[string]interface{}{
			"interface": "test", "auto": true,
			"plug-static": map[string]interface{}{"attr1": "value1"},
			"slot-static": map[string]interface{}{"attr2": "value2"},
		},
	})

	// Ensure that "slot" is really connected.
	repo := mgr.Repository()
	slot := repo.Slot("producer", "slot")
	c.Assert(slot, Not(IsNil))
	ifaces := repo.Interfaces()
	c.Assert(ifaces.Connections, HasLen, 2)
	c.Check(ifaces.Connections, DeepEquals, []*interfaces.ConnRef{
		{PlugRef: interfaces.PlugRef{Snap: "consumer", Name: "plug"}, SlotRef: interfaces.SlotRef{Snap: "producer", Name: "slot"}},
		{PlugRef: interfaces.PlugRef{Snap: "consumer2", Name: "plug"}, SlotRef: interfaces.SlotRef{Snap: "producer", Name: "slot"}},
	})
}

// The auto-connect task will not auto-connect slots if viable alternative slots are present.
func (s *interfaceManagerSuite) TestDoSetupSnapSecurityNoAutoConnectSlotsIfAlternative(c *C) {
	// Mock the interface that will be used by the test
	s.mockIface(c, &ifacetest.TestInterface{InterfaceName: "test"})
	// Add an OS snap.
	s.mockSnap(c, ubuntuCoreSnapYaml)
	// Add a consumer snap with unconnect plug (interface "test")
	s.mockSnap(c, consumerYaml)

	// alternative conflicting producer
	s.mockSnap(c, producer2Yaml)

	// Initialize the manager. This registers the OS snap.
	_ = s.manager(c)

	// Add a producer snap with a "slot" slot of the "test" interface.
	snapInfo := s.mockSnap(c, producerYaml)

	// Run the setup-snap-security task and let it finish.
	change := s.addSetupSnapSecurityChange(c, &snapstate.SnapSetup{
		SideInfo: &snap.SideInfo{
			RealName: snapInfo.SnapName(),
			Revision: snapInfo.Revision,
		},
	})
	s.settle(c)

	s.state.Lock()
	defer s.state.Unlock()

	// Ensure that the task succeeded.
	c.Assert(change.Status(), Equals, state.DoneStatus)

	// Ensure that no connections were made
	var conns map[string]interface{}
	err := s.state.Get("conns", &conns)
	c.Assert(err, Equals, state.ErrNoState)
	c.Check(conns, HasLen, 0)
}

// The auto-connect task will auto-connect plugs with viable candidates also condidering snap declarations.
func (s *interfaceManagerSuite) TestDoSetupSnapSecurityAutoConnectsDeclBased(c *C) {
	s.MockModel(c, nil)

	s.testDoSetupSnapSecurityAutoConnectsDeclBased(c, true, func(conns map[string]interface{}, repoConns []*interfaces.ConnRef) {
		// Ensure that "test" plug is now saved in the state as auto-connected.
		c.Check(conns, DeepEquals, map[string]interface{}{
			"consumer:plug producer:slot": map[string]interface{}{"auto": true, "interface": "test",
				"plug-static": map[string]interface{}{"attr1": "value1"},
				"slot-static": map[string]interface{}{"attr2": "value2"},
			}})
		// Ensure that "test" is really connected.
		c.Check(repoConns, HasLen, 1)
	})
}

// The auto-connect task will *not* auto-connect plugs with viable candidates when snap declarations are missing.
func (s *interfaceManagerSuite) TestDoSetupSnapSecurityAutoConnectsDeclBasedWhenMissingDecl(c *C) {
	s.testDoSetupSnapSecurityAutoConnectsDeclBased(c, false, func(conns map[string]interface{}, repoConns []*interfaces.ConnRef) {
		// Ensure nothing is connected.
		c.Check(conns, HasLen, 0)
		c.Check(repoConns, HasLen, 0)
	})
}

func (s *interfaceManagerSuite) testDoSetupSnapSecurityAutoConnectsDeclBased(c *C, withDecl bool, check func(map[string]interface{}, []*interfaces.ConnRef)) {
	restore := assertstest.MockBuiltinBaseDeclaration([]byte(`
type: base-declaration
authority-id: canonical
series: 16
slots:
  test:
    allow-auto-connection:
      plug-publisher-id:
        - $SLOT_PUBLISHER_ID
`))
	defer restore()
	// Add the producer snap
	s.mockIfaces(c, &ifacetest.TestInterface{InterfaceName: "test"}, &ifacetest.TestInterface{InterfaceName: "test2"})
	s.MockSnapDecl(c, "producer", "one-publisher", nil)
	s.mockSnap(c, producerYaml)

	// Initialize the manager. This registers the producer snap.
	mgr := s.manager(c)

	// Add a sample snap with a plug with the "test" interface which should be auto-connected.
	if withDecl {
		s.MockSnapDecl(c, "consumer", "one-publisher", nil)
	}
	snapInfo := s.mockSnap(c, consumerYaml)

	// Run the setup-snap-security task and let it finish.
	change := s.addSetupSnapSecurityChange(c, &snapstate.SnapSetup{
		SideInfo: &snap.SideInfo{
			RealName: snapInfo.SnapName(),
			SnapID:   snapInfo.SnapID,
			Revision: snapInfo.Revision,
		},
	})
	s.settle(c)

	s.state.Lock()
	defer s.state.Unlock()

	// Ensure that the task succeeded.
	c.Assert(change.Status(), Equals, state.DoneStatus)

	var conns map[string]interface{}
	_ = s.state.Get("conns", &conns)

	repo := mgr.Repository()
	plug := repo.Plug("consumer", "plug")
	c.Assert(plug, Not(IsNil))

	check(conns, repo.Interfaces().Connections)
}

// The auto-connect task will check snap declarations providing the
// model assertion to fulfill device scope constraints: here no store
// in the model assertion fails an on-store constraint.
func (s *interfaceManagerSuite) TestDoSetupSnapSecurityAutoConnectsDeclBasedDeviceScopeNoStore(c *C) {

	s.MockModel(c, nil)

	s.testDoSetupSnapSecurityAutoConnectsDeclBasedDeviceScope(c, func(conns map[string]interface{}, repoConns []*interfaces.ConnRef) {
		// Ensure nothing is connected.
		c.Check(conns, HasLen, 0)
		c.Check(repoConns, HasLen, 0)
	})
}

// The auto-connect task will check snap declarations providing the
// model assertion to fulfill device scope constraints: here the wrong
// store in the model assertion fails an on-store constraint.
func (s *interfaceManagerSuite) TestDoSetupSnapSecurityAutoConnectsDeclBasedDeviceScopeWrongStore(c *C) {

	s.MockModel(c, map[string]interface{}{
		"store": "other-store",
	})

	s.testDoSetupSnapSecurityAutoConnectsDeclBasedDeviceScope(c, func(conns map[string]interface{}, repoConns []*interfaces.ConnRef) {
		// Ensure nothing is connected.
		c.Check(conns, HasLen, 0)
		c.Check(repoConns, HasLen, 0)
	})
}

// The auto-connect task will check snap declarations providing the
// model assertion to fulfill device scope constraints: here the right
// store in the model assertion passes an on-store constraint.
func (s *interfaceManagerSuite) TestDoSetupSnapSecurityAutoConnectsDeclBasedDeviceScopeRightStore(c *C) {

	s.MockModel(c, map[string]interface{}{
		"store": "my-store",
	})

	s.testDoSetupSnapSecurityAutoConnectsDeclBasedDeviceScope(c, func(conns map[string]interface{}, repoConns []*interfaces.ConnRef) {
		// Ensure that "test" plug is now saved in the state as auto-connected.
		c.Check(conns, DeepEquals, map[string]interface{}{
			"consumer:plug producer:slot": map[string]interface{}{"auto": true, "interface": "test",
				"plug-static": map[string]interface{}{"attr1": "value1"},
				"slot-static": map[string]interface{}{"attr2": "value2"},
			}})
		// Ensure that "test" is really connected.
		c.Check(repoConns, HasLen, 1)
	})
}

// The auto-connect task will check snap declarations providing the
// model assertion to fulfill device scope constraints: here the
// wrong "friendly store"s of the store in the model assertion fail an
// on-store constraint.
func (s *interfaceManagerSuite) TestDoSetupSnapSecurityAutoConnectsDeclBasedDeviceScopeWrongFriendlyStore(c *C) {

	s.MockModel(c, map[string]interface{}{
		"store": "my-substore",
	})

	s.MockStore(c, s.state, "my-substore", map[string]interface{}{
		"friendly-stores": []interface{}{"other-store"},
	})

	s.testDoSetupSnapSecurityAutoConnectsDeclBasedDeviceScope(c, func(conns map[string]interface{}, repoConns []*interfaces.ConnRef) {
		// Ensure nothing is connected.
		c.Check(conns, HasLen, 0)
		c.Check(repoConns, HasLen, 0)
	})
}

// The auto-connect task will check snap declarations providing the
// model assertion to fulfill device scope constraints: here a
// "friendly store" of the store in the model assertion passes an
// on-store constraint.
func (s *interfaceManagerSuite) TestDoSetupSnapSecurityAutoConnectsDeclBasedDeviceScopeFriendlyStore(c *C) {

	s.MockModel(c, map[string]interface{}{
		"store": "my-substore",
	})

	s.MockStore(c, s.state, "my-substore", map[string]interface{}{
		"friendly-stores": []interface{}{"my-store"},
	})

	s.testDoSetupSnapSecurityAutoConnectsDeclBasedDeviceScope(c, func(conns map[string]interface{}, repoConns []*interfaces.ConnRef) {
		// Ensure that "test" plug is now saved in the state as auto-connected.
		c.Check(conns, DeepEquals, map[string]interface{}{
			"consumer:plug producer:slot": map[string]interface{}{"auto": true, "interface": "test",
				"plug-static": map[string]interface{}{"attr1": "value1"},
				"slot-static": map[string]interface{}{"attr2": "value2"},
			}})
		// Ensure that "test" is really connected.
		c.Check(repoConns, HasLen, 1)
	})
}

func (s *interfaceManagerSuite) testDoSetupSnapSecurityAutoConnectsDeclBasedDeviceScope(c *C, check func(map[string]interface{}, []*interfaces.ConnRef)) {
	restore := assertstest.MockBuiltinBaseDeclaration([]byte(`
type: base-declaration
authority-id: canonical
series: 16
slots:
  test:
    allow-auto-connection: false
`))
	defer restore()
	// Add the producer snap
	s.mockIfaces(c, &ifacetest.TestInterface{InterfaceName: "test"})
	s.MockSnapDecl(c, "producer", "one-publisher", nil)
	s.mockSnap(c, producerYaml)

	// Initialize the manager. This registers the producer snap.
	mgr := s.manager(c)

	s.MockSnapDecl(c, "consumer", "one-publisher", map[string]interface{}{
		"format": "3",
		"plugs": map[string]interface{}{
			"test": map[string]interface{}{
				"allow-auto-connection": map[string]interface{}{
					"on-store": []interface{}{"my-store"},
				},
			},
		},
	})
	snapInfo := s.mockSnap(c, consumerYaml)

	// Run the setup-snap-security task and let it finish.
	change := s.addSetupSnapSecurityChange(c, &snapstate.SnapSetup{
		SideInfo: &snap.SideInfo{
			RealName: snapInfo.SnapName(),
			SnapID:   snapInfo.SnapID,
			Revision: snapInfo.Revision,
		},
	})
	s.settle(c)

	s.state.Lock()
	defer s.state.Unlock()

	// Ensure that the task succeeded.
	c.Assert(change.Status(), Equals, state.DoneStatus)

	var conns map[string]interface{}
	_ = s.state.Get("conns", &conns)

	repo := mgr.Repository()
	plug := repo.Plug("consumer", "plug")
	c.Assert(plug, Not(IsNil))

	check(conns, repo.Interfaces().Connections)
}

// The setup-profiles task will only touch connection state for the task it
// operates on or auto-connects to and will leave other state intact.
func (s *interfaceManagerSuite) TestDoSetupSnapSecurityKeepsExistingConnectionState(c *C) {
	s.MockModel(c, nil)

	// Add an OS snap in place.
	s.mockSnap(c, ubuntuCoreSnapYaml)

	// Initialize the manager. This registers the two snaps.
	_ = s.manager(c)

	// Add a sample snap with a "network" plug which should be auto-connected.
	snapInfo := s.mockSnap(c, sampleSnapYaml)

	// Put fake information about connections for another snap into the state.
	s.state.Lock()
	s.state.Set("conns", map[string]interface{}{
		"other-snap:network ubuntu-core:network": map[string]interface{}{
			"interface": "network",
		},
	})
	s.state.Unlock()

	// Run the setup-snap-security task and let it finish.
	change := s.addSetupSnapSecurityChange(c, &snapstate.SnapSetup{
		SideInfo: &snap.SideInfo{
			RealName: snapInfo.SnapName(),
			Revision: snapInfo.Revision,
		},
	})
	s.settle(c)

	s.state.Lock()
	defer s.state.Unlock()

	// Ensure that the task succeeded.
	c.Assert(change.Status(), Equals, state.DoneStatus)

	var conns map[string]interface{}
	err := s.state.Get("conns", &conns)
	c.Assert(err, IsNil)
	c.Check(conns, DeepEquals, map[string]interface{}{
		// The sample snap was auto-connected, as expected.
		"snap:network ubuntu-core:network": map[string]interface{}{
			"interface": "network", "auto": true,
		},
		// Connection state for the fake snap is preserved.
		// The task didn't alter state of other snaps.
		"other-snap:network ubuntu-core:network": map[string]interface{}{
			"interface": "network",
		},
	})
}

func (s *interfaceManagerSuite) TestDoSetupSnapSecurityIgnoresStrayConnection(c *C) {
	// Add an OS snap
	snapInfo := s.mockSnap(c, ubuntuCoreSnapYaml)

	_ = s.manager(c)

	// Put fake information about connections for another snap into the state.
	s.state.Lock()
	s.state.Set("conns", map[string]interface{}{
		"removed-snap:network ubuntu-core:network": map[string]interface{}{
			"interface": "network",
		},
	})
	s.state.Unlock()

	// Run the setup-snap-security task and let it finish.
	change := s.addSetupSnapSecurityChange(c, &snapstate.SnapSetup{
		SideInfo: &snap.SideInfo{
			RealName: snapInfo.SnapName(),
			Revision: snapInfo.Revision,
		},
	})
	s.settle(c)

	s.state.Lock()
	defer s.state.Unlock()

	// Ensure that the task succeeded.
	c.Assert(change.Status(), Equals, state.DoneStatus)

	// Ensure that the tasks don't report errors caused by bad connections
	for _, t := range change.Tasks() {
		c.Assert(t.Log(), HasLen, 0)
	}
}

// The setup-profiles task will add implicit slots necessary for the OS snap.
func (s *interfaceManagerSuite) TestDoSetupProfilesAddsImplicitSlots(c *C) {
	// Initialize the manager.
	mgr := s.manager(c)

	// Add an OS snap.
	snapInfo := s.mockSnap(c, ubuntuCoreSnapYaml)

	// Run the setup-profiles task and let it finish.
	change := s.addSetupSnapSecurityChange(c, &snapstate.SnapSetup{
		SideInfo: &snap.SideInfo{
			RealName: snapInfo.SnapName(),
			Revision: snapInfo.Revision,
		},
	})
	s.settle(c)

	s.state.Lock()
	defer s.state.Unlock()

	// Ensure that the task succeeded.
	c.Assert(change.Status(), Equals, state.DoneStatus)

	// Ensure that we have slots on the OS snap.
	repo := mgr.Repository()
	slots := repo.Slots(snapInfo.InstanceName())
	// NOTE: This is not an exact test as it duplicates functionality elsewhere
	// and is was a pain to update each time. This is correctly handled by the
	// implicit slot tests in snap/implicit_test.go
	c.Assert(len(slots) > 18, Equals, true)
}

func (s *interfaceManagerSuite) TestDoSetupSnapSecurityReloadsConnectionsWhenInvokedOnPlugSide(c *C) {
	s.mockIfaces(c, &ifacetest.TestInterface{InterfaceName: "test"}, &ifacetest.TestInterface{InterfaceName: "test2"})
	snapInfo := s.mockSnap(c, consumerYaml)
	s.mockSnap(c, producerYaml)
	s.testDoSetupSnapSecurityReloadsConnectionsWhenInvokedOn(c, snapInfo.InstanceName(), snapInfo.Revision)

	// Ensure that the backend was used to setup security of both snaps
	c.Assert(s.secBackend.SetupCalls, HasLen, 2)
	c.Assert(s.secBackend.RemoveCalls, HasLen, 0)
	c.Check(s.secBackend.SetupCalls[0].SnapInfo.InstanceName(), Equals, "consumer")
	c.Check(s.secBackend.SetupCalls[1].SnapInfo.InstanceName(), Equals, "producer")

	c.Check(s.secBackend.SetupCalls[0].Options, Equals, interfaces.ConfinementOptions{})
	c.Check(s.secBackend.SetupCalls[1].Options, Equals, interfaces.ConfinementOptions{})
}

func (s *interfaceManagerSuite) TestDoSetupSnapSecurityReloadsConnectionsWhenInvokedOnSlotSide(c *C) {
	s.mockIfaces(c, &ifacetest.TestInterface{InterfaceName: "test"}, &ifacetest.TestInterface{InterfaceName: "test2"})
	s.mockSnap(c, consumerYaml)
	snapInfo := s.mockSnap(c, producerYaml)
	s.testDoSetupSnapSecurityReloadsConnectionsWhenInvokedOn(c, snapInfo.InstanceName(), snapInfo.Revision)

	// Ensure that the backend was used to setup security of both snaps
	c.Assert(s.secBackend.SetupCalls, HasLen, 2)
	c.Assert(s.secBackend.RemoveCalls, HasLen, 0)
	c.Check(s.secBackend.SetupCalls[0].SnapInfo.InstanceName(), Equals, "producer")
	c.Check(s.secBackend.SetupCalls[1].SnapInfo.InstanceName(), Equals, "consumer")

	c.Check(s.secBackend.SetupCalls[0].Options, Equals, interfaces.ConfinementOptions{})
	c.Check(s.secBackend.SetupCalls[1].Options, Equals, interfaces.ConfinementOptions{})
}

func (s *interfaceManagerSuite) testDoSetupSnapSecurityReloadsConnectionsWhenInvokedOn(c *C, snapName string, revision snap.Revision) {
	s.state.Lock()
	s.state.Set("conns", map[string]interface{}{
		"consumer:plug producer:slot": map[string]interface{}{"interface": "test"},
	})
	s.state.Unlock()

	mgr := s.manager(c)

	// Run the setup-profiles task
	change := s.addSetupSnapSecurityChange(c, &snapstate.SnapSetup{
		SideInfo: &snap.SideInfo{
			RealName: snapName,
			Revision: revision,
		},
	})
	s.settle(c)

	// Change succeeds
	s.state.Lock()
	defer s.state.Unlock()
	c.Check(change.Status(), Equals, state.DoneStatus)

	repo := mgr.Repository()

	// Repository shows the connection
	ifaces := repo.Interfaces()
	c.Assert(ifaces.Connections, HasLen, 1)
	c.Check(ifaces.Connections, DeepEquals, []*interfaces.ConnRef{{
		PlugRef: interfaces.PlugRef{Snap: "consumer", Name: "plug"},
		SlotRef: interfaces.SlotRef{Snap: "producer", Name: "slot"}}})
}

// The setup-profiles task will honor snapstate.DevMode flag by storing it
// in the SnapState.Flags and by actually setting up security
// using that flag. Old copy of SnapState.Flag's DevMode is saved for the undo
// handler under `old-devmode`.
func (s *interfaceManagerSuite) TestSetupProfilesHonorsDevMode(c *C) {
	// Put the OS snap in place.
	_ = s.manager(c)

	// Initialize the manager. This registers the OS snap.
	snapInfo := s.mockSnap(c, sampleSnapYaml)

	// Run the setup-profiles task and let it finish.
	// Note that the task will see SnapSetup.Flags equal to DeveloperMode.
	change := s.addSetupSnapSecurityChange(c, &snapstate.SnapSetup{
		SideInfo: &snap.SideInfo{
			RealName: snapInfo.SnapName(),
			Revision: snapInfo.Revision,
		},
		Flags: snapstate.Flags{DevMode: true},
	})
	s.settle(c)

	s.state.Lock()
	defer s.state.Unlock()

	// Ensure that the task succeeded.
	c.Check(change.Status(), Equals, state.DoneStatus)

	// The snap was setup with DevModeConfinement
	c.Assert(s.secBackend.SetupCalls, HasLen, 1)
	c.Assert(s.secBackend.RemoveCalls, HasLen, 0)
	c.Check(s.secBackend.SetupCalls[0].SnapInfo.InstanceName(), Equals, "snap")
	c.Check(s.secBackend.SetupCalls[0].Options, Equals, interfaces.ConfinementOptions{DevMode: true})
}

// setup-profiles uses the new snap.Info when setting up security for the new
// snap when it had prior connections and DisconnectSnap() returns it as a part
// of the affected set.
func (s *interfaceManagerSuite) TestSetupProfilesUsesFreshSnapInfo(c *C) {
	// Put the OS and the sample snaps in place.
	coreSnapInfo := s.mockSnap(c, ubuntuCoreSnapYaml)
	oldSnapInfo := s.mockSnap(c, sampleSnapYaml)

	// Put connection information between the OS snap and the sample snap.
	// This is done so that DisconnectSnap returns both snaps as "affected"
	// and so that the previously broken code path is exercised.
	s.state.Lock()
	s.state.Set("conns", map[string]interface{}{
		"snap:network ubuntu-core:network": map[string]interface{}{"interface": "network"},
	})
	s.state.Unlock()

	// Initialize the manager. This registers both of the snaps and reloads the
	// connection between them.
	_ = s.manager(c)

	// Put a new revision of the sample snap in place.
	newSnapInfo := s.mockUpdatedSnap(c, sampleSnapYaml, 42)

	// Sanity check, the revisions are different.
	c.Assert(oldSnapInfo.Revision, Not(Equals), 42)
	c.Assert(newSnapInfo.Revision, Equals, snap.R(42))

	// Run the setup-profiles task for the new revision and let it finish.
	change := s.addSetupSnapSecurityChange(c, &snapstate.SnapSetup{
		SideInfo: &snap.SideInfo{
			RealName: newSnapInfo.SnapName(),
			Revision: newSnapInfo.Revision,
		},
	})
	s.settle(c)

	s.state.Lock()
	defer s.state.Unlock()

	// Ensure that the task succeeded.
	c.Assert(change.Err(), IsNil)
	c.Check(change.Status(), Equals, state.DoneStatus)

	// Ensure that both snaps were setup correctly.
	c.Assert(s.secBackend.SetupCalls, HasLen, 2)
	c.Assert(s.secBackend.RemoveCalls, HasLen, 0)
	// The sample snap was setup, with the correct new revision.
	c.Check(s.secBackend.SetupCalls[0].SnapInfo.InstanceName(), Equals, newSnapInfo.InstanceName())
	c.Check(s.secBackend.SetupCalls[0].SnapInfo.Revision, Equals, newSnapInfo.Revision)
	// The OS snap was setup (because it was affected).
	c.Check(s.secBackend.SetupCalls[1].SnapInfo.InstanceName(), Equals, coreSnapInfo.InstanceName())
	c.Check(s.secBackend.SetupCalls[1].SnapInfo.Revision, Equals, coreSnapInfo.Revision)
}

// auto-connect needs to setup security for connected slots after autoconnection
func (s *interfaceManagerSuite) TestAutoConnectSetupSecurityForConnectedSlots(c *C) {
	s.MockModel(c, nil)

	// Add an OS snap.
	coreSnapInfo := s.mockSnap(c, ubuntuCoreSnapYaml)

	// Initialize the manager. This registers the OS snap.
	_ = s.manager(c)

	// Add a sample snap with a "network" plug which should be auto-connected.
	snapInfo := s.mockSnap(c, sampleSnapYaml)

	// Run the setup-snap-security task and let it finish.
	change := s.addSetupSnapSecurityChange(c, &snapstate.SnapSetup{
		SideInfo: &snap.SideInfo{
			RealName: snapInfo.SnapName(),
			Revision: snapInfo.Revision,
		},
	})
	s.settle(c)

	s.state.Lock()
	defer s.state.Unlock()

	// Ensure that the task succeeded.
	c.Assert(change.Err(), IsNil)
	c.Assert(change.Status(), Equals, state.DoneStatus)

	// Ensure that both snaps were setup correctly.
	c.Assert(s.secBackend.SetupCalls, HasLen, 3)
	c.Assert(s.secBackend.RemoveCalls, HasLen, 0)
	// The sample snap was setup, with the correct new revision.
	c.Check(s.secBackend.SetupCalls[0].SnapInfo.InstanceName(), Equals, snapInfo.InstanceName())
	c.Check(s.secBackend.SetupCalls[0].SnapInfo.Revision, Equals, snapInfo.Revision)
	// The OS snap was setup (because its connected to sample snap).
	c.Check(s.secBackend.SetupCalls[1].SnapInfo.InstanceName(), Equals, coreSnapInfo.InstanceName())
	c.Check(s.secBackend.SetupCalls[1].SnapInfo.Revision, Equals, coreSnapInfo.Revision)
}

func (s *interfaceManagerSuite) TestDoDiscardConnsPlug(c *C) {
	s.testDoDiscardConns(c, "consumer")
}

func (s *interfaceManagerSuite) TestDoDiscardConnsSlot(c *C) {
	s.testDoDiscardConns(c, "producer")
}

func (s *interfaceManagerSuite) TestUndoDiscardConnsPlug(c *C) {
	s.testUndoDiscardConns(c, "consumer")
}

func (s *interfaceManagerSuite) TestUndoDiscardConnsSlot(c *C) {
	s.testUndoDiscardConns(c, "producer")
}

func (s *interfaceManagerSuite) testDoDiscardConns(c *C, snapName string) {
	s.state.Lock()
	// Store information about a connection in the state.
	s.state.Set("conns", map[string]interface{}{
		"consumer:plug producer:slot": map[string]interface{}{
			"interface": "test",
		},
	})

	// Store empty snap state. This snap has an empty sequence now.
	s.state.Unlock()

	// mock the snaps or otherwise the manager will remove stale connections
	s.mockSnap(c, consumerYaml)
	s.mockSnap(c, producerYaml)

	s.manager(c)

	s.state.Lock()
	// remove the snaps so that discard-conns doesn't complain about snaps still installed
	snapstate.Set(s.state, "producer", nil)
	snapstate.Set(s.state, "consumer", nil)
	s.state.Unlock()

	// Run the discard-conns task and let it finish
	change, _ := s.addDiscardConnsChange(c, snapName)

	s.settle(c)

	s.state.Lock()
	defer s.state.Unlock()

	c.Check(change.Status(), Equals, state.DoneStatus)

	// Information about the connection was removed
	var conns map[string]interface{}
	err := s.state.Get("conns", &conns)
	c.Assert(err, IsNil)
	c.Check(conns, DeepEquals, map[string]interface{}{})

	// But removed connections are preserved in the task for undo.
	var removed map[string]interface{}
	err = change.Tasks()[0].Get("removed", &removed)
	c.Assert(err, IsNil)
	c.Check(removed, DeepEquals, map[string]interface{}{
		"consumer:plug producer:slot": map[string]interface{}{"interface": "test"},
	})
}

func (s *interfaceManagerSuite) testUndoDiscardConns(c *C, snapName string) {
	s.manager(c)

	s.state.Lock()
	// Store information about a connection in the state.
	s.state.Set("conns", map[string]interface{}{
		"consumer:plug producer:slot": map[string]interface{}{"interface": "test"},
	})

	// Store empty snap state. This snap has an empty sequence now.
	snapstate.Set(s.state, snapName, &snapstate.SnapState{})
	s.state.Unlock()

	// Run the discard-conns task and let it finish
	change, t := s.addDiscardConnsChange(c, snapName)
	s.state.Lock()
	terr := s.state.NewTask("error-trigger", "provoking undo")
	terr.WaitFor(t)
	change.AddTask(terr)
	s.state.Unlock()

	s.settle(c)

	s.state.Lock()
	defer s.state.Unlock()
	c.Assert(change.Status().Ready(), Equals, true)
	c.Assert(t.Status(), Equals, state.UndoneStatus)

	// Information about the connection is intact
	var conns map[string]interface{}
	err := s.state.Get("conns", &conns)
	c.Assert(err, IsNil)
	c.Check(conns, DeepEquals, map[string]interface{}{
		"consumer:plug producer:slot": map[string]interface{}{"interface": "test"},
	})

	var removed map[string]interface{}
	err = change.Tasks()[0].Get("removed", &removed)
	c.Check(err, Equals, state.ErrNoState)
}

func (s *interfaceManagerSuite) TestDoRemove(c *C) {
	s.mockIfaces(c, &ifacetest.TestInterface{InterfaceName: "test"}, &ifacetest.TestInterface{InterfaceName: "test2"})
	s.mockSnap(c, consumerYaml)
	s.mockSnap(c, producerYaml)

	s.state.Lock()
	s.state.Set("conns", map[string]interface{}{
		"consumer:plug producer:slot": map[string]interface{}{"interface": "test"},
	})
	s.state.Unlock()

	mgr := s.manager(c)

	// Run the remove-security task
	change := s.addRemoveSnapSecurityChange(c, "consumer")
	s.se.Ensure()
	s.se.Wait()
	s.se.Stop()

	// Change succeeds
	s.state.Lock()
	defer s.state.Unlock()
	c.Check(change.Status(), Equals, state.DoneStatus)

	repo := mgr.Repository()

	// Snap is removed from repository
	c.Check(repo.Plug("consumer", "slot"), IsNil)

	// Security of the snap was removed
	c.Check(s.secBackend.RemoveCalls, DeepEquals, []string{"consumer"})

	// Security of the related snap was configured
	c.Check(s.secBackend.SetupCalls, HasLen, 1)
	c.Check(s.secBackend.SetupCalls[0].SnapInfo.InstanceName(), Equals, "producer")

	// Connection state was left intact
	var conns map[string]interface{}
	err := s.state.Get("conns", &conns)
	c.Assert(err, IsNil)
	c.Check(conns, DeepEquals, map[string]interface{}{
		"consumer:plug producer:slot": map[string]interface{}{"interface": "test"},
	})
}

func (s *interfaceManagerSuite) TestConnectTracksConnectionsInState(c *C) {
	s.MockModel(c, nil)

	s.mockIfaces(c, &ifacetest.TestInterface{InterfaceName: "test"}, &ifacetest.TestInterface{InterfaceName: "test2"})
	s.mockSnap(c, consumerYaml)
	s.mockSnap(c, producerYaml)

	_ = s.manager(c)

	s.state.Lock()

	ts, err := ifacestate.Connect(s.state, "consumer", "plug", "producer", "slot")
	c.Assert(err, IsNil)
	c.Assert(ts.Tasks(), HasLen, 5)

	ts.Tasks()[2].Set("snap-setup", &snapstate.SnapSetup{
		SideInfo: &snap.SideInfo{
			RealName: "consumer",
		},
	})

	change := s.state.NewChange("connect", "")
	change.AddAll(ts)
	s.state.Unlock()

	s.settle(c)

	s.state.Lock()
	defer s.state.Unlock()

	c.Assert(change.Err(), IsNil)
	c.Check(change.Status(), Equals, state.DoneStatus)
	var conns map[string]interface{}
	err = s.state.Get("conns", &conns)
	c.Assert(err, IsNil)
	c.Check(conns, DeepEquals, map[string]interface{}{
		"consumer:plug producer:slot": map[string]interface{}{
			"interface":   "test",
			"plug-static": map[string]interface{}{"attr1": "value1"},
			"slot-static": map[string]interface{}{"attr2": "value2"},
		},
	})
}

func (s *interfaceManagerSuite) TestConnectSetsUpSecurity(c *C) {
	s.MockModel(c, nil)

	s.mockIfaces(c, &ifacetest.TestInterface{InterfaceName: "test"}, &ifacetest.TestInterface{InterfaceName: "test2"})

	s.mockSnap(c, consumerYaml)
	s.mockSnap(c, producerYaml)
	_ = s.manager(c)

	s.state.Lock()
	ts, err := ifacestate.Connect(s.state, "consumer", "plug", "producer", "slot")
	c.Assert(err, IsNil)
	ts.Tasks()[0].Set("snap-setup", &snapstate.SnapSetup{
		SideInfo: &snap.SideInfo{
			RealName: "consumer",
		},
	})

	change := s.state.NewChange("connect", "")
	change.AddAll(ts)
	s.state.Unlock()

	s.settle(c)

	s.state.Lock()
	defer s.state.Unlock()

	c.Assert(change.Err(), IsNil)
	c.Check(change.Status(), Equals, state.DoneStatus)

	c.Assert(s.secBackend.SetupCalls, HasLen, 2)
	c.Assert(s.secBackend.RemoveCalls, HasLen, 0)
	c.Check(s.secBackend.SetupCalls[0].SnapInfo.InstanceName(), Equals, "producer")
	c.Check(s.secBackend.SetupCalls[1].SnapInfo.InstanceName(), Equals, "consumer")

	c.Check(s.secBackend.SetupCalls[0].Options, Equals, interfaces.ConfinementOptions{})
	c.Check(s.secBackend.SetupCalls[1].Options, Equals, interfaces.ConfinementOptions{})
}

func (s *interfaceManagerSuite) TestConnectSetsHotplugKeyFromTheSlot(c *C) {
	s.MockModel(c, nil)

	s.mockIfaces(c, &ifacetest.TestInterface{InterfaceName: "test"})
	s.mockSnap(c, consumer2Yaml)
	s.mockSnap(c, coreSnapYaml)

	s.state.Lock()
	s.state.Set("hotplug-slots", map[string]interface{}{
		"slot": map[string]interface{}{
			"name":         "slot",
			"interface":    "test",
			"hotplug-key":  "1234",
			"static-attrs": map[string]interface{}{"attr2": "value2"}}})
	s.state.Unlock()

	_ = s.manager(c)

	s.state.Lock()
	ts, err := ifacestate.Connect(s.state, "consumer2", "plug", "core", "slot")
	c.Assert(err, IsNil)

	change := s.state.NewChange("connect", "")
	change.AddAll(ts)
	s.state.Unlock()

	s.settle(c)

	s.state.Lock()
	defer s.state.Unlock()

	c.Assert(change.Err(), IsNil)
	c.Check(change.Status(), Equals, state.DoneStatus)

	var conns map[string]interface{}
	c.Assert(s.state.Get("conns", &conns), IsNil)
	c.Check(conns, DeepEquals, map[string]interface{}{
		"consumer2:plug core:slot": map[string]interface{}{
			"interface":   "test",
			"hotplug-key": "1234",
			"plug-static": map[string]interface{}{"attr1": "value1"},
			"slot-static": map[string]interface{}{"attr2": "value2"},
		},
	})
}

func (s *interfaceManagerSuite) TestDisconnectSetsUpSecurity(c *C) {
	s.mockIfaces(c, &ifacetest.TestInterface{InterfaceName: "test"}, &ifacetest.TestInterface{InterfaceName: "test2"})
	s.mockSnap(c, consumerYaml)
	s.mockSnap(c, producerYaml)

	s.state.Lock()
	s.state.Set("conns", map[string]interface{}{
		"consumer:plug producer:slot": map[string]interface{}{"interface": "test"},
	})
	s.state.Unlock()

	s.manager(c)
	conn := s.getConnection(c, "consumer", "plug", "producer", "slot")

	s.state.Lock()
	ts, err := ifacestate.Disconnect(s.state, conn)
	c.Assert(err, IsNil)
	ts.Tasks()[0].Set("snap-setup", &snapstate.SnapSetup{
		SideInfo: &snap.SideInfo{
			RealName: "consumer",
		},
	})

	change := s.state.NewChange("disconnect", "")
	change.AddAll(ts)
	s.state.Unlock()

	s.settle(c)

	s.state.Lock()
	defer s.state.Unlock()

	c.Assert(change.Err(), IsNil)
	c.Check(change.Status(), Equals, state.DoneStatus)

	c.Assert(s.secBackend.SetupCalls, HasLen, 2)
	c.Assert(s.secBackend.RemoveCalls, HasLen, 0)
	c.Check(s.secBackend.SetupCalls[0].SnapInfo.InstanceName(), Equals, "consumer")
	c.Check(s.secBackend.SetupCalls[1].SnapInfo.InstanceName(), Equals, "producer")

	c.Check(s.secBackend.SetupCalls[0].Options, Equals, interfaces.ConfinementOptions{})
	c.Check(s.secBackend.SetupCalls[1].Options, Equals, interfaces.ConfinementOptions{})
}

func (s *interfaceManagerSuite) TestDisconnectTracksConnectionsInState(c *C) {
	s.mockIfaces(c, &ifacetest.TestInterface{InterfaceName: "test"}, &ifacetest.TestInterface{InterfaceName: "test2"})
	s.mockSnap(c, consumerYaml)
	s.mockSnap(c, producerYaml)
	s.state.Lock()
	s.state.Set("conns", map[string]interface{}{
		"consumer:plug producer:slot": map[string]interface{}{"interface": "test"},
	})
	s.state.Unlock()

	s.manager(c)

	conn := s.getConnection(c, "consumer", "plug", "producer", "slot")
	s.state.Lock()
	ts, err := ifacestate.Disconnect(s.state, conn)
	c.Assert(err, IsNil)
	ts.Tasks()[0].Set("snap-setup", &snapstate.SnapSetup{
		SideInfo: &snap.SideInfo{
			RealName: "consumer",
		},
	})

	change := s.state.NewChange("disconnect", "")
	change.AddAll(ts)
	s.state.Unlock()

	s.settle(c)

	s.state.Lock()
	defer s.state.Unlock()

	c.Assert(change.Err(), IsNil)
	c.Check(change.Status(), Equals, state.DoneStatus)
	var conns map[string]interface{}
	err = s.state.Get("conns", &conns)
	c.Assert(err, IsNil)
	c.Check(conns, DeepEquals, map[string]interface{}{})
}

func (s *interfaceManagerSuite) TestDisconnectDisablesAutoConnect(c *C) {
	s.mockIfaces(c, &ifacetest.TestInterface{InterfaceName: "test"}, &ifacetest.TestInterface{InterfaceName: "test2"})
	s.mockSnap(c, consumerYaml)
	s.mockSnap(c, producerYaml)
	s.state.Lock()
	s.state.Set("conns", map[string]interface{}{
		"consumer:plug producer:slot": map[string]interface{}{"interface": "test", "auto": true},
	})
	s.state.Unlock()

	s.manager(c)

	s.state.Lock()
	conn := &interfaces.Connection{
		Plug: interfaces.NewConnectedPlug(&snap.PlugInfo{Snap: &snap.Info{SuggestedName: "consumer"}, Name: "plug"}, nil, nil),
		Slot: interfaces.NewConnectedSlot(&snap.SlotInfo{Snap: &snap.Info{SuggestedName: "producer"}, Name: "slot"}, nil, nil),
	}

	ts, err := ifacestate.Disconnect(s.state, conn)
	c.Assert(err, IsNil)
	ts.Tasks()[0].Set("snap-setup", &snapstate.SnapSetup{
		SideInfo: &snap.SideInfo{
			RealName: "consumer",
		},
	})

	change := s.state.NewChange("disconnect", "")
	change.AddAll(ts)
	s.state.Unlock()

	s.settle(c)

	s.state.Lock()
	defer s.state.Unlock()

	c.Assert(change.Err(), IsNil)
	c.Check(change.Status(), Equals, state.DoneStatus)
	var conns map[string]interface{}
	err = s.state.Get("conns", &conns)
	c.Assert(err, IsNil)
	c.Check(conns, DeepEquals, map[string]interface{}{
		"consumer:plug producer:slot": map[string]interface{}{"interface": "test", "auto": true, "undesired": true},
	})
}

func (s *interfaceManagerSuite) TestDisconnectByHotplug(c *C) {
	s.mockIfaces(c, &ifacetest.TestInterface{InterfaceName: "test"})
	consumerInfo := s.mockSnap(c, consumerYaml)
	s.mockSnap(c, coreSnapYaml)

	s.state.Lock()
	s.state.Set("conns", map[string]interface{}{
		"consumer:plug core:slot":  map[string]interface{}{"interface": "test"},
		"consumer:plug core:slot2": map[string]interface{}{"interface": "test"},
	})
	s.state.Set("hotplug-slots", map[string]interface{}{
		"slot": map[string]interface{}{
			"name":        "slot",
			"interface":   "test",
			"hotplug-key": "1234",
		}})
	s.state.Unlock()

	s.manager(c)

	s.state.Lock()
	conn := &interfaces.Connection{
		Plug: interfaces.NewConnectedPlug(consumerInfo.Plugs["plug"], nil, nil),
		Slot: interfaces.NewConnectedSlot(&snap.SlotInfo{Snap: &snap.Info{SuggestedName: "core"}, Name: "slot"}, nil, nil),
	}

	ts, err := ifacestate.DisconnectPriv(s.state, conn, ifacestate.NewDisconnectOptsWithByHotplugSet())
	c.Assert(err, IsNil)

	change := s.state.NewChange("disconnect", "")
	change.AddAll(ts)
	s.state.Unlock()

	s.settle(c)

	s.state.Lock()
	defer s.state.Unlock()

	c.Assert(change.Err(), IsNil)
	c.Check(change.Status(), Equals, state.DoneStatus)

	var conns map[string]interface{}
	err = s.state.Get("conns", &conns)
	c.Assert(err, IsNil)
	c.Check(conns, DeepEquals, map[string]interface{}{
		"consumer:plug core:slot":  map[string]interface{}{"interface": "test", "hotplug-gone": true},
		"consumer:plug core:slot2": map[string]interface{}{"interface": "test"},
	})
}

func (s *interfaceManagerSuite) TestManagerReloadsConnections(c *C) {
	s.mockIfaces(c, &ifacetest.TestInterface{InterfaceName: "test"}, &ifacetest.TestInterface{InterfaceName: "test2"})
	s.mockSnap(c, consumerYaml)
	s.mockSnap(c, producerYaml)

	s.state.Lock()
	s.state.Set("conns", map[string]interface{}{
		"consumer:plug producer:slot": map[string]interface{}{
			"interface": "test",
			"plug-static": map[string]interface{}{
				"attr1": "value2",
				"attr3": "value3",
			},
			"slot-static": map[string]interface{}{
				"attr2": "value4",
				"attr4": "value6",
			},
		},
	})
	s.state.Unlock()

	mgr := s.manager(c)
	repo := mgr.Repository()

	ifaces := repo.Interfaces()
	c.Assert(ifaces.Connections, HasLen, 1)
	cref := &interfaces.ConnRef{PlugRef: interfaces.PlugRef{Snap: "consumer", Name: "plug"}, SlotRef: interfaces.SlotRef{Snap: "producer", Name: "slot"}}
	c.Check(ifaces.Connections, DeepEquals, []*interfaces.ConnRef{cref})

	conn, err := repo.Connection(cref)
	c.Assert(err, IsNil)
	c.Assert(conn.Plug.Name(), Equals, "plug")
	c.Assert(conn.Plug.StaticAttrs(), DeepEquals, map[string]interface{}{
		"attr1": "value2",
		"attr3": "value3",
	})
	c.Assert(conn.Slot.Name(), Equals, "slot")
	c.Assert(conn.Slot.StaticAttrs(), DeepEquals, map[string]interface{}{
		"attr2": "value4",
		"attr4": "value6",
	})
}

func (s *interfaceManagerSuite) TestManagerDoesntReloadUndesiredAutoconnections(c *C) {
	s.mockIfaces(c, &ifacetest.TestInterface{InterfaceName: "test"}, &ifacetest.TestInterface{InterfaceName: "test2"})
	s.mockSnap(c, consumerYaml)
	s.mockSnap(c, producerYaml)

	s.state.Lock()
	s.state.Set("conns", map[string]interface{}{
		"consumer:plug producer:slot": map[string]interface{}{
			"interface": "test",
			"auto":      true,
			"undesired": true,
		},
	})
	s.state.Unlock()

	mgr := s.manager(c)
	c.Assert(mgr.Repository().Interfaces().Connections, HasLen, 0)
}

func (s *interfaceManagerSuite) setupHotplugSlot(c *C) {
	s.mockIfaces(c, &ifacetest.TestHotplugInterface{TestInterface: ifacetest.TestInterface{InterfaceName: "test"}})
	s.mockSnap(c, consumerYaml)
	s.mockSnap(c, coreSnapYaml)

	s.state.Lock()
	defer s.state.Unlock()

	s.state.Set("hotplug-slots", map[string]interface{}{
		"slot": map[string]interface{}{
			"name":        "slot",
			"interface":   "test",
			"hotplug-key": "abcd",
		}})
}

func (s *interfaceManagerSuite) TestManagerDoesntReloadHotlugGoneConnection(c *C) {
	s.setupHotplugSlot(c)

	s.state.Lock()
	s.state.Set("conns", map[string]interface{}{
		"consumer:plug core:slot": map[string]interface{}{
			"interface":    "test",
			"hotplug-gone": true,
		}})
	s.state.Unlock()

	mgr := s.manager(c)
	c.Assert(mgr.Repository().Interfaces().Connections, HasLen, 0)
}

func (s *interfaceManagerSuite) TestManagerReloadsHotlugConnection(c *C) {
	s.setupHotplugSlot(c)

	s.state.Lock()
	s.state.Set("conns", map[string]interface{}{
		"consumer:plug core:slot": map[string]interface{}{
			"interface":    "test",
			"hotplug-gone": false,
		}})
	s.state.Unlock()

	mgr := s.manager(c)
	repo := mgr.Repository()
	c.Assert(repo.Interfaces().Connections, HasLen, 1)
	cref := &interfaces.ConnRef{PlugRef: interfaces.PlugRef{Snap: "consumer", Name: "plug"}, SlotRef: interfaces.SlotRef{Snap: "core", Name: "slot"}}
	conn, err := repo.Connection(cref)
	c.Assert(err, IsNil)
	c.Assert(conn, NotNil)
}

func (s *interfaceManagerSuite) TestSetupProfilesDevModeMultiple(c *C) {
	mgr := s.manager(c)
	repo := mgr.Repository()

	// setup two snaps that are connected
	siP := s.mockSnap(c, producerYaml)
	siC := s.mockSnap(c, consumerYaml)
	err := repo.AddInterface(&ifacetest.TestInterface{
		InterfaceName: "test",
	})
	c.Assert(err, IsNil)
	err = repo.AddInterface(&ifacetest.TestInterface{
		InterfaceName: "test2",
	})
	c.Assert(err, IsNil)

	err = repo.AddSlot(&snap.SlotInfo{
		Snap:      siC,
		Name:      "slot",
		Interface: "test",
	})
	c.Assert(err, IsNil)
	err = repo.AddPlug(&snap.PlugInfo{
		Snap:      siP,
		Name:      "plug",
		Interface: "test",
	})
	c.Assert(err, IsNil)
	connRef := &interfaces.ConnRef{
		PlugRef: interfaces.PlugRef{Snap: siP.InstanceName(), Name: "plug"},
		SlotRef: interfaces.SlotRef{Snap: siC.InstanceName(), Name: "slot"},
	}
	_, err = repo.Connect(connRef, nil, nil, nil, nil, nil)
	c.Assert(err, IsNil)

	change := s.addSetupSnapSecurityChange(c, &snapstate.SnapSetup{
		SideInfo: &snap.SideInfo{
			RealName: siC.SnapName(),
			Revision: siC.Revision,
		},
		Flags: snapstate.Flags{DevMode: true},
	})
	s.settle(c)

	s.state.Lock()
	defer s.state.Unlock()

	// Ensure that the task succeeded.
	c.Check(change.Err(), IsNil)
	c.Check(change.Status(), Equals, state.DoneStatus)

	// The first snap is setup in devmode, the second is not
	c.Assert(s.secBackend.SetupCalls, HasLen, 2)
	c.Assert(s.secBackend.RemoveCalls, HasLen, 0)
	c.Check(s.secBackend.SetupCalls[0].SnapInfo.InstanceName(), Equals, siC.InstanceName())
	c.Check(s.secBackend.SetupCalls[0].Options, Equals, interfaces.ConfinementOptions{DevMode: true})
	c.Check(s.secBackend.SetupCalls[1].SnapInfo.InstanceName(), Equals, siP.InstanceName())
	c.Check(s.secBackend.SetupCalls[1].Options, Equals, interfaces.ConfinementOptions{})
}

func (s *interfaceManagerSuite) TestCheckInterfacesDeny(c *C) {
	s.MockModel(c, nil)

	restore := assertstest.MockBuiltinBaseDeclaration([]byte(`
type: base-declaration
authority-id: canonical
series: 16
slots:
  test:
    deny-installation: true
`))
	defer restore()
	s.mockIface(c, &ifacetest.TestInterface{InterfaceName: "test"})

	s.MockSnapDecl(c, "producer", "producer-publisher", nil)
	snapInfo := s.mockSnap(c, producerYaml)

	s.state.Lock()
	defer s.state.Unlock()
	c.Check(ifacestate.CheckInterfaces(s.state, snapInfo), ErrorMatches, "installation denied.*")
}

func (s *interfaceManagerSuite) TestCheckInterfacesDenySkippedIfNoDecl(c *C) {
	restore := assertstest.MockBuiltinBaseDeclaration([]byte(`
type: base-declaration
authority-id: canonical
series: 16
slots:
  test:
    deny-installation: true
`))
	defer restore()
	s.mockIface(c, &ifacetest.TestInterface{InterfaceName: "test"})

	// crucially, this test is missing this: s.mockSnapDecl(c, "producer", "producer-publisher", nil)
	snapInfo := s.mockSnap(c, producerYaml)

	s.state.Lock()
	defer s.state.Unlock()
	c.Check(ifacestate.CheckInterfaces(s.state, snapInfo), IsNil)
}

func (s *interfaceManagerSuite) TestCheckInterfacesAllow(c *C) {
	s.MockModel(c, nil)

	restore := assertstest.MockBuiltinBaseDeclaration([]byte(`
type: base-declaration
authority-id: canonical
series: 16
slots:
  test:
    deny-installation: true
`))
	defer restore()
	s.mockIface(c, &ifacetest.TestInterface{InterfaceName: "test"})

	s.MockSnapDecl(c, "producer", "producer-publisher", map[string]interface{}{
		"format": "1",
		"slots": map[string]interface{}{
			"test": "true",
		},
	})
	snapInfo := s.mockSnap(c, producerYaml)

	s.state.Lock()
	defer s.state.Unlock()
	c.Check(ifacestate.CheckInterfaces(s.state, snapInfo), IsNil)
}

func (s *interfaceManagerSuite) TestCheckInterfacesDeviceScopeRightStore(c *C) {
	s.MockModel(c, map[string]interface{}{
		"store": "my-store",
	})

	restore := assertstest.MockBuiltinBaseDeclaration([]byte(`
type: base-declaration
authority-id: canonical
series: 16
slots:
  test:
    deny-installation: true
`))
	defer restore()
	s.mockIface(c, &ifacetest.TestInterface{InterfaceName: "test"})

	s.MockSnapDecl(c, "producer", "producer-publisher", map[string]interface{}{
		"format": "3",
		"slots": map[string]interface{}{
			"test": map[string]interface{}{
				"allow-installation": map[string]interface{}{
					"on-store": []interface{}{"my-store"},
				},
			},
		},
	})
	snapInfo := s.mockSnap(c, producerYaml)

	s.state.Lock()
	defer s.state.Unlock()
	c.Check(ifacestate.CheckInterfaces(s.state, snapInfo), IsNil)
}

func (s *interfaceManagerSuite) TestCheckInterfacesDeviceScopeNoStore(c *C) {
	s.MockModel(c, nil)

	restore := assertstest.MockBuiltinBaseDeclaration([]byte(`
type: base-declaration
authority-id: canonical
series: 16
slots:
  test:
    deny-installation: true
`))
	defer restore()
	s.mockIface(c, &ifacetest.TestInterface{InterfaceName: "test"})

	s.MockSnapDecl(c, "producer", "producer-publisher", map[string]interface{}{
		"format": "3",
		"slots": map[string]interface{}{
			"test": map[string]interface{}{
				"allow-installation": map[string]interface{}{
					"on-store": []interface{}{"my-store"},
				},
			},
		},
	})
	snapInfo := s.mockSnap(c, producerYaml)

	s.state.Lock()
	defer s.state.Unlock()
	c.Check(ifacestate.CheckInterfaces(s.state, snapInfo), ErrorMatches, `installation not allowed.*`)
}

func (s *interfaceManagerSuite) TestCheckInterfacesDeviceScopeWrongStore(c *C) {
	s.MockModel(c, map[string]interface{}{
		"store": "other-store",
	})

	restore := assertstest.MockBuiltinBaseDeclaration([]byte(`
type: base-declaration
authority-id: canonical
series: 16
slots:
  test:
    deny-installation: true
`))
	defer restore()
	s.mockIface(c, &ifacetest.TestInterface{InterfaceName: "test"})

	s.MockSnapDecl(c, "producer", "producer-publisher", map[string]interface{}{
		"format": "3",
		"slots": map[string]interface{}{
			"test": map[string]interface{}{
				"allow-installation": map[string]interface{}{
					"on-store": []interface{}{"my-store"},
				},
			},
		},
	})
	snapInfo := s.mockSnap(c, producerYaml)

	s.state.Lock()
	defer s.state.Unlock()
	c.Check(ifacestate.CheckInterfaces(s.state, snapInfo), ErrorMatches, `installation not allowed.*`)
}

func (s *interfaceManagerSuite) TestCheckInterfacesDeviceScopeRightFriendlyStore(c *C) {
	s.MockModel(c, map[string]interface{}{
		"store": "my-substore",
	})

	s.MockStore(c, s.state, "my-substore", map[string]interface{}{
		"friendly-stores": []interface{}{"my-store"},
	})

	restore := assertstest.MockBuiltinBaseDeclaration([]byte(`
type: base-declaration
authority-id: canonical
series: 16
slots:
  test:
    deny-installation: true
`))
	defer restore()
	s.mockIface(c, &ifacetest.TestInterface{InterfaceName: "test"})

	s.MockSnapDecl(c, "producer", "producer-publisher", map[string]interface{}{
		"format": "3",
		"slots": map[string]interface{}{
			"test": map[string]interface{}{
				"allow-installation": map[string]interface{}{
					"on-store": []interface{}{"my-store"},
				},
			},
		},
	})
	snapInfo := s.mockSnap(c, producerYaml)

	s.state.Lock()
	defer s.state.Unlock()
	c.Check(ifacestate.CheckInterfaces(s.state, snapInfo), IsNil)
}

func (s *interfaceManagerSuite) TestCheckInterfacesDeviceScopeWrongFriendlyStore(c *C) {
	s.MockModel(c, map[string]interface{}{
		"store": "my-substore",
	})

	s.MockStore(c, s.state, "my-substore", map[string]interface{}{
		"friendly-stores": []interface{}{"other-store"},
	})

	restore := assertstest.MockBuiltinBaseDeclaration([]byte(`
type: base-declaration
authority-id: canonical
series: 16
slots:
  test:
    deny-installation: true
`))
	defer restore()
	s.mockIface(c, &ifacetest.TestInterface{InterfaceName: "test"})

	s.MockSnapDecl(c, "producer", "producer-publisher", map[string]interface{}{
		"format": "3",
		"slots": map[string]interface{}{
			"test": map[string]interface{}{
				"allow-installation": map[string]interface{}{
					"on-store": []interface{}{"my-store"},
				},
			},
		},
	})
	snapInfo := s.mockSnap(c, producerYaml)

	s.state.Lock()
	defer s.state.Unlock()
	c.Check(ifacestate.CheckInterfaces(s.state, snapInfo), ErrorMatches, `installation not allowed.*`)
}

func (s *interfaceManagerSuite) TestCheckInterfacesConsidersImplicitSlots(c *C) {
	snapInfo := s.mockSnap(c, ubuntuCoreSnapYaml)

	s.state.Lock()
	defer s.state.Unlock()
	c.Check(ifacestate.CheckInterfaces(s.state, snapInfo), IsNil)
	c.Check(snapInfo.Slots["home"], NotNil)
}

// Test that setup-snap-security gets undone correctly when a snap is installed
// but the installation fails (the security profiles are removed).
func (s *interfaceManagerSuite) TestUndoSetupProfilesOnInstall(c *C) {
	// Create the interface manager
	_ = s.manager(c)

	// Mock a snap and remove the side info from the state (it is implicitly
	// added by mockSnap) so that we can emulate a undo during a fresh
	// install.
	snapInfo := s.mockSnap(c, sampleSnapYaml)
	s.state.Lock()
	snapstate.Set(s.state, snapInfo.InstanceName(), nil)
	s.state.Unlock()

	// Add a change that undoes "setup-snap-security"
	change := s.addSetupSnapSecurityChange(c, &snapstate.SnapSetup{
		SideInfo: &snap.SideInfo{
			RealName: snapInfo.SnapName(),
			Revision: snapInfo.Revision,
		},
	})
	s.state.Lock()
	c.Assert(change.Tasks(), HasLen, 2)
	change.Tasks()[0].SetStatus(state.UndoStatus)
	change.Tasks()[1].SetStatus(state.UndoneStatus)
	s.state.Unlock()

	// Turn the crank
	s.settle(c)

	s.state.Lock()
	defer s.state.Unlock()

	// Ensure that the change got undone.
	c.Assert(change.Err(), IsNil)
	c.Check(change.Status(), Equals, state.UndoneStatus)

	// Ensure that since we had no prior revisions of this snap installed the
	// undo task removed the security profile from the system.
	c.Assert(s.secBackend.SetupCalls, HasLen, 0)
	c.Assert(s.secBackend.RemoveCalls, HasLen, 1)
	c.Check(s.secBackend.RemoveCalls, DeepEquals, []string{snapInfo.InstanceName()})
}

// Test that setup-snap-security gets undone correctly when a snap is refreshed
// but the installation fails (the security profiles are restored to the old state).
func (s *interfaceManagerSuite) TestUndoSetupProfilesOnRefresh(c *C) {
	// Create the interface manager
	_ = s.manager(c)

	// Mock a snap. The mockSnap call below also puts the side info into the
	// state so it seems like it was installed already.
	snapInfo := s.mockSnap(c, sampleSnapYaml)

	// Add a change that undoes "setup-snap-security"
	change := s.addSetupSnapSecurityChange(c, &snapstate.SnapSetup{
		SideInfo: &snap.SideInfo{
			RealName: snapInfo.SnapName(),
			Revision: snapInfo.Revision,
		},
	})
	s.state.Lock()
	c.Assert(change.Tasks(), HasLen, 2)
	change.Tasks()[1].SetStatus(state.UndoStatus)
	s.state.Unlock()

	// Turn the crank
	s.settle(c)

	s.state.Lock()
	defer s.state.Unlock()

	// Ensure that the change got undone.
	c.Assert(change.Err(), IsNil)
	c.Check(change.Status(), Equals, state.UndoneStatus)

	// Ensure that since had a revision in the state the undo task actually
	// setup the security of the snap we had in the state.
	c.Assert(s.secBackend.SetupCalls, HasLen, 1)
	c.Assert(s.secBackend.RemoveCalls, HasLen, 0)
	c.Check(s.secBackend.SetupCalls[0].SnapInfo.InstanceName(), Equals, snapInfo.InstanceName())
	c.Check(s.secBackend.SetupCalls[0].SnapInfo.Revision, Equals, snapInfo.Revision)
	c.Check(s.secBackend.SetupCalls[0].Options, Equals, interfaces.ConfinementOptions{})
}

func (s *interfaceManagerSuite) TestManagerTransitionConnectionsCore(c *C) {
	s.mockSnap(c, ubuntuCoreSnapYaml)
	s.mockSnap(c, coreSnapYaml)
	s.mockSnap(c, httpdSnapYaml)

	s.manager(c)

	s.state.Lock()
	defer s.state.Unlock()
	s.state.Set("conns", map[string]interface{}{
		"httpd:network ubuntu-core:network": map[string]interface{}{
			"interface": "network", "auto": true,
		},
	})

	task := s.state.NewTask("transition-ubuntu-core", "...")
	task.Set("old-name", "ubuntu-core")
	task.Set("new-name", "core")
	change := s.state.NewChange("test-migrate", "")
	change.AddTask(task)

	s.state.Unlock()
	s.se.Ensure()
	s.se.Wait()
	s.se.Stop()
	s.state.Lock()

	c.Assert(change.Status(), Equals, state.DoneStatus)
	var conns map[string]interface{}
	err := s.state.Get("conns", &conns)
	c.Assert(err, IsNil)
	// ensure the connection went from "ubuntu-core" to "core"
	c.Check(conns, DeepEquals, map[string]interface{}{
		"httpd:network core:network": map[string]interface{}{
			"interface": "network", "auto": true,
		},
	})
}

func (s *interfaceManagerSuite) TestManagerTransitionConnectionsCoreUndo(c *C) {
	s.mockSnap(c, ubuntuCoreSnapYaml)
	s.mockSnap(c, coreSnapYaml)
	s.mockSnap(c, httpdSnapYaml)

	s.manager(c)

	s.state.Lock()
	defer s.state.Unlock()
	s.state.Set("conns", map[string]interface{}{
		"httpd:network ubuntu-core:network": map[string]interface{}{
			"interface": "network", "auto": true,
		},
	})

	t := s.state.NewTask("transition-ubuntu-core", "...")
	t.Set("old-name", "ubuntu-core")
	t.Set("new-name", "core")
	change := s.state.NewChange("test-migrate", "")
	change.AddTask(t)
	terr := s.state.NewTask("error-trigger", "provoking total undo")
	terr.WaitFor(t)
	change.AddTask(terr)

	s.state.Unlock()
	for i := 0; i < 10; i++ {
		s.se.Ensure()
		s.se.Wait()
	}
	s.se.Stop()
	s.state.Lock()

	c.Assert(change.Status(), Equals, state.ErrorStatus)
	c.Check(t.Status(), Equals, state.UndoneStatus)

	var conns map[string]interface{}
	err := s.state.Get("conns", &conns)
	c.Assert(err, IsNil)
	// ensure the connection have not changed (still ubuntu-core)
	c.Check(conns, DeepEquals, map[string]interface{}{
		"httpd:network ubuntu-core:network": map[string]interface{}{
			"interface": "network", "auto": true,
		},
	})
}

// Test "core-support" connections that loop back to core is
// renamed to match the rename of the plug.
func (s *interfaceManagerSuite) TestCoreConnectionsRenamed(c *C) {
	// Put state with old connection data.
	s.state.Lock()
	s.state.Set("conns", map[string]interface{}{
		"core:core-support core:core-support": map[string]interface{}{
			"interface": "core-support", "auto": true,
		},
		"snap:unrelated core:unrelated": map[string]interface{}{
			"interface": "unrelated", "auto": true,
		},
	})
	s.state.Unlock()

	// mock both snaps, otherwise the manager will remove stale connections
	s.mockSnap(c, coreSnapYaml)
	s.mockSnap(c, sampleSnapYaml)

	// Start the manager, this is where renames happen.
	s.manager(c)

	// Check that "core-support" connection got renamed.
	s.state.Lock()
	var conns map[string]interface{}
	err := s.state.Get("conns", &conns)
	s.state.Unlock()
	c.Assert(err, IsNil)
	c.Assert(conns, DeepEquals, map[string]interface{}{
		"core:core-support-plug core:core-support": map[string]interface{}{
			"interface": "core-support", "auto": true,
		},
		"snap:unrelated core:unrelated": map[string]interface{}{
			"interface": "unrelated", "auto": true,
		},
	})
}

// Test that "network-bind" and "core-support" plugs are renamed to
// "network-bind-plug" and "core-support-plug" in order not to clash with slots
// with the same names.
func (s *interfaceManagerSuite) TestAutomaticCorePlugsRenamed(c *C) {
	s.mockSnap(c, coreSnapYaml+`
plugs:
  network-bind:
  core-support:
`)
	mgr := s.manager(c)

	// old plugs are gone
	c.Assert(mgr.Repository().Plug("core", "network-bind"), IsNil)
	c.Assert(mgr.Repository().Plug("core", "core-support"), IsNil)
	// new plugs are present
	c.Assert(mgr.Repository().Plug("core", "network-bind-plug"), Not(IsNil))
	c.Assert(mgr.Repository().Plug("core", "core-support-plug"), Not(IsNil))
	// slots are present and unchanged
	c.Assert(mgr.Repository().Slot("core", "network-bind"), Not(IsNil))
	c.Assert(mgr.Repository().Slot("core", "core-support"), Not(IsNil))
}

func (s *interfaceManagerSuite) TestAutoConnectDuringCoreTransition(c *C) {
	s.MockModel(c, nil)

	// Add both the old and new core snaps
	s.mockSnap(c, ubuntuCoreSnapYaml)
	s.mockSnap(c, coreSnapYaml)

	// Initialize the manager. This registers both of the core snaps.
	mgr := s.manager(c)

	// Add a sample snap with a "network" plug which should be auto-connected.
	// Normally it would not be auto connected because there are multiple
	// provides but we have special support for this case so the old
	// ubuntu-core snap is ignored and we pick the new core snap.
	snapInfo := s.mockSnap(c, sampleSnapYaml)

	// Run the setup-snap-security task and let it finish.
	change := s.addSetupSnapSecurityChange(c, &snapstate.SnapSetup{
		SideInfo: &snap.SideInfo{
			RealName: snapInfo.SnapName(),
			Revision: snapInfo.Revision,
		},
	})

	s.settle(c)

	s.state.Lock()
	defer s.state.Unlock()

	// Ensure that the task succeeded.
	c.Assert(change.Status(), Equals, state.DoneStatus)

	// Ensure that "network" is now saved in the state as auto-connected and
	// that it is connected to the new core snap rather than the old
	// ubuntu-core snap.
	var conns map[string]interface{}
	err := s.state.Get("conns", &conns)
	c.Assert(err, IsNil)
	c.Check(conns, DeepEquals, map[string]interface{}{
		"snap:network core:network": map[string]interface{}{
			"interface": "network", "auto": true,
		},
	})

	// Ensure that "network" is really connected.
	repo := mgr.Repository()
	plug := repo.Plug("snap", "network")
	c.Assert(plug, Not(IsNil))
	ifaces := repo.Interfaces()
	c.Assert(ifaces.Connections, HasLen, 1)
	c.Check(ifaces.Connections, DeepEquals, []*interfaces.ConnRef{{
		PlugRef: interfaces.PlugRef{Snap: "snap", Name: "network"},
		SlotRef: interfaces.SlotRef{Snap: "core", Name: "network"}}})
}

func makeAutoConnectChange(st *state.State, plugSnap, plug, slotSnap, slot string) *state.Change {
	chg := st.NewChange("connect...", "...")

	t := st.NewTask("connect", "other connect task")
	t.Set("slot", interfaces.SlotRef{Snap: slotSnap, Name: slot})
	t.Set("plug", interfaces.PlugRef{Snap: plugSnap, Name: plug})
	var plugAttrs, slotAttrs map[string]interface{}
	t.Set("plug-dynamic", plugAttrs)
	t.Set("slot-dynamic", slotAttrs)
	t.Set("auto", true)

	// two fake tasks for connect-plug-/slot- hooks
	hs1 := hookstate.HookSetup{
		Snap:     slotSnap,
		Optional: true,
		Hook:     "connect-slot-" + slot,
	}
	ht1 := hookstate.HookTask(st, "connect-slot hook", &hs1, nil)
	ht1.WaitFor(t)
	hs2 := hookstate.HookSetup{
		Snap:     plugSnap,
		Optional: true,
		Hook:     "connect-plug-" + plug,
	}
	ht2 := hookstate.HookTask(st, "connect-plug hook", &hs2, nil)
	ht2.WaitFor(ht1)

	chg.AddTask(t)
	chg.AddTask(ht1)
	chg.AddTask(ht2)

	return chg
}

func (s *interfaceManagerSuite) TestUndoConnect(c *C) {
	s.MockModel(c, nil)

	s.mockIfaces(c, &ifacetest.TestInterface{InterfaceName: "test"})
	s.manager(c)
	producer := s.mockSnap(c, producerYaml)
	consumer := s.mockSnap(c, consumerYaml)

	repo := s.manager(c).Repository()
	err := repo.AddPlug(&snap.PlugInfo{
		Snap:      consumer,
		Name:      "plug",
		Interface: "test",
	})
	c.Assert(err, IsNil)
	err = repo.AddSlot(&snap.SlotInfo{
		Snap:      producer,
		Name:      "slot",
		Interface: "test",
	})
	c.Assert(err, IsNil)

	s.state.Lock()

	// "consumer:plug producer:slot" wouldn't normally be present in conns when connecting because
	// ifacestate.Connect() checks for existing connection; it's used here to test removal on undo.
	s.state.Set("conns", map[string]interface{}{
		"snap1:plug snap2:slot":       map[string]interface{}{},
		"consumer:plug producer:slot": map[string]interface{}{},
	})

	chg := makeAutoConnectChange(s.state, "consumer", "plug", "producer", "slot")
	terr := s.state.NewTask("error-trigger", "provoking undo")
	connTasks := chg.Tasks()
	terr.WaitAll(state.NewTaskSet(connTasks...))
	chg.AddTask(terr)

	s.state.Unlock()
	s.settle(c)
	s.state.Lock()
	defer s.state.Unlock()

	c.Assert(chg.Status().Ready(), Equals, true)
	for _, t := range connTasks {
		c.Assert(t.Status(), Equals, state.UndoneStatus)
	}

	// connection is removed from conns, other connection is left intact
	var conns map[string]interface{}
	c.Assert(s.state.Get("conns", &conns), IsNil)
	c.Check(conns, DeepEquals, map[string]interface{}{
		"snap1:plug snap2:slot": map[string]interface{}{},
	})
}

func (s *interfaceManagerSuite) TestConnectErrorMissingSlotSnapOnAutoConnect(c *C) {
	_ = s.manager(c)
	s.mockSnap(c, producerYaml)
	s.mockSnap(c, consumerYaml)

	s.state.Lock()

	chg := makeAutoConnectChange(s.state, "consumer", "plug", "producer", "slot")
	// remove producer snap from the state, doConnect should complain
	snapstate.Set(s.state, "producer", nil)

	s.state.Unlock()

	s.settle(c)

	s.state.Lock()
	defer s.state.Unlock()

	c.Check(chg.Status(), Equals, state.ErrorStatus)
	c.Assert(chg.Err(), ErrorMatches, `cannot perform the following tasks:\n.*snap "producer" is no longer available for auto-connecting.*`)

	var conns map[string]interface{}
	c.Assert(s.state.Get("conns", &conns), Equals, state.ErrNoState)
}

func (s *interfaceManagerSuite) TestConnectErrorMissingPlugSnapOnAutoConnect(c *C) {
	_ = s.manager(c)
	s.mockSnap(c, producerYaml)
	s.mockSnap(c, consumerYaml)

	s.state.Lock()
	chg := makeAutoConnectChange(s.state, "consumer", "plug", "producer", "slot")
	// remove consumer snap from the state, doConnect should complain
	snapstate.Set(s.state, "consumer", nil)

	s.state.Unlock()

	s.settle(c)

	s.state.Lock()
	defer s.state.Unlock()

	c.Assert(chg.Status(), Equals, state.ErrorStatus)
	c.Assert(chg.Err(), ErrorMatches, `cannot perform the following tasks:\n.*snap "consumer" is no longer available for auto-connecting.*`)

	var conns map[string]interface{}
	c.Assert(s.state.Get("conns", &conns), Equals, state.ErrNoState)
}

func (s *interfaceManagerSuite) TestConnectErrorMissingPlugOnAutoConnect(c *C) {
	s.mockIfaces(c, &ifacetest.TestInterface{InterfaceName: "test"})
	_ = s.manager(c)
	producer := s.mockSnap(c, producerYaml)
	// consumer snap has no plug, doConnect should complain
	s.mockSnap(c, consumerYaml)

	repo := s.manager(c).Repository()
	err := repo.AddSlot(&snap.SlotInfo{
		Snap:      producer,
		Name:      "slot",
		Interface: "test",
	})
	c.Assert(err, IsNil)

	s.state.Lock()

	chg := makeAutoConnectChange(s.state, "consumer", "plug", "producer", "slot")
	s.state.Unlock()

	s.settle(c)

	s.state.Lock()
	defer s.state.Unlock()

	c.Assert(chg.Status(), Equals, state.ErrorStatus)
	c.Assert(chg.Err(), ErrorMatches, `cannot perform the following tasks:\n.*snap "consumer" has no "plug" plug.*`)

	var conns map[string]interface{}
	err = s.state.Get("conns", &conns)
	c.Assert(err, Equals, state.ErrNoState)
}

func (s *interfaceManagerSuite) TestConnectErrorMissingSlotOnAutoConnect(c *C) {
	s.mockIfaces(c, &ifacetest.TestInterface{InterfaceName: "test"})
	_ = s.manager(c)
	// producer snap has no slot, doConnect should complain
	s.mockSnap(c, producerYaml)
	consumer := s.mockSnap(c, consumerYaml)

	repo := s.manager(c).Repository()
	err := repo.AddPlug(&snap.PlugInfo{
		Snap:      consumer,
		Name:      "plug",
		Interface: "test",
	})
	c.Assert(err, IsNil)

	s.state.Lock()

	chg := makeAutoConnectChange(s.state, "consumer", "plug", "producer", "slot")
	s.state.Unlock()

	s.settle(c)

	s.state.Lock()
	defer s.state.Unlock()

	c.Assert(chg.Status(), Equals, state.ErrorStatus)
	c.Assert(chg.Err(), ErrorMatches, `cannot perform the following tasks:\n.*snap "producer" has no "slot" slot.*`)

	var conns map[string]interface{}
	err = s.state.Get("conns", &conns)
	c.Assert(err, Equals, state.ErrNoState)
}

func (s *interfaceManagerSuite) TestConnectHandlesAutoconnect(c *C) {
	s.MockModel(c, nil)

	s.mockIfaces(c, &ifacetest.TestInterface{InterfaceName: "test"})
	_ = s.manager(c)
	producer := s.mockSnap(c, producerYaml)
	consumer := s.mockSnap(c, consumerYaml)

	repo := s.manager(c).Repository()
	err := repo.AddPlug(&snap.PlugInfo{
		Snap:      consumer,
		Name:      "plug",
		Interface: "test",
	})
	c.Assert(err, IsNil)
	err = repo.AddSlot(&snap.SlotInfo{
		Snap:      producer,
		Name:      "slot",
		Interface: "test",
	})
	c.Assert(err, IsNil)

	s.state.Lock()

	chg := makeAutoConnectChange(s.state, "consumer", "plug", "producer", "slot")
	s.state.Unlock()

	s.settle(c)

	s.state.Lock()
	defer s.state.Unlock()

	task := chg.Tasks()[0]
	c.Assert(task.Status(), Equals, state.DoneStatus)

	// Ensure that "slot" is now auto-connected.
	var conns map[string]interface{}
	err = s.state.Get("conns", &conns)
	c.Assert(err, IsNil)
	c.Check(conns, DeepEquals, map[string]interface{}{
		"consumer:plug producer:slot": map[string]interface{}{
			"interface": "test", "auto": true,
		},
	})
}

func (s *interfaceManagerSuite) TestRegenerateAllSecurityProfilesWritesSystemKeyFile(c *C) {
	restore := interfaces.MockSystemKey(`{"core": "123"}`)
	defer restore()

	s.mockIface(c, &ifacetest.TestInterface{InterfaceName: "test"})
	s.mockSnap(c, consumerYaml)
	c.Assert(osutil.FileExists(dirs.SnapSystemKeyFile), Equals, false)

	_ = s.manager(c)
	c.Check(dirs.SnapSystemKeyFile, testutil.FileMatches, `{.*"build-id":.*`)

	stat, err := os.Stat(dirs.SnapSystemKeyFile)
	c.Assert(err, IsNil)

	// run manager again, but this time the snapsystemkey file should
	// not be rewriten as the systemKey inputs have not changed
	time.Sleep(20 * time.Millisecond)
	s.privateMgr = nil
	_ = s.manager(c)
	stat2, err := os.Stat(dirs.SnapSystemKeyFile)
	c.Assert(err, IsNil)
	c.Check(stat.ModTime(), DeepEquals, stat2.ModTime())
}

func (s *interfaceManagerSuite) TestAutoconnectSelf(c *C) {
	s.MockModel(c, nil)

	s.mockIfaces(c, &ifacetest.TestInterface{InterfaceName: "test"})
	s.mockSnap(c, selfconnectSnapYaml)
	repo := s.manager(c).Repository()
	c.Assert(repo.Slots("producerconsumer"), HasLen, 1)

	s.state.Lock()

	sup := &snapstate.SnapSetup{
		SideInfo: &snap.SideInfo{
			Revision: snap.R(1),
			RealName: "producerconsumer"},
	}

	chg := s.state.NewChange("install", "...")
	t := s.state.NewTask("auto-connect", "...")
	t.Set("snap-setup", sup)
	chg.AddTask(t)

	s.state.Unlock()

	s.settle(c)

	s.state.Lock()
	defer s.state.Unlock()

	hooktypes := make(map[string]int)
	for _, t := range s.state.Tasks() {
		if t.Kind() == "run-hook" {
			var hsup hookstate.HookSetup
			c.Assert(t.Get("hook-setup", &hsup), IsNil)
			count := hooktypes[hsup.Hook]
			hooktypes[hsup.Hook] = count + 1
		}
	}

	// verify that every hook was run once
	for _, ht := range []string{"prepare-plug-plug", "prepare-slot-slot", "connect-slot-slot", "connect-plug-plug"} {
		c.Assert(hooktypes[ht], Equals, 1)
	}
}

func (s *interfaceManagerSuite) TestAutoconnectForDefaultContentProvider(c *C) {
	restore := ifacestate.MockContentLinkRetryTimeout(5 * time.Millisecond)
	defer restore()

	s.mockSnap(c, `name: snap-content-plug
version: 1
plugs:
 shared-content-plug:
  interface: content
  default-provider: snap-content-slot
  content: shared-content
`)
	s.mockSnap(c, `name: snap-content-slot
version: 1
slots:
 shared-content-slot:
  interface: content
  content: shared-content
`)
	s.manager(c)

	s.state.Lock()

	supContentPlug := &snapstate.SnapSetup{
		SideInfo: &snap.SideInfo{
			Revision: snap.R(1),
			RealName: "snap-content-plug"},
	}
	supContentSlot := &snapstate.SnapSetup{
		SideInfo: &snap.SideInfo{
			Revision: snap.R(1),
			RealName: "snap-content-slot"},
	}
	chg := s.state.NewChange("install", "...")

	tInstPlug := s.state.NewTask("link-snap", "Install snap-content-plug")
	tInstPlug.Set("snap-setup", supContentPlug)
	chg.AddTask(tInstPlug)

	tInstSlot := s.state.NewTask("link-snap", "Install snap-content-slot")
	tInstSlot.Set("snap-setup", supContentSlot)
	chg.AddTask(tInstSlot)

	tConnectPlug := s.state.NewTask("auto-connect", "...")
	tConnectPlug.Set("snap-setup", supContentPlug)
	chg.AddTask(tConnectPlug)

	tConnectSlot := s.state.NewTask("auto-connect", "...")
	tConnectSlot.Set("snap-setup", supContentSlot)
	chg.AddTask(tConnectSlot)

	// run the change
	s.state.Unlock()
	for i := 0; i < 5; i++ {
		s.se.Ensure()
		s.se.Wait()
	}

	// change did a retry
	s.state.Lock()
	c.Check(tConnectPlug.Status(), Equals, state.DoingStatus)

	// pretend install of content slot is done
	tInstSlot.SetStatus(state.DoneStatus)
	// wait for contentLinkRetryTimeout
	time.Sleep(10 * time.Millisecond)

	s.state.Unlock()

	// run again
	for i := 0; i < 5; i++ {
		s.se.Ensure()
		s.se.Wait()
	}

	// check that the connect plug task is now in done state
	s.state.Lock()
	defer s.state.Unlock()
	c.Check(tConnectPlug.Status(), Equals, state.DoneStatus)
}

func (s *interfaceManagerSuite) TestAutoconnectForDefaultContentProviderWrongOrderWaitChain(c *C) {
	restore := ifacestate.MockContentLinkRetryTimeout(5 * time.Millisecond)
	defer restore()

	s.mockSnap(c, `name: snap-content-plug
version: 1
plugs:
 shared-content-plug:
  interface: content
  default-provider: snap-content-slot
  content: shared-content
`)
	s.mockSnap(c, `name: snap-content-slot
version: 1
slots:
 shared-content-slot:
  interface: content
  content: shared-content
`)
	s.manager(c)

	s.state.Lock()

	supContentPlug := &snapstate.SnapSetup{
		SideInfo: &snap.SideInfo{
			Revision: snap.R(1),
			RealName: "snap-content-plug"},
	}
	supContentSlot := &snapstate.SnapSetup{
		SideInfo: &snap.SideInfo{
			Revision: snap.R(1),
			RealName: "snap-content-slot"},
	}
	chg := s.state.NewChange("install", "...")

	// Setup a wait chain in the "wrong" order, i.e. pretend we seed
	// the consumer of the content interface before we seed the producer
	// (see LP:#1772844) for a real world example of this).
	tInstPlug := s.state.NewTask("link-snap", "Install snap-content-plug")
	tInstPlug.Set("snap-setup", supContentPlug)
	chg.AddTask(tInstPlug)

	tConnectPlug := s.state.NewTask("auto-connect", "...plug")
	tConnectPlug.Set("snap-setup", supContentPlug)
	tConnectPlug.WaitFor(tInstPlug)
	chg.AddTask(tConnectPlug)

	tInstSlot := s.state.NewTask("link-snap", "Install snap-content-slot")
	tInstSlot.Set("snap-setup", supContentSlot)
	tInstSlot.WaitFor(tInstPlug)
	tInstSlot.WaitFor(tConnectPlug)
	chg.AddTask(tInstSlot)

	tConnectSlot := s.state.NewTask("auto-connect", "...slot")
	tConnectSlot.Set("snap-setup", supContentSlot)
	tConnectSlot.WaitFor(tInstPlug)
	tConnectSlot.WaitFor(tInstSlot)
	tConnectSlot.WaitFor(tConnectPlug)
	chg.AddTask(tConnectSlot)

	// pretend plug install was done by snapstate
	tInstPlug.SetStatus(state.DoneStatus)

	// run the change, this will trigger the auto-connect of the plug
	s.state.Unlock()
	for i := 0; i < 5; i++ {
		s.se.Ensure()
		s.se.Wait()
	}

	// check that auto-connect did finish and not hang
	s.state.Lock()
	c.Check(tConnectPlug.Status(), Equals, state.DoneStatus)
	c.Check(tInstSlot.Status(), Equals, state.DoStatus)
	c.Check(tConnectSlot.Status(), Equals, state.DoStatus)

	// pretend snapstate finished installing the slot
	tInstSlot.SetStatus(state.DoneStatus)

	s.state.Unlock()

	// run again
	for i := 0; i < 5; i++ {
		s.se.Ensure()
		s.se.Wait()
	}

	// and now the slot side auto-connected
	s.state.Lock()
	defer s.state.Unlock()
	c.Check(tConnectSlot.Status(), Equals, state.DoneStatus)
}

func (s *interfaceManagerSuite) TestSnapsWithSecurityProfiles(c *C) {
	s.state.Lock()
	defer s.state.Unlock()

	si0 := &snap.SideInfo{
		RealName: "snap0",
		Revision: snap.R(10),
	}
	snaptest.MockSnap(c, `name: snap0`, si0)
	snapstate.Set(s.state, "snap0", &snapstate.SnapState{
		Active:   true,
		Sequence: []*snap.SideInfo{si0},
		Current:  si0.Revision,
	})

	snaps := []struct {
		name        string
		setupStatus state.Status
		linkStatus  state.Status
	}{
		{"snap0", state.DoneStatus, state.DoneStatus},
		{"snap1", state.DoneStatus, state.DoStatus},
		{"snap2", state.DoneStatus, state.ErrorStatus},
		{"snap3", state.DoneStatus, state.UndoingStatus},
		{"snap4", state.DoingStatus, state.DoStatus},
		{"snap6", state.DoStatus, state.DoStatus},
	}

	for i, snp := range snaps {
		var si *snap.SideInfo

		if snp.name != "snap0" {
			si = &snap.SideInfo{
				RealName: snp.name,
				Revision: snap.R(i),
			}
			snaptest.MockSnap(c, "name: "+snp.name, si)
		}

		chg := s.state.NewChange("linking", "linking 1")
		t1 := s.state.NewTask("setup-profiles", "setup profiles 1")
		t1.Set("snap-setup", &snapstate.SnapSetup{
			SideInfo: si,
		})
		t1.SetStatus(snp.setupStatus)
		t2 := s.state.NewTask("link-snap", "link snap 1")
		t2.Set("snap-setup", &snapstate.SnapSetup{
			SideInfo: si,
		})
		t2.WaitFor(t1)
		t2.SetStatus(snp.linkStatus)
		chg.AddTask(t1)
		chg.AddTask(t2)
	}

	infos, err := ifacestate.SnapsWithSecurityProfiles(s.state)
	c.Assert(err, IsNil)
	c.Check(infos, HasLen, 3)
	got := make(map[string]snap.Revision)
	for _, info := range infos {
		got[info.InstanceName()] = info.Revision
	}
	c.Check(got, DeepEquals, map[string]snap.Revision{
		"snap0": snap.R(10),
		"snap1": snap.R(1),
		"snap3": snap.R(3),
	})
}

func (s *interfaceManagerSuite) TestDisconnectInterfaces(c *C) {
	s.mockIfaces(c, &ifacetest.TestInterface{InterfaceName: "test"})
	_ = s.manager(c)

	consumerInfo := s.mockSnap(c, consumerYaml)
	producerInfo := s.mockSnap(c, producerYaml)

	s.state.Lock()

	sup := &snapstate.SnapSetup{
		SideInfo: &snap.SideInfo{
			RealName: "consumer"},
	}

	repo := s.manager(c).Repository()
	c.Assert(repo.AddSnap(consumerInfo), IsNil)
	c.Assert(repo.AddSnap(producerInfo), IsNil)

	plugDynAttrs := map[string]interface{}{
		"attr3": "value3",
	}
	slotDynAttrs := map[string]interface{}{
		"attr4": "value4",
	}
	repo.Connect(&interfaces.ConnRef{
		PlugRef: interfaces.PlugRef{Snap: "consumer", Name: "plug"},
		SlotRef: interfaces.SlotRef{Snap: "producer", Name: "slot"},
	}, nil, plugDynAttrs, nil, slotDynAttrs, nil)

	chg := s.state.NewChange("install", "")
	t := s.state.NewTask("auto-disconnect", "")
	t.Set("snap-setup", sup)
	chg.AddTask(t)

	s.state.Unlock()

	s.se.Ensure()
	s.se.Wait()

	s.state.Lock()
	defer s.state.Unlock()

	ht := t.HaltTasks()
	c.Assert(ht, HasLen, 3)

	c.Assert(ht[2].Kind(), Equals, "disconnect")
	var autoDisconnect bool
	c.Assert(ht[2].Get("auto-disconnect", &autoDisconnect), IsNil)
	c.Assert(autoDisconnect, Equals, true)
	var plugDynamic, slotDynamic, plugStatic, slotStatic map[string]interface{}
	c.Assert(ht[2].Get("plug-static", &plugStatic), IsNil)
	c.Assert(ht[2].Get("plug-dynamic", &plugDynamic), IsNil)
	c.Assert(ht[2].Get("slot-static", &slotStatic), IsNil)
	c.Assert(ht[2].Get("slot-dynamic", &slotDynamic), IsNil)

	c.Assert(plugStatic, DeepEquals, map[string]interface{}{"attr1": "value1"})
	c.Assert(slotStatic, DeepEquals, map[string]interface{}{"attr2": "value2"})
	c.Assert(plugDynamic, DeepEquals, map[string]interface{}{"attr3": "value3"})
	c.Assert(slotDynamic, DeepEquals, map[string]interface{}{"attr4": "value4"})

	var expectedHooks = []struct{ snap, hook string }{
		{snap: "producer", hook: "disconnect-slot-slot"},
		{snap: "consumer", hook: "disconnect-plug-plug"},
	}

	for i := 0; i < 2; i++ {
		var hsup hookstate.HookSetup
		c.Assert(ht[i].Kind(), Equals, "run-hook")
		c.Assert(ht[i].Get("hook-setup", &hsup), IsNil)

		c.Assert(hsup.Snap, Equals, expectedHooks[i].snap)
		c.Assert(hsup.Hook, Equals, expectedHooks[i].hook)
	}
}

func (s *interfaceManagerSuite) testDisconnectInterfacesRetry(c *C, conflictingKind string) {
	s.mockIfaces(c, &ifacetest.TestInterface{InterfaceName: "test"})
	_ = s.manager(c)

	consumerInfo := s.mockSnap(c, consumerYaml)
	producerInfo := s.mockSnap(c, producerYaml)

	supprod := &snapstate.SnapSetup{
		SideInfo: &snap.SideInfo{
			RealName: "producer"},
	}

	s.state.Lock()

	repo := s.manager(c).Repository()
	c.Assert(repo.AddSnap(consumerInfo), IsNil)
	c.Assert(repo.AddSnap(producerInfo), IsNil)

	repo.Connect(&interfaces.ConnRef{
		PlugRef: interfaces.PlugRef{Snap: "consumer", Name: "plug"},
		SlotRef: interfaces.SlotRef{Snap: "producer", Name: "slot"},
	}, nil, nil, nil, nil, nil)

	sup := &snapstate.SnapSetup{
		SideInfo: &snap.SideInfo{
			RealName: "consumer"},
	}

	chg2 := s.state.NewChange("remove", "")
	t2 := s.state.NewTask("auto-disconnect", "")
	t2.Set("snap-setup", sup)
	chg2.AddTask(t2)

	// create conflicting task
	chg1 := s.state.NewChange("conflicting change", "")
	t1 := s.state.NewTask(conflictingKind, "")
	t1.Set("snap-setup", supprod)
	chg1.AddTask(t1)
	t3 := s.state.NewTask("other", "")
	t1.WaitFor(t3)
	chg1.AddTask(t3)
	t3.SetStatus(state.HoldStatus)

	s.state.Unlock()
	s.se.Ensure()
	s.se.Wait()

	s.state.Lock()
	defer s.state.Unlock()

	c.Assert(strings.Join(t2.Log(), ""), Matches, `.*Waiting for conflicting change in progress...`)
	c.Assert(t2.Status(), Equals, state.DoingStatus)
}

func (s *interfaceManagerSuite) TestDisconnectInterfacesRetryLink(c *C) {
	s.testDisconnectInterfacesRetry(c, "link-snap")
}

func (s *interfaceManagerSuite) TestDisconnectInterfacesRetrySetupProfiles(c *C) {
	s.testDisconnectInterfacesRetry(c, "setup-profiles")
}

func (s *interfaceManagerSuite) setupGadgetConnect(c *C) {
	s.mockIfaces(c, &ifacetest.TestInterface{InterfaceName: "test"})
	s.MockSnapDecl(c, "consumer", "publisher1", nil)
	s.mockSnap(c, consumerYaml)
	s.MockSnapDecl(c, "producer", "publisher2", nil)
	s.mockSnap(c, producerYaml)

	gadgetInfo := s.mockSnap(c, `name: gadget
type: gadget
`)

	gadgetYaml := []byte(`
connections:
   - plug: consumeridididididididididididid:plug
     slot: produceridididididididididididid:slot

volumes:
    volume-id:
        bootloader: grub
`)

	err := ioutil.WriteFile(filepath.Join(gadgetInfo.MountDir(), "meta", "gadget.yaml"), gadgetYaml, 0644)
	c.Assert(err, IsNil)

}

func (s *interfaceManagerSuite) TestGadgetConnect(c *C) {
	r1 := release.MockOnClassic(false)
	defer r1()

	s.setupGadgetConnect(c)
	s.manager(c)

	s.state.Lock()
	defer s.state.Unlock()

	chg := s.state.NewChange("setting-up", "...")
	t := s.state.NewTask("gadget-connect", "gadget connections")
	chg.AddTask(t)

	s.state.Unlock()
	s.se.Ensure()
	s.se.Wait()
	s.state.Lock()

	c.Assert(chg.Err(), IsNil)
	tasks := chg.Tasks()
	c.Assert(tasks, HasLen, 6)

	gotConnect := false
	for _, t := range tasks {
		switch t.Kind() {
		default:
			c.Fatalf("unexpected task kind: %s", t.Kind())
		case "gadget-connect":
		case "run-hook":
		case "connect":
			gotConnect = true
			var autoConnect, byGadget bool
			err := t.Get("auto", &autoConnect)
			c.Assert(err, IsNil)
			err = t.Get("by-gadget", &byGadget)
			c.Assert(err, IsNil)
			c.Check(autoConnect, Equals, true)
			c.Check(byGadget, Equals, true)

			var plug interfaces.PlugRef
			err = t.Get("plug", &plug)
			c.Assert(err, IsNil)
			c.Assert(plug.Snap, Equals, "consumer")
			c.Assert(plug.Name, Equals, "plug")
			var slot interfaces.SlotRef
			err = t.Get("slot", &slot)
			c.Assert(err, IsNil)
			c.Assert(slot.Snap, Equals, "producer")
			c.Assert(slot.Name, Equals, "slot")
		}
	}

	c.Assert(gotConnect, Equals, true)
}

func (s *interfaceManagerSuite) TestGadgetConnectAlreadyConnected(c *C) {
	r1 := release.MockOnClassic(false)
	defer r1()

	s.setupGadgetConnect(c)
	s.manager(c)

	s.state.Lock()
	defer s.state.Unlock()

	s.state.Set("conns", map[string]interface{}{
		"consumer:plug producer:slot": map[string]interface{}{
			"interface": "test", "auto": true,
		},
	})

	chg := s.state.NewChange("setting-up", "...")
	t := s.state.NewTask("gadget-connect", "gadget connections")
	chg.AddTask(t)

	s.state.Unlock()
	s.se.Ensure()
	s.se.Wait()
	s.state.Lock()

	c.Assert(chg.Err(), IsNil)
	c.Check(chg.Status().Ready(), Equals, true)
	tasks := chg.Tasks()
	c.Assert(tasks, HasLen, 1)
}

func (s *interfaceManagerSuite) TestGadgetConnectConflictRetry(c *C) {
	r1 := release.MockOnClassic(false)
	defer r1()

	s.setupGadgetConnect(c)
	s.manager(c)

	s.state.Lock()
	defer s.state.Unlock()

	otherChg := s.state.NewChange("other-chg", "...")
	t := s.state.NewTask("link-snap", "...")
	t.Set("snap-setup", &snapstate.SnapSetup{
		SideInfo: &snap.SideInfo{
			RealName: "producer"},
	})
	otherChg.AddTask(t)

	chg := s.state.NewChange("setting-up", "...")
	t = s.state.NewTask("gadget-connect", "gadget connections")
	chg.AddTask(t)

	s.state.Unlock()
	s.se.Ensure()
	s.se.Wait()
	s.state.Lock()

	c.Assert(chg.Err(), IsNil)
	c.Check(chg.Status().Ready(), Equals, false)
	tasks := chg.Tasks()
	c.Assert(tasks, HasLen, 1)

	c.Check(t.Status(), Equals, state.DoingStatus)
	c.Check(t.Log()[0], Matches, `.*gadget connect will be retried: conflicting snap producer with task "link-snap"`)
}

func (s *interfaceManagerSuite) TestGadgetConnectSkipUnknown(c *C) {
	r1 := release.MockOnClassic(false)
	defer r1()

	s.mockIfaces(c, &ifacetest.TestInterface{InterfaceName: "test"})
	s.MockSnapDecl(c, "consumer", "publisher1", nil)
	s.mockSnap(c, consumerYaml)
	s.MockSnapDecl(c, "producer", "publisher2", nil)
	s.mockSnap(c, producerYaml)

	s.manager(c)

	gadgetInfo := s.mockSnap(c, `name: gadget
type: gadget
`)

	gadgetYaml := []byte(`
connections:
   - plug: consumeridididididididididididid:plug
     slot: produceridididididididididididid:unknown
   - plug: unknownididididididididididididi:plug
     slot: produceridididididididididididid:slot

volumes:
    volume-id:
        bootloader: grub
`)

	err := ioutil.WriteFile(filepath.Join(gadgetInfo.MountDir(), "meta", "gadget.yaml"), gadgetYaml, 0644)
	c.Assert(err, IsNil)

	s.state.Lock()
	defer s.state.Unlock()

	chg := s.state.NewChange("setting-up", "...")
	t := s.state.NewTask("gadget-connect", "gadget connections")
	chg.AddTask(t)

	s.state.Unlock()
	s.se.Ensure()
	s.se.Wait()
	s.state.Lock()

	c.Assert(chg.Err(), IsNil)
	tasks := chg.Tasks()
	c.Assert(tasks, HasLen, 1)

	logs := t.Log()
	c.Check(logs, HasLen, 2)
	c.Check(logs[0], Matches, `.*ignoring missing slot produceridididididididididididid:unknown`)
	c.Check(logs[1], Matches, `.* ignoring missing plug unknownididididididididididididi:plug`)
}

func (s *interfaceManagerSuite) TestGadgetConnectHappyPolicyChecks(c *C) {
	// network-control does not auto-connect so this test also
	// checks that the right policy checker (for "*-connection"
	// rules) is used for gadget connections
	r1 := release.MockOnClassic(false)
	defer r1()

	s.MockModel(c, nil)

	s.mockSnap(c, coreSnapYaml)

	s.MockSnapDecl(c, "foo", "publisher1", nil)
	s.mockSnap(c, `name: foo
version: 1.0
plugs:
  network-control:
`)

	s.manager(c)

	gadgetInfo := s.mockSnap(c, `name: gadget
type: gadget
`)

	gadgetYaml := []byte(`
connections:
   - plug: fooididididididididididididididi:network-control

volumes:
    volume-id:
        bootloader: grub
`)

	err := ioutil.WriteFile(filepath.Join(gadgetInfo.MountDir(), "meta", "gadget.yaml"), gadgetYaml, 0644)
	c.Assert(err, IsNil)

	s.state.Lock()
	defer s.state.Unlock()

	chg := s.state.NewChange("setting-up", "...")
	t := s.state.NewTask("gadget-connect", "gadget connections")
	chg.AddTask(t)

	s.state.Unlock()
	s.se.Ensure()
	s.se.Wait()
	s.state.Lock()

	c.Assert(chg.Err(), IsNil)
	tasks := chg.Tasks()
	c.Assert(tasks, HasLen, 2)
	c.Assert(tasks[0].Kind(), Equals, "gadget-connect")
	c.Assert(tasks[1].Kind(), Equals, "connect")

	s.state.Unlock()
	s.settle(c)
	s.state.Lock()

	c.Assert(chg.Err(), IsNil)
	c.Assert(chg.Status().Ready(), Equals, true)

	// check connection
	var conns map[string]interface{}
	err = s.state.Get("conns", &conns)
	c.Assert(err, IsNil)
	c.Check(conns, HasLen, 1)
	c.Check(conns, DeepEquals, map[string]interface{}{
		"foo:network-control core:network-control": map[string]interface{}{
			"interface": "network-control", "auto": true, "by-gadget": true,
		},
	})
}

func (s *interfaceManagerSuite) testChangeConflict(c *C, kind string) {
	s.state.Lock()
	defer s.state.Unlock()

	snapstate.Set(s.state, "producer", &snapstate.SnapState{
		Active:   true,
		Sequence: []*snap.SideInfo{{RealName: "producer", SnapID: "producer-id", Revision: snap.R(1)}},
		Current:  snap.R(1),
		SnapType: "app",
	})
	snapstate.Set(s.state, "consumer", &snapstate.SnapState{
		Active:   true,
		Sequence: []*snap.SideInfo{{RealName: "consumer", SnapID: "consumer-id", Revision: snap.R(1)}},
		Current:  snap.R(1),
		SnapType: "app",
	})

	chg := s.state.NewChange("another change", "...")
	t := s.state.NewTask(kind, "...")
	t.Set("slot", interfaces.SlotRef{Snap: "producer", Name: "slot"})
	t.Set("plug", interfaces.PlugRef{Snap: "consumer", Name: "plug"})
	chg.AddTask(t)

	_, err := snapstate.Disable(s.state, "producer")
	c.Assert(err, ErrorMatches, `snap "producer" has "another change" change in progress`)

	_, err = snapstate.Disable(s.state, "consumer")
	c.Assert(err, ErrorMatches, `snap "consumer" has "another change" change in progress`)
}

func (s *interfaceManagerSuite) TestSnapstateOpConflictWithConnect(c *C) {
	s.testChangeConflict(c, "connect")
}

func (s *interfaceManagerSuite) TestSnapstateOpConflictWithDisconnect(c *C) {
	s.testChangeConflict(c, "disconnect")
}

type udevMonitorMock struct {
	ConnectError, RunError                             error
	ConnectCalls, RunCalls, StopCalls, DisconnectCalls int
}

func (u *udevMonitorMock) Connect() error {
	u.ConnectCalls++
	return u.ConnectError
}

func (u *udevMonitorMock) Disconnect() error {
	u.DisconnectCalls++
	return nil
}

func (u *udevMonitorMock) Run() error {
	u.RunCalls++
	return u.RunError
}

func (u *udevMonitorMock) Stop() error {
	u.StopCalls++
	return nil
}

func (s *interfaceManagerSuite) TestUDevMonitorInit(c *C) {
	u := udevMonitorMock{}
	st := s.state
	st.Lock()
	snapstate.Set(s.state, "core", &snapstate.SnapState{
		Active: true,
		Sequence: []*snap.SideInfo{
			{RealName: "core", Revision: snap.R(1)},
		},
		Current:  snap.R(1),
		SnapType: "os",
	})
	st.Unlock()

	restoreTimeout := ifacestate.MockUDevInitRetryTimeout(0 * time.Second)
	defer restoreTimeout()

	restoreCreate := ifacestate.MockCreateUDevMonitor(func(udevmonitor.DeviceAddedFunc, udevmonitor.DeviceRemovedFunc, udevmonitor.EnumerationDoneFunc) udevmonitor.Interface {
		return &u
	})
	defer restoreCreate()

	mgr, err := ifacestate.Manager(s.state, nil, s.o.TaskRunner(), nil, nil)
	c.Assert(err, IsNil)

	// succesfull initialization should result in exactly 1 connect and run call
	for i := 0; i < 5; i++ {
		c.Assert(mgr.Ensure(), IsNil)
	}
	mgr.Stop()

	c.Assert(u.ConnectCalls, Equals, 1)
	c.Assert(u.RunCalls, Equals, 1)
	c.Assert(u.StopCalls, Equals, 1)
}

func (s *interfaceManagerSuite) TestUDevMonitorInitErrors(c *C) {
	u := udevMonitorMock{
		ConnectError: fmt.Errorf("Connect failed"),
	}
	st := s.state
	st.Lock()
	snapstate.Set(s.state, "core", &snapstate.SnapState{
		Active: true,
		Sequence: []*snap.SideInfo{
			{RealName: "core", Revision: snap.R(1)},
		},
		Current:  snap.R(1),
		SnapType: "os",
	})
	st.Unlock()

	restoreTimeout := ifacestate.MockUDevInitRetryTimeout(0 * time.Second)
	defer restoreTimeout()

	restoreCreate := ifacestate.MockCreateUDevMonitor(func(udevmonitor.DeviceAddedFunc, udevmonitor.DeviceRemovedFunc, udevmonitor.EnumerationDoneFunc) udevmonitor.Interface {
		return &u
	})
	defer restoreCreate()

	mgr, err := ifacestate.Manager(s.state, nil, s.o.TaskRunner(), nil, nil)
	c.Assert(err, IsNil)

	c.Assert(mgr.Ensure(), ErrorMatches, "Connect failed")
	c.Assert(u.ConnectCalls, Equals, 1)
	c.Assert(u.RunCalls, Equals, 0)
	c.Assert(u.StopCalls, Equals, 0)

	u.ConnectError = nil
	u.RunError = fmt.Errorf("Run failed")
	c.Assert(mgr.Ensure(), ErrorMatches, "Run failed")
	c.Assert(u.ConnectCalls, Equals, 2)
	c.Assert(u.RunCalls, Equals, 1)
	c.Assert(u.StopCalls, Equals, 0)
	c.Assert(u.DisconnectCalls, Equals, 1)

	u.RunError = nil
	c.Assert(mgr.Ensure(), IsNil)

	mgr.Stop()

	c.Assert(u.StopCalls, Equals, 1)
}

func (s *interfaceManagerSuite) TestUDevMonitorInitWaitsForCore(c *C) {
	restoreTimeout := ifacestate.MockUDevInitRetryTimeout(0 * time.Second)
	defer restoreTimeout()

	var udevMonitorCreated bool
	restoreCreate := ifacestate.MockCreateUDevMonitor(func(udevmonitor.DeviceAddedFunc, udevmonitor.DeviceRemovedFunc, udevmonitor.EnumerationDoneFunc) udevmonitor.Interface {
		udevMonitorCreated = true
		return &udevMonitorMock{}
	})
	defer restoreCreate()

	mgr, err := ifacestate.Manager(s.state, nil, s.o.TaskRunner(), nil, nil)
	c.Assert(err, IsNil)

	for i := 0; i < 5; i++ {
		c.Assert(mgr.Ensure(), IsNil)
		c.Assert(udevMonitorCreated, Equals, false)
	}

	// core snap appears in the system
	st := s.state
	st.Lock()
	snapstate.Set(s.state, "core", &snapstate.SnapState{
		Active: true,
		Sequence: []*snap.SideInfo{
			{RealName: "core", Revision: snap.R(1)},
		},
		Current:  snap.R(1),
		SnapType: "os",
	})
	st.Unlock()

	// and udev monitor is now created
	c.Assert(mgr.Ensure(), IsNil)
	c.Assert(udevMonitorCreated, Equals, true)
}

func (s *interfaceManagerSuite) TestAttributesRestoredFromConns(c *C) {
	slotSnap := s.mockSnap(c, producer2Yaml)
	plugSnap := s.mockSnap(c, consumerYaml)

	slot := slotSnap.Slots["slot"]
	c.Assert(slot, NotNil)
	plug := plugSnap.Plugs["plug"]
	c.Assert(plug, NotNil)

	st := s.st
	st.Lock()
	defer st.Unlock()

	conns, err := ifacestate.GetConns(st)
	c.Assert(err, IsNil)

	// create connection in conns state
	dynamicAttrs := map[string]interface{}{"dynamic-number": 7}
	conn := &interfaces.Connection{
		Plug: interfaces.NewConnectedPlug(plug, nil, nil),
		Slot: interfaces.NewConnectedSlot(slot, nil, dynamicAttrs),
	}

	var number, dynnumber int64
	c.Check(conn.Slot.Attr("number", &number), IsNil)
	c.Check(number, Equals, int64(1))

<<<<<<< HEAD
	ifacestate.UpdateConnectionInConnState(conns, conn, false, false, false)
=======
	var isAuto, byGadget, isUndesired bool
	ifacestate.UpdateConnectionInConnState(conns, conn, isAuto, byGadget, isUndesired)
>>>>>>> 1a35b515
	ifacestate.SetConns(st, conns)

	// restore connection from conns state
	newConns, err := ifacestate.GetConns(st)
	c.Assert(err, IsNil)

	_, _, slotStaticAttrs, slotDynamicAttrs, ok := ifacestate.GetConnStateAttrs(newConns, "consumer:plug producer2:slot")
	c.Assert(ok, Equals, true)

	restoredSlot := interfaces.NewConnectedSlot(slot, slotStaticAttrs, slotDynamicAttrs)
	c.Check(restoredSlot.Attr("number", &number), IsNil)
	c.Check(number, Equals, int64(1))
	c.Check(restoredSlot.Attr("dynamic-number", &dynnumber), IsNil)
}

func (s *interfaceManagerSuite) setupHotplugConnectTestData(c *C) *state.Change {
	s.state.Unlock()

	coreInfo := s.mockSnap(c, coreSnapYaml)
	repo := s.manager(c).Repository()
	c.Assert(repo.AddInterface(&ifacetest.TestInterface{InterfaceName: "test"}), IsNil)

	// mock hotplug slot in the repo and state
	err := repo.AddSlot(&snap.SlotInfo{
		Snap:       coreInfo,
		Name:       "hotplugslot",
		Interface:  "test",
		HotplugKey: "1234",
	})
	c.Assert(err, IsNil)

	s.state.Lock()
	s.state.Set("hotplug-slots", map[string]interface{}{
		"hotplugslot": map[string]interface{}{
			"name":        "hotplugslot",
			"interface":   "test",
			"hotplug-key": "1234",
		}})

	// mock the consumer
	si := &snap.SideInfo{RealName: "consumer", Revision: snap.R(1)}
	testSnap := snaptest.MockSnapInstance(c, "", consumerYaml, si)
	c.Assert(testSnap.Plugs["plug"], NotNil)
	c.Assert(repo.AddPlug(testSnap.Plugs["plug"]), IsNil)
	snapstate.Set(s.state, "consumer", &snapstate.SnapState{
		Active:   true,
		Sequence: []*snap.SideInfo{si},
		Current:  snap.R(1),
		SnapType: "app",
	})

	chg := s.state.NewChange("hotplug change", "")
	t := s.state.NewTask("hotplug-connect", "")
	ifacestate.SetHotplugAttrs(t, "test", "1234")
	chg.AddTask(t)

	return chg
}

func (s *interfaceManagerSuite) TestHotplugConnect(c *C) {
	s.MockModel(c, nil)

	s.state.Lock()
	defer s.state.Unlock()
	chg := s.setupHotplugConnectTestData(c)

	// simulate a device that was known and connected before
	s.state.Set("conns", map[string]interface{}{
		"consumer:plug core:hotplugslot": map[string]interface{}{
			"interface":    "test",
			"hotplug-key":  "1234",
			"hotplug-gone": true,
		}})

	s.state.Unlock()
	s.settle(c)
	s.state.Lock()

	c.Assert(chg.Err(), IsNil)

	var conns map[string]interface{}
	c.Assert(s.state.Get("conns", &conns), IsNil)
	c.Assert(conns, DeepEquals, map[string]interface{}{
		"consumer:plug core:hotplugslot": map[string]interface{}{
			"interface":   "test",
			"hotplug-key": "1234",
			"plug-static": map[string]interface{}{"attr1": "value1"},
		}})
}

func (s *interfaceManagerSuite) TestHotplugConnectIgnoresUndesired(c *C) {
	s.MockModel(c, nil)

	s.state.Lock()
	defer s.state.Unlock()
	chg := s.setupHotplugConnectTestData(c)

	// simulate a device that was known and connected before
	s.state.Set("conns", map[string]interface{}{
		"consumer:plug core:hotplugslot": map[string]interface{}{
			"interface":   "test",
			"hotplug-key": "1234",
			"undesired":   true,
		}})

	s.state.Unlock()
	s.settle(c)
	s.state.Lock()

	// no connect task created
	c.Check(chg.Tasks(), HasLen, 1)
	c.Assert(chg.Err(), IsNil)

	var conns map[string]interface{}
	c.Assert(s.state.Get("conns", &conns), IsNil)
	c.Assert(conns, DeepEquals, map[string]interface{}{
		"consumer:plug core:hotplugslot": map[string]interface{}{
			"interface":   "test",
			"hotplug-key": "1234",
			"undesired":   true,
		}})
}

func (s *interfaceManagerSuite) TestHotplugConnectSlotMissing(c *C) {
	s.MockModel(c, nil)

	repo := s.manager(c).Repository()
	coreInfo := s.mockSnap(c, coreSnapYaml)
	c.Assert(repo.AddInterface(&ifacetest.TestInterface{InterfaceName: "test"}), IsNil)
	c.Assert(repo.AddSlot(&snap.SlotInfo{Snap: coreInfo, Name: "slot", Interface: "test", HotplugKey: "1"}), IsNil)

	s.state.Lock()
	defer s.state.Unlock()

	chg := s.state.NewChange("hotplug change", "")
	t := s.state.NewTask("hotplug-connect", "")
	ifacestate.SetHotplugAttrs(t, "test", "2")
	chg.AddTask(t)

	s.state.Unlock()
	s.settle(c)
	s.state.Lock()

	c.Assert(chg.Err(), ErrorMatches, `(?s).*cannot find hotplug slot for interface test and hotplug key "2".*`)
}

func (s *interfaceManagerSuite) TestHotplugConnectNothingTodo(c *C) {
	s.MockModel(c, nil)

	repo := s.manager(c).Repository()
	coreInfo := s.mockSnap(c, coreSnapYaml)

	iface := &ifacetest.TestInterface{InterfaceName: "test", AutoConnectCallback: func(*snap.PlugInfo, *snap.SlotInfo) bool { return false }}
	c.Assert(repo.AddInterface(iface), IsNil)
	c.Assert(repo.AddSlot(&snap.SlotInfo{Snap: coreInfo, Name: "hotplugslot", Interface: "test", HotplugKey: "1"}), IsNil)

	s.state.Lock()
	defer s.state.Unlock()

	s.state.Set("hotplug-slots", map[string]interface{}{
		"hotplugslot": map[string]interface{}{
			"name":        "hotplugslot",
			"interface":   "test",
			"hotplug-key": "1",
		}})

	chg := s.state.NewChange("hotplug change", "")
	t := s.state.NewTask("hotplug-connect", "")
	ifacestate.SetHotplugAttrs(t, "test", "1")
	chg.AddTask(t)

	s.state.Unlock()
	s.settle(c)
	s.state.Lock()

	// no connect tasks created
	c.Check(chg.Tasks(), HasLen, 1)
	c.Assert(chg.Err(), IsNil)
}

func (s *interfaceManagerSuite) TestHotplugConnectConflictRetry(c *C) {
	s.MockModel(c, nil)

	s.state.Lock()
	defer s.state.Unlock()
	chg := s.setupHotplugConnectTestData(c)

	// simulate a device that was known and connected before
	s.state.Set("conns", map[string]interface{}{
		"consumer:plug core:hotplugslot": map[string]interface{}{
			"interface":    "test",
			"hotplug-key":  "1234",
			"hotplug-gone": true,
		}})

	otherChg := s.state.NewChange("other-chg", "...")
	t := s.state.NewTask("link-snap", "...")
	t.Set("snap-setup", &snapstate.SnapSetup{SideInfo: &snap.SideInfo{RealName: "core"}})
	otherChg.AddTask(t)

	s.state.Unlock()
	s.se.Ensure()
	s.se.Wait()
	s.state.Lock()

	c.Assert(chg.Err(), IsNil)
	c.Check(chg.Status().Ready(), Equals, false)
	tasks := chg.Tasks()
	c.Assert(tasks, HasLen, 1)

	hotplugConnectTask := tasks[0]
	c.Check(hotplugConnectTask.Status(), Equals, state.DoingStatus)
	c.Check(hotplugConnectTask.Log()[0], Matches, `.*hotplug connect will be retried: conflicting snap core with task "link-snap"`)
}

func (s *interfaceManagerSuite) TestHotplugAutoconnect(c *C) {
	s.MockModel(c, nil)

	s.state.Lock()
	defer s.state.Unlock()
	chg := s.setupHotplugConnectTestData(c)

	s.state.Unlock()
	s.settle(c)
	s.state.Lock()

	c.Assert(chg.Err(), IsNil)

	var conns map[string]interface{}
	c.Assert(s.state.Get("conns", &conns), IsNil)
	c.Assert(conns, DeepEquals, map[string]interface{}{
		"consumer:plug core:hotplugslot": map[string]interface{}{
			"interface":   "test",
			"hotplug-key": "1234",
			"auto":        true,
			"plug-static": map[string]interface{}{"attr1": "value1"},
		}})
}

func (s *interfaceManagerSuite) TestHotplugAutoconnectConflictRetry(c *C) {
	s.MockModel(c, nil)

	s.state.Lock()
	defer s.state.Unlock()
	chg := s.setupHotplugConnectTestData(c)

	otherChg := s.state.NewChange("other-chg", "...")
	t := s.state.NewTask("link-snap", "...")
	t.Set("snap-setup", &snapstate.SnapSetup{SideInfo: &snap.SideInfo{RealName: "core"}})
	otherChg.AddTask(t)

	s.state.Unlock()
	s.se.Ensure()
	s.se.Wait()
	s.state.Lock()

	c.Assert(chg.Err(), IsNil)
	c.Check(chg.Status().Ready(), Equals, false)
	tasks := chg.Tasks()
	c.Assert(tasks, HasLen, 1)

	hotplugConnectTask := tasks[0]
	c.Check(hotplugConnectTask.Status(), Equals, state.DoingStatus)
	c.Check(hotplugConnectTask.Log()[0], Matches, `.*hotplug connect will be retried: conflicting snap core with task "link-snap"`)
}

// mockConsumer mocks a consumer snap and its single plug in the repository
func mockConsumer(c *C, st *state.State, repo *interfaces.Repository, snapYaml, consumerSnapName, plugName string) {
	si := &snap.SideInfo{RealName: consumerSnapName, Revision: snap.R(1)}
	consumer := snaptest.MockSnapInstance(c, "", snapYaml, si)
	c.Assert(consumer.Plugs[plugName], NotNil)
	c.Assert(repo.AddPlug(consumer.Plugs[plugName]), IsNil)
	snapstate.Set(st, consumerSnapName, &snapstate.SnapState{
		Active:   true,
		Sequence: []*snap.SideInfo{si},
		Current:  snap.R(1),
		SnapType: "app",
	})
}

func (s *interfaceManagerSuite) TestHotplugConnectAndAutoconnect(c *C) {
	s.MockModel(c, nil)

	coreInfo := s.mockSnap(c, coreSnapYaml)
	repo := s.manager(c).Repository()
	c.Assert(repo.AddInterface(&ifacetest.TestInterface{InterfaceName: "test"}), IsNil)

	// mock hotplug slot in the repo and state
	c.Assert(repo.AddSlot(&snap.SlotInfo{Snap: coreInfo, Name: "hotplugslot", Interface: "test", HotplugKey: "1234"}), IsNil)

	s.state.Lock()
	s.state.Set("hotplug-slots", map[string]interface{}{
		"hotplugslot": map[string]interface{}{"name": "hotplugslot", "interface": "test", "hotplug-key": "1234"},
	})

	mockConsumer(c, s.state, repo, consumerYaml, "consumer", "plug")
	mockConsumer(c, s.state, repo, consumer2Yaml, "consumer2", "plug")

	chg := s.state.NewChange("hotplug change", "")
	t := s.state.NewTask("hotplug-connect", "")
	ifacestate.SetHotplugAttrs(t, "test", "1234")
	chg.AddTask(t)

	// simulate a device that was known and connected before to only one consumer, this connection will be restored
	s.state.Set("conns", map[string]interface{}{
		"consumer:plug core:hotplugslot": map[string]interface{}{
			"interface":    "test",
			"hotplug-key":  "1234",
			"hotplug-gone": true,
		}})

	s.state.Unlock()
	s.settle(c)
	s.state.Lock()

	c.Assert(chg.Err(), IsNil)

	// two connections now present (restored one for consumer, and new one for consumer2)
	var conns map[string]interface{}
	c.Assert(s.state.Get("conns", &conns), IsNil)
	c.Assert(conns, DeepEquals, map[string]interface{}{
		"consumer:plug core:hotplugslot": map[string]interface{}{
			"interface":   "test",
			"hotplug-key": "1234",
			"plug-static": map[string]interface{}{"attr1": "value1"},
		},
		"consumer2:plug core:hotplugslot": map[string]interface{}{
			"interface":   "test",
			"hotplug-key": "1234",
			"auto":        true,
			"plug-static": map[string]interface{}{"attr1": "value1"},
		}})
}

func (s *interfaceManagerSuite) TestHotplugDisconnect(c *C) {
	coreInfo := s.mockSnap(c, coreSnapYaml)
	repo := s.manager(c).Repository()
	err := repo.AddInterface(&ifacetest.TestInterface{
		InterfaceName: "test",
	})
	c.Assert(err, IsNil)
	err = repo.AddSlot(&snap.SlotInfo{
		Snap:       coreInfo,
		Name:       "hotplugslot",
		Interface:  "test",
		HotplugKey: "1234",
	})
	c.Assert(err, IsNil)

	s.state.Lock()
	defer s.state.Unlock()

	// mock the consumer
	si := &snap.SideInfo{RealName: "consumer", Revision: snap.R(1)}
	testSnap := snaptest.MockSnapInstance(c, "", consumerYaml, si)
	c.Assert(testSnap.Plugs["plug"], NotNil)
	c.Assert(repo.AddPlug(testSnap.Plugs["plug"]), IsNil)
	snapstate.Set(s.state, "consumer", &snapstate.SnapState{
		Active:   true,
		Sequence: []*snap.SideInfo{si},
		Current:  snap.R(1),
		SnapType: "app",
	})

	s.state.Set("hotplug-slots", map[string]interface{}{
		"hotplugslot": map[string]interface{}{
			"name":        "hotplugslot",
			"interface":   "test",
			"hotplug-key": "1234",
		}})
	s.state.Set("conns", map[string]interface{}{
		"consumer:plug core:hotplugslot": map[string]interface{}{
			"interface":   "test",
			"hotplug-key": "1234",
		}})
	_, err = repo.Connect(&interfaces.ConnRef{PlugRef: interfaces.PlugRef{Snap: "consumer", Name: "plug"},
		SlotRef: interfaces.SlotRef{Snap: "core", Name: "hotplugslot"}},
		nil, nil, nil, nil, nil)
	c.Assert(err, IsNil)

	chg := s.state.NewChange("hotplug change", "")
	t := s.state.NewTask("hotplug-disconnect", "")
	t.Set("hotplug-key", "1234")
	t.Set("interface", "test")
	chg.AddTask(t)

	s.state.Unlock()
	for i := 0; i < 3; i++ {
		s.se.Ensure()
		s.se.Wait()
	}
	s.state.Lock()
	c.Assert(chg.Err(), IsNil)

	var byHotplug bool
	for _, t := range s.state.Tasks() {
		// the 'disconnect' task created by hotplug-disconnect should have by-hotplug flag set
		if t.Kind() == "disconnect" {
			c.Assert(t.Get("by-hotplug", &byHotplug), IsNil)
		}
	}
	c.Assert(byHotplug, Equals, true)

	// hotplug-gone flag on the connection is set
	var conns map[string]interface{}
	c.Assert(s.state.Get("conns", &conns), IsNil)
	c.Assert(conns, DeepEquals, map[string]interface{}{
		"consumer:plug core:hotplugslot": map[string]interface{}{
			"interface":    "test",
			"hotplug-key":  "1234",
			"hotplug-gone": true,
		}})
}

func (s *interfaceManagerSuite) testHotplugDisconnectWaitsForCoreRefresh(c *C, taskKind string) {
	coreInfo := s.mockSnap(c, coreSnapYaml)

	repo := s.manager(c).Repository()
	err := repo.AddInterface(&ifacetest.TestInterface{
		InterfaceName: "test",
	})
	c.Assert(err, IsNil)
	err = repo.AddSlot(&snap.SlotInfo{
		Snap:       coreInfo,
		Name:       "hotplugslot",
		Interface:  "test",
		HotplugKey: "1234",
	})
	c.Assert(err, IsNil)

	s.state.Lock()
	defer s.state.Unlock()

	// mock the consumer
	si := &snap.SideInfo{RealName: "consumer", Revision: snap.R(1)}
	testSnap := snaptest.MockSnapInstance(c, "", consumerYaml, si)
	c.Assert(testSnap.Plugs["plug"], NotNil)
	c.Assert(repo.AddPlug(testSnap.Plugs["plug"]), IsNil)
	snapstate.Set(s.state, "consumer", &snapstate.SnapState{
		Active:   true,
		Sequence: []*snap.SideInfo{si},
		Current:  snap.R(1),
		SnapType: "app",
	})

	s.state.Set("hotplug-slots", map[string]interface{}{
		"hotplugslot": map[string]interface{}{
			"name":        "hotplugslot",
			"interface":   "test",
			"hotplug-key": "1234",
		}})
	s.state.Set("conns", map[string]interface{}{
		"consumer:plug core:hotplugslot": map[string]interface{}{
			"interface":   "test",
			"hotplug-key": "1234",
		}})
	_, err = repo.Connect(&interfaces.ConnRef{PlugRef: interfaces.PlugRef{Snap: "consumer", Name: "plug"},
		SlotRef: interfaces.SlotRef{Snap: "core", Name: "hotplugslot"}},
		nil, nil, nil, nil, nil)
	c.Assert(err, IsNil)

	chg := s.state.NewChange("hotplug change", "")
	t := s.state.NewTask("hotplug-disconnect", "")
	ifacestate.SetHotplugAttrs(t, "test", "1234")
	chg.AddTask(t)

	chg2 := s.state.NewChange("other-chg", "...")
	t2 := s.state.NewTask(taskKind, "...")
	t2.Set("snap-setup", &snapstate.SnapSetup{SideInfo: &snap.SideInfo{RealName: "core"}})
	chg2.AddTask(t2)
	t3 := s.state.NewTask("other", "")
	t2.WaitFor(t3)
	t3.SetStatus(state.HoldStatus)
	chg2.AddTask(t3)

	s.state.Unlock()
	for i := 0; i < 3; i++ {
		s.se.Ensure()
		s.se.Wait()
	}
	s.state.Lock()
	c.Assert(chg.Err(), IsNil)

	c.Assert(strings.Join(t.Log(), ""), Matches, `.*Waiting for conflicting change in progress:.*`)
	c.Assert(chg.Status(), Equals, state.DoingStatus)

	t2.SetStatus(state.DoneStatus)
	t3.SetStatus(state.DoneStatus)

	s.state.Unlock()
	for i := 0; i < 3; i++ {
		s.se.Ensure()
		s.se.Wait()
	}
	s.state.Lock()

	c.Assert(chg.Err(), IsNil)
	c.Assert(chg.Status(), Equals, state.DoneStatus)
}

func (s *interfaceManagerSuite) TestHotplugDisconnectWaitsForCoreSetupProfiles(c *C) {
	s.testHotplugDisconnectWaitsForCoreRefresh(c, "setup-profiles")
}

func (s *interfaceManagerSuite) TestHotplugDisconnectWaitsForCoreLnkSnap(c *C) {
	s.testHotplugDisconnectWaitsForCoreRefresh(c, "link-snap")
}

func (s *interfaceManagerSuite) TestHotplugDisconnectWaitsForCoreUnlinkSnap(c *C) {
	s.testHotplugDisconnectWaitsForCoreRefresh(c, "unlink-snap")
}

func (s *interfaceManagerSuite) TestHotplugDisconnectWaitsForDisconnectPlug(c *C) {
	coreInfo := s.mockSnap(c, coreSnapYaml)

	repo := s.manager(c).Repository()
	err := repo.AddInterface(&ifacetest.TestInterface{
		InterfaceName: "test",
	})
	c.Assert(err, IsNil)
	err = repo.AddSlot(&snap.SlotInfo{
		Snap:       coreInfo,
		Name:       "hotplugslot",
		Interface:  "test",
		HotplugKey: "1234",
	})
	c.Assert(err, IsNil)

	s.state.Lock()
	defer s.state.Unlock()

	// mock the consumer
	si := &snap.SideInfo{RealName: "consumer", Revision: snap.R(1)}
	testSnap := snaptest.MockSnapInstance(c, "", consumerYaml, si)
	c.Assert(testSnap.Plugs["plug"], NotNil)
	c.Assert(repo.AddPlug(testSnap.Plugs["plug"]), IsNil)
	snapstate.Set(s.state, "consumer", &snapstate.SnapState{
		Active:   true,
		Sequence: []*snap.SideInfo{si},
		Current:  snap.R(1),
		SnapType: "app",
	})

	s.state.Set("hotplug-slots", map[string]interface{}{
		"hotplugslot": map[string]interface{}{
			"name":        "hotplugslot",
			"interface":   "test",
			"hotplug-key": "1234",
		}})
	s.state.Set("conns", map[string]interface{}{
		"consumer:plug core:hotplugslot": map[string]interface{}{
			"interface":   "test",
			"hotplug-key": "1234",
		}})
	conn, err := repo.Connect(&interfaces.ConnRef{PlugRef: interfaces.PlugRef{Snap: "consumer", Name: "plug"},
		SlotRef: interfaces.SlotRef{Snap: "core", Name: "hotplugslot"}},
		nil, nil, nil, nil, nil)
	c.Assert(err, IsNil)

	hotplugChg := s.state.NewChange("hotplug change", "")
	hotplugDisconnect := s.state.NewTask("hotplug-disconnect", "")
	ifacestate.SetHotplugAttrs(hotplugDisconnect, "test", "1234")
	hotplugChg.AddTask(hotplugDisconnect)

	disconnectChg := s.state.NewChange("disconnect change", "...")
	disconnectTs, err := ifacestate.Disconnect(s.state, conn)
	c.Assert(err, IsNil)
	disconnectChg.AddAll(disconnectTs)

	holdingTask := s.state.NewTask("other", "")
	disconnectTs.WaitFor(holdingTask)
	holdingTask.SetStatus(state.HoldStatus)
	disconnectChg.AddTask(holdingTask)

	s.state.Unlock()
	for i := 0; i < 3; i++ {
		s.se.Ensure()
		s.se.Wait()
	}
	s.state.Lock()
	c.Assert(hotplugChg.Err(), IsNil)

	c.Assert(strings.Join(hotplugDisconnect.Log(), ""), Matches, `.*Waiting for conflicting change in progress: conflicting plug snap consumer.*`)
	c.Assert(hotplugChg.Status(), Equals, state.DoingStatus)

	for _, t := range disconnectTs.Tasks() {
		t.SetStatus(state.DoneStatus)
	}
	holdingTask.SetStatus(state.DoneStatus)

	s.state.Unlock()
	for i := 0; i < 3; i++ {
		s.se.Ensure()
		s.se.Wait()
	}
	s.state.Lock()

	c.Assert(hotplugChg.Err(), IsNil)
	c.Assert(hotplugChg.Status(), Equals, state.DoneStatus)
}

func (s *interfaceManagerSuite) TestHotplugRemoveSlot(c *C) {
	coreInfo := s.mockSnap(c, coreSnapYaml)
	repo := s.manager(c).Repository()
	err := repo.AddInterface(&ifacetest.TestInterface{
		InterfaceName: "test",
	})
	c.Assert(err, IsNil)
	err = repo.AddSlot(&snap.SlotInfo{
		Snap:       coreInfo,
		Name:       "hotplugslot",
		Interface:  "test",
		HotplugKey: "1234",
	})
	c.Assert(err, IsNil)

	// sanity check
	c.Assert(repo.Slot("core", "hotplugslot"), NotNil)

	s.state.Lock()
	defer s.state.Unlock()

	s.state.Set("hotplug-slots", map[string]interface{}{
		"hotplugslot": map[string]interface{}{
			"name":        "hotplugslot",
			"interface":   "test",
			"hotplug-key": "1234",
		},
		"otherslot": map[string]interface{}{
			"name":        "otherslot",
			"interface":   "test",
			"hotplug-key": "5678",
		}})

	chg := s.state.NewChange("hotplug change", "")
	t := s.state.NewTask("hotplug-remove-slot", "")
	t.Set("hotplug-key", "1234")
	t.Set("interface", "test")
	chg.AddTask(t)

	s.state.Unlock()
	s.se.Ensure()
	s.se.Wait()
	s.state.Lock()

	c.Assert(chg.Err(), IsNil)

	// hotplugslot is removed from the repository and from the state
	c.Assert(repo.Slot("core", "hotplugslot"), IsNil)
	slot, err := repo.SlotForHotplugKey("test", "1234")
	c.Assert(err, IsNil)
	c.Assert(slot, IsNil)

	var hotplugSlots map[string]interface{}
	c.Assert(s.state.Get("hotplug-slots", &hotplugSlots), IsNil)
	c.Assert(hotplugSlots, DeepEquals, map[string]interface{}{
		"otherslot": map[string]interface{}{
			"name":        "otherslot",
			"interface":   "test",
			"hotplug-key": "5678",
		}})
}

func (s *interfaceManagerSuite) TestHotplugRemoveSlotWhenConnected(c *C) {
	coreInfo := s.mockSnap(c, coreSnapYaml)
	repo := s.manager(c).Repository()
	err := repo.AddInterface(&ifacetest.TestInterface{
		InterfaceName: "test",
	})
	c.Assert(err, IsNil)
	err = repo.AddSlot(&snap.SlotInfo{
		Snap:       coreInfo,
		Name:       "hotplugslot",
		Interface:  "test",
		HotplugKey: "1234",
	})
	c.Assert(err, IsNil)

	// sanity check
	c.Assert(repo.Slot("core", "hotplugslot"), NotNil)

	s.state.Lock()
	defer s.state.Unlock()

	s.state.Set("hotplug-slots", map[string]interface{}{
		"hotplugslot": map[string]interface{}{
			"name":        "hotplugslot",
			"interface":   "test",
			"hotplug-key": "1234",
		}})
	s.state.Set("conns", map[string]interface{}{
		"consumer:plug core:hotplugslot": map[string]interface{}{
			"interface":    "test",
			"hotplug-key":  "1234",
			"hotplug-gone": true,
		}})

	chg := s.state.NewChange("hotplug change", "")
	t := s.state.NewTask("hotplug-remove-slot", "")
	t.Set("hotplug-key", "1234")
	t.Set("interface", "test")
	chg.AddTask(t)

	s.state.Unlock()
	s.se.Ensure()
	s.se.Wait()
	s.state.Lock()

	c.Assert(chg.Err(), IsNil)

	// hotplugslot is removed from the repository but not from the state, because of existing connection
	c.Assert(repo.Slot("core", "hotplugslot"), IsNil)
	slot, err := repo.SlotForHotplugKey("test", "1234")
	c.Assert(err, IsNil)
	c.Assert(slot, IsNil)

	var hotplugSlots map[string]interface{}
	c.Assert(s.state.Get("hotplug-slots", &hotplugSlots), IsNil)
	c.Assert(hotplugSlots, DeepEquals, map[string]interface{}{
		"hotplugslot": map[string]interface{}{
			"name":        "hotplugslot",
			"interface":   "test",
			"hotplug-key": "1234",
		}})
}

func (s *interfaceManagerSuite) TestHotplugSeqWaitTasks(c *C) {
	var order []int
	_ = s.manager(c)
	s.o.TaskRunner().AddHandler("witness", func(task *state.Task, tomb *tomb.Tomb) error {
		task.State().Lock()
		defer task.State().Unlock()
		var seq int
		c.Assert(task.Get("seq", &seq), IsNil)
		order = append(order, seq)
		return nil
	}, nil)
	s.st.Lock()

	// create hotplug changes with witness task to track execution order
	for i := 10; i >= 1; i-- {
		chg := s.st.NewChange("hotplug-change", "")
		chg.Set("hotplug-key", "1234")
		chg.Set("hotplug-seq", i)
		t := s.st.NewTask("hotplug-seq-wait", "")
		witness := s.st.NewTask("witness", "")
		witness.Set("seq", i)
		witness.WaitFor(t)
		chg.AddTask(t)
		chg.AddTask(witness)
	}

	s.st.Unlock()

	s.settle(c)

	s.st.Lock()
	defer s.st.Unlock()

	c.Assert(order, DeepEquals, []int{1, 2, 3, 4, 5, 6, 7, 8, 9, 10})

	for _, chg := range s.st.Changes() {
		c.Assert(chg.Status(), Equals, state.DoneStatus)
	}
}

func (s *interfaceManagerSuite) testConnectionStates(c *C, auto, byGadget, undesired bool, expected map[string]ifacestate.ConnectionState) {
	slotSnap := s.mockSnap(c, producerYaml)
	plugSnap := s.mockSnap(c, consumerYaml)

	mgr := s.manager(c)

	conns, err := mgr.ConnectionStates()
	c.Assert(err, IsNil)
	c.Check(conns, HasLen, 0)

	st := s.state
	st.Lock()
	sc, err := ifacestate.GetConns(st)
	c.Assert(err, IsNil)

	slot := slotSnap.Slots["slot"]
	c.Assert(slot, NotNil)
	plug := plugSnap.Plugs["plug"]
	c.Assert(plug, NotNil)
	// create connection in conns state
	conn := &interfaces.Connection{
		Plug: interfaces.NewConnectedPlug(plug, nil, nil),
		Slot: interfaces.NewConnectedSlot(slot, nil, nil),
	}
	ifacestate.UpdateConnectionInConnState(sc, conn, auto, byGadget, undesired)
	ifacestate.SetConns(st, sc)
	st.Unlock()

	conns, err = mgr.ConnectionStates()
	c.Assert(err, IsNil)
	c.Assert(conns, HasLen, 1)
	c.Check(conns, DeepEquals, expected)
}

func (s *interfaceManagerSuite) TestConnectionStatesAutoManual(c *C) {
<<<<<<< HEAD
	s.testConnectionStates(c, true, false, false, map[string]ifacestate.ConnectionState{
=======
	var isAuto, byGadget, isUndesired bool = true, false, false
	s.testConnectionStates(c, isAuto, byGadget, isUndesired, map[string]ifacestate.ConnectionState{
>>>>>>> 1a35b515
		"consumer:plug producer:slot": {
			Interface: "test",
			Auto:      true,
		}})
}

func (s *interfaceManagerSuite) TestConnectionStatesGadget(c *C) {
<<<<<<< HEAD
	s.testConnectionStates(c, true, true, false, map[string]ifacestate.ConnectionState{
=======
	var isAuto, byGadget, isUndesired bool = true, true, false
	s.testConnectionStates(c, isAuto, byGadget, isUndesired, map[string]ifacestate.ConnectionState{
>>>>>>> 1a35b515
		"consumer:plug producer:slot": {
			Interface: "test",
			Auto:      true,
			ByGadget:  true,
		}})
}

func (s *interfaceManagerSuite) TestConnectionStatesUndesired(c *C) {
<<<<<<< HEAD
	s.testConnectionStates(c, true, false, true, map[string]ifacestate.ConnectionState{
=======
	var isAuto, byGadget, isUndesired bool = true, false, true
	s.testConnectionStates(c, isAuto, byGadget, isUndesired, map[string]ifacestate.ConnectionState{
>>>>>>> 1a35b515
		"consumer:plug producer:slot": {
			Interface: "test",
			Auto:      true,
			Undesired: true,
		}})
}<|MERGE_RESOLUTION|>--- conflicted
+++ resolved
@@ -4962,12 +4962,8 @@
 	c.Check(conn.Slot.Attr("number", &number), IsNil)
 	c.Check(number, Equals, int64(1))
 
-<<<<<<< HEAD
-	ifacestate.UpdateConnectionInConnState(conns, conn, false, false, false)
-=======
 	var isAuto, byGadget, isUndesired bool
 	ifacestate.UpdateConnectionInConnState(conns, conn, isAuto, byGadget, isUndesired)
->>>>>>> 1a35b515
 	ifacestate.SetConns(st, conns)
 
 	// restore connection from conns state
@@ -5769,12 +5765,8 @@
 }
 
 func (s *interfaceManagerSuite) TestConnectionStatesAutoManual(c *C) {
-<<<<<<< HEAD
-	s.testConnectionStates(c, true, false, false, map[string]ifacestate.ConnectionState{
-=======
 	var isAuto, byGadget, isUndesired bool = true, false, false
 	s.testConnectionStates(c, isAuto, byGadget, isUndesired, map[string]ifacestate.ConnectionState{
->>>>>>> 1a35b515
 		"consumer:plug producer:slot": {
 			Interface: "test",
 			Auto:      true,
@@ -5782,12 +5774,8 @@
 }
 
 func (s *interfaceManagerSuite) TestConnectionStatesGadget(c *C) {
-<<<<<<< HEAD
-	s.testConnectionStates(c, true, true, false, map[string]ifacestate.ConnectionState{
-=======
 	var isAuto, byGadget, isUndesired bool = true, true, false
 	s.testConnectionStates(c, isAuto, byGadget, isUndesired, map[string]ifacestate.ConnectionState{
->>>>>>> 1a35b515
 		"consumer:plug producer:slot": {
 			Interface: "test",
 			Auto:      true,
@@ -5796,12 +5784,8 @@
 }
 
 func (s *interfaceManagerSuite) TestConnectionStatesUndesired(c *C) {
-<<<<<<< HEAD
-	s.testConnectionStates(c, true, false, true, map[string]ifacestate.ConnectionState{
-=======
 	var isAuto, byGadget, isUndesired bool = true, false, true
 	s.testConnectionStates(c, isAuto, byGadget, isUndesired, map[string]ifacestate.ConnectionState{
->>>>>>> 1a35b515
 		"consumer:plug producer:slot": {
 			Interface: "test",
 			Auto:      true,
