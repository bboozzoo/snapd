--- conflicted
+++ resolved
@@ -132,21 +132,12 @@
 
     $ mkdir -p .spread/qemu
     $ cd .spread/qemu
-<<<<<<< HEAD
-    # For xenial
-    $ adt-buildvm-ubuntu-cloud
-=======
     # For xenial (same works for yakkety/zesty)
     $ adt-buildvm-ubuntu-cloud -r xenial
->>>>>>> 8a226ad0
     $ mv adt-xenial-amd64-cloud.img ubuntu-16.04.img
     # For trusty
     $ adt-buildvm-ubuntu-cloud -r trusty --post-command='sudo apt-get install -y --install-recommends linux-generic-lts-xenial && update-grub'
     $ mv adt-trusty-amd64-cloud.img ubuntu-14.04-64.img
-<<<<<<< HEAD
-=======
-
->>>>>>> 8a226ad0
 
 And you can run the tests via:
 
