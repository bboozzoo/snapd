// -*- Mode: Go; indent-tabs-mode: t -*-

/*
 * Copyright (C) 2014-2020 Canonical Ltd
 *
 * This program is free software: you can redistribute it and/or modify
 * it under the terms of the GNU General Public License version 3 as
 * published by the Free Software Foundation.
 *
 * This program is distributed in the hope that it will be useful,
 * but WITHOUT ANY WARRANTY; without even the implied warranty of
 * MERCHANTABILITY or FITNESS FOR A PARTICULAR PURPOSE.  See the
 * GNU General Public License for more details.
 *
 * You should have received a copy of the GNU General Public License
 * along with this program.  If not, see <http://www.gnu.org/licenses/>.
 *
 */

package bootloadertest

import (
	"fmt"
	"path/filepath"
	"strings"

	"github.com/snapcore/snapd/bootloader"
	"github.com/snapcore/snapd/snap"
)

// MockBootloader mocks the bootloader interface and records all
// set/get calls.
type MockBootloader struct {
	BootVars         map[string]string
	SetBootVarsCalls int
	SetErr           error
	GetErr           error

	name    string
	bootdir string

	ExtractKernelAssetsCalls []snap.PlaceInfo
	RemoveKernelAssetsCalls  []snap.PlaceInfo

	InstallBootConfigCalled []string
	InstallBootConfigErr    error

	enabledKernel    snap.PlaceInfo
	enabledTryKernel snap.PlaceInfo

	panicMethods map[string]bool
}

// ensure MockBootloader(s) implement the Bootloader interface
var _ bootloader.Bootloader = (*MockBootloader)(nil)
var _ bootloader.RecoveryAwareBootloader = (*MockRecoveryAwareBootloader)(nil)
var _ bootloader.TrustedAssetsBootloader = (*MockTrustedAssetsBootloader)(nil)
var _ bootloader.ExtractedRunKernelImageBootloader = (*MockExtractedRunKernelImageBootloader)(nil)
var _ bootloader.ExtractedRecoveryKernelImageBootloader = (*MockExtractedRecoveryKernelImageBootloader)(nil)

func Mock(name, bootdir string) *MockBootloader {
	return &MockBootloader{
		name:    name,
		bootdir: bootdir,

		BootVars: make(map[string]string),

		panicMethods: make(map[string]bool),
	}
}

func (b *MockBootloader) maybePanic(which string) {
	if b.panicMethods[which] {
		panic(fmt.Sprintf("mocked reboot panic in %s", which))
	}
}

func (b *MockBootloader) SetBootVars(values map[string]string) error {
	b.maybePanic("SetBootVars")
	b.SetBootVarsCalls++
	for k, v := range values {
		b.BootVars[k] = v
	}
	return b.SetErr
}

func (b *MockBootloader) GetBootVars(keys ...string) (map[string]string, error) {
	b.maybePanic("GetBootVars")

	out := map[string]string{}
	for _, k := range keys {
		out[k] = b.BootVars[k]
	}

	return out, b.GetErr
}

func (b *MockBootloader) Name() string {
	return b.name
}

func (b *MockBootloader) ConfigFile() string {
	return filepath.Join(b.bootdir, "mockboot/mockboot.cfg")
}

func (b *MockBootloader) ExtractKernelAssets(s snap.PlaceInfo, snapf snap.Container) error {
	b.ExtractKernelAssetsCalls = append(b.ExtractKernelAssetsCalls, s)
	return nil
}

func (b *MockBootloader) RemoveKernelAssets(s snap.PlaceInfo) error {
	b.RemoveKernelAssetsCalls = append(b.RemoveKernelAssetsCalls, s)
	return nil
}

func (b *MockBootloader) SetEnabledKernel(s snap.PlaceInfo) (restore func()) {
	oldSn := b.enabledTryKernel
	oldVar := b.BootVars["snap_kernel"]
	b.enabledKernel = s
	b.BootVars["snap_kernel"] = s.Filename()
	return func() {
		b.BootVars["snap_kernel"] = oldVar
		b.enabledKernel = oldSn
	}
}

func (b *MockBootloader) SetEnabledTryKernel(s snap.PlaceInfo) (restore func()) {
	oldSn := b.enabledTryKernel
	oldVar := b.BootVars["snap_try_kernel"]
	b.enabledTryKernel = s
	b.BootVars["snap_try_kernel"] = s.Filename()
	return func() {
		b.BootVars["snap_try_kernel"] = oldVar
		b.enabledTryKernel = oldSn
	}
}

// InstallBootConfig installs the boot config in the gadget directory to the
// mock bootloader's root directory.
func (b *MockBootloader) InstallBootConfig(gadgetDir string, opts *bootloader.Options) error {
	b.InstallBootConfigCalled = append(b.InstallBootConfigCalled, gadgetDir)
	return b.InstallBootConfigErr
}

// MockRecoveryAwareBootloader mocks a bootloader implementing the
// RecoveryAware interface.
type MockRecoveryAwareBootloader struct {
	*MockBootloader

	RecoverySystemDir      string
	RecoverySystemBootVars map[string]string
}

type ExtractedRecoveryKernelCall struct {
	RecoverySystemDir string
	S                 snap.PlaceInfo
}

// MockExtractedRecoveryKernelImageBootloader mocks a bootloader implementing
// the ExtractedRecoveryKernelImage interface.
type MockExtractedRecoveryKernelImageBootloader struct {
	*MockBootloader

	ExtractRecoveryKernelAssetsCalls []ExtractedRecoveryKernelCall
}

// ExtractedRecoveryKernelImage derives a MockRecoveryAwareBootloader from a base
// MockBootloader.
func (b *MockBootloader) ExtractedRecoveryKernelImage() *MockExtractedRecoveryKernelImageBootloader {
	return &MockExtractedRecoveryKernelImageBootloader{MockBootloader: b}
}

// ExtractRecoveryKernelAssets extracts the kernel assets for the provided
// kernel snap into the specified recovery system dir; part of
// RecoveryAwareBootloader.
func (b *MockExtractedRecoveryKernelImageBootloader) ExtractRecoveryKernelAssets(recoverySystemDir string, s snap.PlaceInfo, snapf snap.Container) error {
	if recoverySystemDir == "" {
		panic("MockBootloader.ExtractRecoveryKernelAssets called without recoverySystemDir")
	}

	b.ExtractRecoveryKernelAssetsCalls = append(
		b.ExtractRecoveryKernelAssetsCalls,
		ExtractedRecoveryKernelCall{
			S:                 s,
			RecoverySystemDir: recoverySystemDir},
	)
	return nil
}

// RecoveryAware derives a MockRecoveryAwareBootloader from a base
// MockBootloader.
func (b *MockBootloader) RecoveryAware() *MockRecoveryAwareBootloader {
	return &MockRecoveryAwareBootloader{MockBootloader: b}
}

// SetRecoverySystemEnv sets the recovery system environment bootloader
// variables; part of RecoveryAwareBootloader.
func (b *MockRecoveryAwareBootloader) SetRecoverySystemEnv(recoverySystemDir string, blVars map[string]string) error {
	if recoverySystemDir == "" {
		panic("MockBootloader.SetRecoverySystemEnv called without recoverySystemDir")
	}
	b.RecoverySystemDir = recoverySystemDir
	b.RecoverySystemBootVars = blVars
	return nil
}

// GetRecoverySystemEnv gets the recovery system environment bootloader
// variables; part of RecoveryAwareBootloader.
func (b *MockRecoveryAwareBootloader) GetRecoverySystemEnv(recoverySystemDir, key string) (string, error) {
	if recoverySystemDir == "" {
		panic("MockBootloader.GetRecoverySystemEnv called without recoverySystemDir")
	}
	b.RecoverySystemDir = recoverySystemDir
	return b.RecoverySystemBootVars[key], nil
}

// MockExtractedRunKernelImageBootloader mocks a bootloader
// implementing the ExtractedRunKernelImageBootloader interface.
type MockExtractedRunKernelImageBootloader struct {
	*MockBootloader

	runKernelImageEnableKernelCalls     []snap.PlaceInfo
	runKernelImageEnableTryKernelCalls  []snap.PlaceInfo
	runKernelImageDisableTryKernelCalls []snap.PlaceInfo
	runKernelImageEnabledKernel         snap.PlaceInfo
	runKernelImageEnabledTryKernel      snap.PlaceInfo

	runKernelImageMockedErrs     map[string]error
	runKernelImageMockedNumCalls map[string]int
}

// WithExtractedRunKernelImage derives a MockExtractedRunKernelImageBootloader
// from a base MockBootloader.
func (b *MockBootloader) WithExtractedRunKernelImage() *MockExtractedRunKernelImageBootloader {
	return &MockExtractedRunKernelImageBootloader{
		MockBootloader: b,

		runKernelImageMockedErrs:     make(map[string]error),
		runKernelImageMockedNumCalls: make(map[string]int),
	}
}

// SetEnabledKernel sets the current kernel "symlink" as returned
// by Kernel(); returns' a restore function to set it back to what it was
// before.
func (b *MockExtractedRunKernelImageBootloader) SetEnabledKernel(kernel snap.PlaceInfo) (restore func()) {
	old := b.runKernelImageEnabledKernel
	b.runKernelImageEnabledKernel = kernel
	return func() {
		b.runKernelImageEnabledKernel = old
	}
}

// SetEnabledTryKernel sets the current try-kernel "symlink" as
// returned by TryKernel(). If set to nil, TryKernel()'s second return value
// will be false; returns' a restore function to set it back to what it was
// before.
func (b *MockExtractedRunKernelImageBootloader) SetEnabledTryKernel(kernel snap.PlaceInfo) (restore func()) {
	old := b.runKernelImageEnabledTryKernel
	b.runKernelImageEnabledTryKernel = kernel
	return func() {
		b.runKernelImageEnabledTryKernel = old
	}
}

// SetRunKernelImageFunctionError allows setting an error to be returned for the
// specified function; it returns a restore function to set it back to what it
// was before.
func (b *MockExtractedRunKernelImageBootloader) SetRunKernelImageFunctionError(f string, err error) (restore func()) {
	// check the function
	switch f {
	case "EnableKernel", "EnableTryKernel", "Kernel", "TryKernel", "DisableTryKernel":
		old := b.runKernelImageMockedErrs[f]
		b.runKernelImageMockedErrs[f] = err
		return func() {
			b.runKernelImageMockedErrs[f] = old
		}
	default:
		panic(fmt.Sprintf("unknown ExtractedRunKernelImageBootloader method %q to mock error for", f))
	}
}

// SetRunKernelImagePanic allows setting any method in the
// ExtractedRunKernelImageBootloader interface on
// MockExtractedRunKernelImageBootloader to panic instead of
// returning. This allows one to test what would happen if the system
// was rebooted during execution of a particular
// function. Specifically, the panic will be done immediately entering
// the function so setting SetBootVars to panic will emulate a reboot
// before any boot vars are set persistently
func (b *MockExtractedRunKernelImageBootloader) SetRunKernelImagePanic(f string) (restore func()) {
	switch f {
	case "EnableKernel", "EnableTryKernel", "Kernel", "TryKernel", "DisableTryKernel", "SetBootVars", "GetBootVars":
		old := b.panicMethods[f]
		b.panicMethods[f] = true
		return func() {
			b.panicMethods[f] = old
		}
	default:
		panic(fmt.Sprintf("unknown ExtractedRunKernelImageBootloader method %q to mock reboot via panic for", f))
	}
}

// GetRunKernelImageFunctionSnapCalls returns which snaps were specified during
// execution, in order of calls, as well as the number of calls for methods that
// don't take a snap to set.
func (b *MockExtractedRunKernelImageBootloader) GetRunKernelImageFunctionSnapCalls(f string) ([]snap.PlaceInfo, int) {
	switch f {
	case "EnableKernel":
		l := b.runKernelImageEnableKernelCalls
		return l, len(l)
	case "EnableTryKernel":
		l := b.runKernelImageEnableTryKernelCalls
		return l, len(l)
	case "Kernel", "TryKernel", "DisableTryKernel":
		return nil, b.runKernelImageMockedNumCalls[f]
	default:
		panic(fmt.Sprintf("unknown ExtractedRunKernelImageBootloader method %q to return snap args for", f))
	}
}

// EnableKernel enables the kernel; part of ExtractedRunKernelImageBootloader.
func (b *MockExtractedRunKernelImageBootloader) EnableKernel(s snap.PlaceInfo) error {
	b.maybePanic("EnableKernel")
	b.runKernelImageEnableKernelCalls = append(b.runKernelImageEnableKernelCalls, s)
	b.runKernelImageEnabledKernel = s
	return b.runKernelImageMockedErrs["EnableKernel"]
}

// EnableTryKernel enables a try-kernel; part of
// ExtractedRunKernelImageBootloader.
func (b *MockExtractedRunKernelImageBootloader) EnableTryKernel(s snap.PlaceInfo) error {
	b.maybePanic("EnableTryKernel")
	b.runKernelImageEnableTryKernelCalls = append(b.runKernelImageEnableTryKernelCalls, s)
	b.runKernelImageEnabledTryKernel = s
	return b.runKernelImageMockedErrs["EnableTryKernel"]
}

// Kernel returns the current kernel set in the bootloader; part of
// ExtractedRunKernelImageBootloader.
func (b *MockExtractedRunKernelImageBootloader) Kernel() (snap.PlaceInfo, error) {
	b.maybePanic("Kernel")
	b.runKernelImageMockedNumCalls["Kernel"]++
	err := b.runKernelImageMockedErrs["Kernel"]
	if err != nil {
		return nil, err
	}
	return b.runKernelImageEnabledKernel, nil
}

// TryKernel returns the current kernel set in the bootloader; part of
// ExtractedRunKernelImageBootloader.
func (b *MockExtractedRunKernelImageBootloader) TryKernel() (snap.PlaceInfo, error) {
	b.maybePanic("TryKernel")
	b.runKernelImageMockedNumCalls["TryKernel"]++
	err := b.runKernelImageMockedErrs["TryKernel"]
	if err != nil {
		return nil, err
	}
	if b.runKernelImageEnabledTryKernel == nil {
		return nil, bootloader.ErrNoTryKernelRef
	}
	return b.runKernelImageEnabledTryKernel, nil
}

// DisableTryKernel removes the current try-kernel "symlink" set in the
// bootloader; part of ExtractedRunKernelImageBootloader.
func (b *MockExtractedRunKernelImageBootloader) DisableTryKernel() error {
	b.maybePanic("DisableTryKernel")
	b.runKernelImageMockedNumCalls["DisableTryKernel"]++
	b.runKernelImageEnabledTryKernel = nil
	return b.runKernelImageMockedErrs["DisableTryKernel"]
}

// MockTrustedAssetsBootloader mocks a bootloader implementing the
// bootloader.TrustedAssetsBootloader interface.
type MockTrustedAssetsBootloader struct {
	*MockBootloader

	TrustedAssetsList  []string
	TrustedAssetsErr   error
	TrustedAssetsCalls int

	RecoveryBootChainList []bootloader.BootFile
	RecoveryBootChainErr  error
	BootChainList         []bootloader.BootFile
	BootChainErr          error

	RecoveryBootChainCalls []string
	BootChainRunBl         []bootloader.Bootloader
	BootChainKernelPath    []string

	UpdateErr                  error
	UpdateCalls                int
<<<<<<< HEAD
	Updated                    bool
	Assets                     []string
=======
	ManagedAssetsList          []string
>>>>>>> 25eddd42
	StaticCommandLine          string
	CandidateStaticCommandLine string
	CommandLineErr             error
}

func (b *MockBootloader) WithTrustedAssets() *MockTrustedAssetsBootloader {
	return &MockTrustedAssetsBootloader{
		MockBootloader: b,
	}
}

func (b *MockTrustedAssetsBootloader) ManagedAssets() []string {
	return b.ManagedAssetsList
}

<<<<<<< HEAD
func (b *MockManagedAssetsBootloader) ManagedAssets() []string {
	return b.Assets
}

func (b *MockManagedAssetsBootloader) UpdateBootConfig(opts *bootloader.Options) (bool, error) {
=======
func (b *MockTrustedAssetsBootloader) UpdateBootConfig(opts *bootloader.Options) error {
>>>>>>> 25eddd42
	b.UpdateCalls++
	return b.Updated, b.UpdateErr
}

func glueCommandLine(modeArg, systemArg, staticArgs, extraArgs string) string {
	args := []string(nil)
	for _, argSet := range []string{modeArg, systemArg, staticArgs, extraArgs} {
		if argSet != "" {
			args = append(args, argSet)
		}
	}
	line := strings.Join(args, " ")
	return strings.TrimSpace(line)
}

func (b *MockTrustedAssetsBootloader) CommandLine(modeArg, systemArg, extraArgs string) (string, error) {
	if b.CommandLineErr != nil {
		return "", b.CommandLineErr
	}
	return glueCommandLine(modeArg, systemArg, b.StaticCommandLine, extraArgs), nil
}

func (b *MockTrustedAssetsBootloader) CandidateCommandLine(modeArg, systemArg, extraArgs string) (string, error) {
	if b.CommandLineErr != nil {
		return "", b.CommandLineErr
	}
	return glueCommandLine(modeArg, systemArg, b.CandidateStaticCommandLine, extraArgs), nil
}

func (b *MockTrustedAssetsBootloader) TrustedAssets() ([]string, error) {
	b.TrustedAssetsCalls++
	return b.TrustedAssetsList, b.TrustedAssetsErr
}

func (b *MockTrustedAssetsBootloader) RecoveryBootChain(kernelPath string) ([]bootloader.BootFile, error) {
	b.RecoveryBootChainCalls = append(b.RecoveryBootChainCalls, kernelPath)
	return b.RecoveryBootChainList, b.RecoveryBootChainErr
}

func (b *MockTrustedAssetsBootloader) BootChain(runBl bootloader.Bootloader, kernelPath string) ([]bootloader.BootFile, error) {
	b.BootChainRunBl = append(b.BootChainRunBl, runBl)
	b.BootChainKernelPath = append(b.BootChainKernelPath, kernelPath)
	return b.BootChainList, b.BootChainErr
}<|MERGE_RESOLUTION|>--- conflicted
+++ resolved
@@ -392,12 +392,8 @@
 
 	UpdateErr                  error
 	UpdateCalls                int
-<<<<<<< HEAD
 	Updated                    bool
-	Assets                     []string
-=======
 	ManagedAssetsList          []string
->>>>>>> 25eddd42
 	StaticCommandLine          string
 	CandidateStaticCommandLine string
 	CommandLineErr             error
@@ -413,15 +409,7 @@
 	return b.ManagedAssetsList
 }
 
-<<<<<<< HEAD
-func (b *MockManagedAssetsBootloader) ManagedAssets() []string {
-	return b.Assets
-}
-
-func (b *MockManagedAssetsBootloader) UpdateBootConfig(opts *bootloader.Options) (bool, error) {
-=======
-func (b *MockTrustedAssetsBootloader) UpdateBootConfig(opts *bootloader.Options) error {
->>>>>>> 25eddd42
+func (b *MockTrustedAssetsBootloader) UpdateBootConfig(opts *bootloader.Options) (bool, error) {
 	b.UpdateCalls++
 	return b.Updated, b.UpdateErr
 }
