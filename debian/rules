--- conflicted
+++ resolved
@@ -124,23 +124,7 @@
 	if [ -d share/locale ]; then \
 		cp -R share/locale debian/snapd/usr/share; \
 	fi
-<<<<<<< HEAD
-	# install snapd's systemd units, done here instead of
-	# debian/snapd.install because the ubuntu/14.04 release
-	# branch adds/changes bits here
-=======
-	if [ -f data/info ]; then \
-                mkdir -p debian/snapd/usr/lib/snapd; \
-		install --mode=0644 data/info debian/snapd/usr/lib/snapd; \
-	fi
-	# etc/profile.d contains the PATH extension for snap packages
-	mkdir -p debian/snapd/etc
-	cp -R etc/profile.d debian/snapd/etc
-	# etc/X11/Xsession.d will add to XDG_DATA_DIRS so that we have .desktop support
-	mkdir -p debian/snapd/etc
-	cp -R etc/X11 debian/snapd/etc
 	# we install snapd's systemd units
->>>>>>> d9e71ad2
 	mkdir -p debian/snapd/$(SYSTEMD_UNITS_DESTDIR)
 	install --mode=0644 debian/snapd.refresh.timer debian/snapd/$(SYSTEMD_UNITS_DESTDIR)
 	install --mode=0644 debian/snapd.refresh.service debian/snapd/$(SYSTEMD_UNITS_DESTDIR)
@@ -148,11 +132,8 @@
 	install --mode=0644 debian/*.socket debian/snapd/$(SYSTEMD_UNITS_DESTDIR)
 	install --mode=0644 debian/snapd.service debian/snapd/$(SYSTEMD_UNITS_DESTDIR)
 	install --mode=0644 debian/snap.mount.service debian/snapd/$(SYSTEMD_UNITS_DESTDIR)
-<<<<<<< HEAD
 	# and now the normal install rules
-=======
 	install --mode=0644 debian/snapd.system-shutdown.service debian/snapd/$(SYSTEMD_UNITS_DESTDIR)
->>>>>>> d9e71ad2
 	$(MAKE) -C cmd install DESTDIR=$(CURDIR)/debian/tmp
 	dh_install
 
