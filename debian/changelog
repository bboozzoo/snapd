--- conflicted
+++ resolved
@@ -1,9 +1,13 @@
 ubuntu-core-launcher (1.0.33) UNRELEASED; urgency=medium
 
+  [ Zygmunt Krynicki ]
   * New upstream release
   * Break/Replace ubuntu-core-launcher << 1.0.32 so that packages upgrade
     correctly
   * Expose /run when --enable-rootfs-is-core-snap is used
+
+  [ Jamie Strandboge ]
+  * implement seccomp argument filtering (LP: #1446748)
 
  -- Zygmunt Krynicki <zygmunt.krynicki@canonical.com>  Sun, 19 Jun 2016 00:46:10 +0200
 
@@ -18,7 +22,7 @@
   * Discard the useless duplicate argument. Now snap-confine is invoked with
     'snap-name $SECURITY_TAG $COMMAND...'. Previously, security tag was
     duplicated. In the future this will change once again, so that security
-    tag is derived from an argument containing $SNAP_NAME and $APP_NAME.
+    tag is derived from an argument containing $SNAP_NAME and $APP_NAME. 
   * Clean up tests so that shellcheck reports no more errors or warnings
   * Ensure that shellcheck reports no errors on each build
   * Add #DEBHELPER# to maintainer scripts (thanks to lintian)
@@ -43,18 +47,12 @@
   * Add lintian override for suid binary.
 
   [ Jamie Strandboge ]
-<<<<<<< HEAD
-  * implement seccomp argument filtering (LP: #1446748)
-
- -- Zygmunt Krynicki <zygmunt.krynicki@canonical.com>  Sun, 22 May 2016 16:14:24 +0300
-=======
   * debian/usr.bin.snap-confine: allow access to ecryptfs lower files
     (LP: #1574556, LP: #1592696)
   * chdir() to '/' before setting up private /tmp so private /tmp works when
     user is in /tmp (LP: #1592402)
 
  -- Michael Vogt <michael.vogt@ubuntu.com>  Fri, 17 Jun 2016 09:03:32 +0200
->>>>>>> 9558a163
 
 ubuntu-core-launcher (1.0.28) yakkety; urgency=medium
 
