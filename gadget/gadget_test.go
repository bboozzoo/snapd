// -*- Mode: Go; indent-tabs-mode: t -*-

/*
 * Copyright (C) 2019-2020 Canonical Ltd
 *
 * This program is free software: you can redistribute it and/or modify
 * it under the terms of the GNU General Public License version 3 as
 * published by the Free Software Foundation.
 *
 * This program is distributed in the hope that it will be useful,
 * but WITHOUT ANY WARRANTY; without even the implied warranty of
 * MERCHANTABILITY or FITNESS FOR A PARTICULAR PURPOSE.  See the
 * GNU General Public License for more details.
 *
 * You should have received a copy of the GNU General Public License
 * along with this program.  If not, see <http://www.gnu.org/licenses/>.
 *
 */

package gadget_test

import (
	"bytes"
	"fmt"
	"io/ioutil"
	"os"
	"path/filepath"
	"strings"
	"testing"

	. "gopkg.in/check.v1"
	"gopkg.in/yaml.v2"

	"github.com/snapcore/snapd/asserts"
	"github.com/snapcore/snapd/dirs"
	"github.com/snapcore/snapd/gadget"
	"github.com/snapcore/snapd/gadget/quantity"
	"github.com/snapcore/snapd/snap"
	"github.com/snapcore/snapd/snap/snapfile"
	"github.com/snapcore/snapd/snap/snaptest"
)

type gadgetYamlTestSuite struct {
	dir            string
	gadgetYamlPath string
}

var _ = Suite(&gadgetYamlTestSuite{})

var mockGadgetSnapYaml = `
name: canonical-pc
type: gadget
`

var mockGadgetYaml = []byte(`
defaults:
  system:
    something: true

connections:
  - plug: snapid1:plg1
    slot: snapid2:slot
  - plug: snapid3:process-control
  - plug: snapid4:pctl4
    slot: system:process-control

volumes:
  volumename:
    schema: mbr
    bootloader: u-boot
    id:     0C
    structure:
      - filesystem-label: system-boot
        offset: 12345
        offset-write: 777
        size: 88888
        type: 0C
        filesystem: vfat
        content:
          - source: subdir/
            target: /
            unpack: false
          - source: foo
            target: /
`)

var mockMultiVolumeUC20GadgetYaml = []byte(`
volumes:
  frobinator-image:
    bootloader: u-boot
    schema: gpt
    structure:
      - name: ubuntu-seed
        filesystem: ext4
        size: 500M
        type: 83,0FC63DAF-8483-4772-8E79-3D69D8477DE4
        role: system-seed
      - name: ubuntu-save
        size: 10485760
        filesystem: ext4
        type: 83,0FC63DAF-8483-4772-8E79-3D69D8477DE4
        role: system-save
      - name: ubuntu-boot
        filesystem: ext4
        size: 500M
        type: 83,0FC63DAF-8483-4772-8E79-3D69D8477DE4
        role: system-boot
      - name: ubuntu-data
        filesystem: ext4
        size: 1G
        type: 83,0FC63DAF-8483-4772-8E79-3D69D8477DE4
        role: system-data
  u-boot-frobinator:
    structure:
      - name: u-boot
        type: bare
        size: 623000
        offset: 0
        content:
          - image: u-boot.imz
`)

var mockMultiVolumeGadgetYaml = []byte(`
volumes:
  frobinator-image:
    bootloader: u-boot
    schema: mbr
    structure:
      - name: system-boot
        type: 0C
        filesystem: vfat
        filesystem-label: system-boot
        size: 128M
        role: system-boot
        content:
          - source: splash.bmp
            target: .
      - name: writable
        type: 83
        filesystem: ext4
        filesystem-label: writable
        size: 380M
        role: system-data
  u-boot-frobinator:
    structure:
      - name: u-boot
        type: bare
        size: 623000
        offset: 0
        content:
          - image: u-boot.imz
`)

var mockClassicGadgetYaml = []byte(`
defaults:
  system:
    something: true
  otheridididididididididididididi:
    foo:
      bar: baz
`)

var mockClassicGadgetCoreDefaultsYaml = []byte(`
defaults:
  99T7MUlRhtI3U0QFgl5mXXESAiSwt776:
    ssh:
      disable: true
`)

var mockClassicGadgetMultilineDefaultsYaml = []byte(`
defaults:
  system:
    something: true
  otheridididididididididididididi:
    foosnap:
      multiline: |
        foo
        bar
`)

var mockVolumeUpdateGadgetYaml = []byte(`
volumes:
  bootloader:
    schema: mbr
    bootloader: u-boot
    id:     0C
    structure:
      - filesystem-label: system-boot
        offset: 12345
        offset-write: 777
        size: 88888
        type: 0C
        filesystem: vfat
        content:
          - source: subdir/
            target: /
            unpack: false
        update:
          edition: 5
          preserve:
           - env.txt
           - config.txt
`)

var gadgetYamlPC = []byte(`
volumes:
  pc:
    bootloader: grub
    structure:
      - name: mbr
        type: mbr
        size: 440
        content:
          - image: pc-boot.img
      - name: BIOS Boot
        type: DA,21686148-6449-6E6F-744E-656564454649
        size: 1M
        offset: 1M
        offset-write: mbr+92
        content:
          - image: pc-core.img
      - name: EFI System
        type: EF,C12A7328-F81F-11D2-BA4B-00A0C93EC93B
        filesystem: vfat
        filesystem-label: system-boot
        size: 50M
        content:
          - source: grubx64.efi
            target: EFI/boot/grubx64.efi
          - source: shim.efi.signed
            target: EFI/boot/bootx64.efi
          - source: grub.cfg
            target: EFI/ubuntu/grub.cfg
`)

var gadgetYamlUC20PC = []byte(`
volumes:
  pc:
    # bootloader configuration is shipped and managed by snapd
    bootloader: grub
    structure:
      - name: mbr
        type: mbr
        size: 440
        update:
          edition: 1
        content:
          - image: pc-boot.img
      - name: BIOS Boot
        type: DA,21686148-6449-6E6F-744E-656564454649
        size: 1M
        offset: 1M
        offset-write: mbr+92
        update:
          edition: 2
        content:
          - image: pc-core.img
      - name: ubuntu-seed
        role: system-seed
        filesystem: vfat
        # UEFI will boot the ESP partition by default first
        type: EF,C12A7328-F81F-11D2-BA4B-00A0C93EC93B
        size: 1200M
        update:
          edition: 2
        content:
          - source: grubx64.efi
            target: EFI/boot/grubx64.efi
          - source: shim.efi.signed
            target: EFI/boot/bootx64.efi
      - name: ubuntu-boot
        role: system-boot
        filesystem: ext4
        type: 83,0FC63DAF-8483-4772-8E79-3D69D8477DE4
        # whats the appropriate size?
        size: 750M
        update:
          edition: 1
        content:
          - source: grubx64.efi
            target: EFI/boot/grubx64.efi
          - source: shim.efi.signed
            target: EFI/boot/bootx64.efi
      - name: ubuntu-save
        role: system-save
        filesystem: ext4
        type: 83,0FC63DAF-8483-4772-8E79-3D69D8477DE4
        size: 16M
      - name: ubuntu-data
        role: system-data
        filesystem: ext4
        type: 83,0FC63DAF-8483-4772-8E79-3D69D8477DE4
        size: 1G
`)

var gadgetYamlRPi = []byte(`
volumes:
  pi:
    schema: mbr
    bootloader: u-boot
    structure:
      - type: 0C
        filesystem: vfat
        filesystem-label: system-boot
        size: 128M
        content:
          - source: boot-assets/
            target: /
`)

var gadgetYamlLk = []byte(`
volumes:
  volumename:
    schema: mbr
    bootloader: lk
    structure:
      - name: BOOTIMG1
        size: 25165824
        role: system-boot-image
        type: 27
        content:
          - image: boot.img
      - name: BOOTIMG2
        size: 25165824
        role: system-boot-image
        type: 27
      - name: snapbootsel
        size: 131072
        role: system-boot-select
        type: B2
        content:
          - image: snapbootsel.bin
      - name: snapbootselbak
        size: 131072
        role: system-boot-select
        type: B2
        content:
          - image: snapbootsel.bin
      - name: writable
        type: 83
        filesystem: ext4
        filesystem-label: writable
        size: 500M
        role: system-data
`)

var gadgetYamlLkUC20 = []byte(`
volumes:
  dragonboard:
    schema: gpt
    bootloader: lk
    structure:
      - name: cdt
        offset: 17408
        size: 2048
        type: A19F205F-CCD8-4B6D-8F1E-2D9BC24CFFB1
        content:
            - image: blobs/sbc_1.0_8016.bin
      - name: sbl1
        offset: 19456
        size: 1048576
        content:
            - image: blobs/sbl1.mbn
        type: DEA0BA2C-CBDD-4805-B4F9-F428251C3E98
      - name: rpm
        offset: 1068032
        size: 1048576
        content:
            - image: blobs/rpm.mbn
        type: 098DF793-D712-413D-9D4E-89D711772228
      - name: tz
        offset: 2116608
        size: 1048576
        content:
            - image: blobs/tz.mbn
        type: A053AA7F-40B8-4B1C-BA08-2F68AC71A4F4
      - name: hyp
        offset: 3165184
        size: 1048576
        content:
            - image: blobs/hyp.mbn
        type: E1A6A689-0C8D-4CC6-B4E8-55A4320FBD8A
      - name: sec
        offset: 5242880
        size: 1048576
        type: 303E6AC3-AF15-4C54-9E9B-D9A8FBECF401
      - name: aboot
        offset: 6291456
        size: 2097152
        content:
            - image: blobs/emmc_appsboot.mbn
        type: 400FFDCD-22E0-47E7-9A23-F16ED9382388
      - name: snaprecoverysel
        offset: 8388608
        size: 131072
        passthrough:
          role: system-seed-select
        content:
            - image: snaprecoverysel.bin
        type: B214D5E4-D442-45E6-B8C6-01BDCD82D396
      - name: snaprecoveryselbak
        offset: 8519680
        size: 131072
        passthrough:
          role: system-seed-select
        content:
            - image: snaprecoverysel.bin
        type: B214D5E4-D442-45E6-B8C6-01BDCD82D396
      - name: snapbootsel
        offset: 8650752
        size: 131072
        role: system-boot-select
        content:
            - image: blobs/snapbootsel.bin
        type: B214D5E4-D442-45E6-B8C6-01BDCD82D396
      - name: snapbootselbak
        offset: 8781824
        size: 131072
        role: system-boot-select
        content:
            - image: blobs/snapbootsel.bin
        type: B214D5E4-D442-45E6-B8C6-01BDCD82D396
      - name: boot_ra
        offset: 9437184
        size: 31457280
        type: 20117F86-E985-4357-B9EE-374BC1D8487D
        passthrough:
          role: system-seed-image
      - name: boot_rb
        offset: 40894464
        size: 31457280
        type: 20117F86-E985-4357-B9EE-374BC1D8487D
        passthrough:
          role: system-seed-image
      - name: boot_a
        offset: 72351744
        size: 31457280
        type: 20117F86-E985-4357-B9EE-374BC1D8487D
        role: system-boot-image
      - name: boot_b
        offset: 103809024
        size: 31457280
        type: 20117F86-E985-4357-B9EE-374BC1D8487D
        role: system-boot-image
      - name: ubuntu-boot
        offset: 135266304
        filesystem: ext4
        size: 10485760
        type: 83,0FC63DAF-8483-4772-8E79-3D69D8477DE4
        role: system-boot
      - name: ubuntu-seed
        offset: 145752064
        filesystem: ext4
        size: 500M
        type: 83,0FC63DAF-8483-4772-8E79-3D69D8477DE4
        role: system-seed
      - name: ubuntu-data
        offset: 670040064
        filesystem: ext4
        size: 1G
        type: 83,0FC63DAF-8483-4772-8E79-3D69D8477DE4
        role: system-data
`)

var gadgetYamlLkLegacy = []byte(`
volumes:
  volumename:
    schema: mbr
    bootloader: lk
    structure:
      - name: BOOTIMG1
        size: 25165824
        role: bootimg
        type: 27
        content:
          - image: boot.img
      - name: BOOTIMG2
        size: 25165824
        role: bootimg
        type: 27
      - name: snapbootsel
        size: 131072
        role: bootselect
        type: B2
        content:
          - image: snapbootsel.bin
      - name: snapbootselbak
        size: 131072
        role: bootselect
        type: B2
        content:
          - image: snapbootsel.bin
      - name: writable
        type: 83
        filesystem: ext4
        filesystem-label: writable
        size: 500M
        role: system-data
`)

func TestRun(t *testing.T) { TestingT(t) }

func mustParseGadgetSize(c *C, s string) quantity.Size {
	gs, err := quantity.ParseSize(s)
	c.Assert(err, IsNil)
	return gs
}

func mustParseGadgetRelativeOffset(c *C, s string) *gadget.RelativeOffset {
	grs, err := gadget.ParseRelativeOffset(s)
	c.Assert(err, IsNil)
	c.Assert(grs, NotNil)
	return grs
}

func (s *gadgetYamlTestSuite) SetUpTest(c *C) {
	dirs.SetRootDir(c.MkDir())
	s.dir = c.MkDir()
	c.Assert(os.MkdirAll(filepath.Join(s.dir, "meta"), 0755), IsNil)
	s.gadgetYamlPath = filepath.Join(s.dir, "meta", "gadget.yaml")
}

func (s *gadgetYamlTestSuite) TearDownTest(c *C) {
	dirs.SetRootDir("/")
}

type modelCharateristics struct {
	classic    bool
	systemSeed bool
}

func (m *modelCharateristics) Classic() bool {
	return m.classic
}

func (m *modelCharateristics) Grade() asserts.ModelGrade {
	if m.systemSeed {
		return asserts.ModelSigned
	}
	return asserts.ModelGradeUnset
}

func (s *gadgetYamlTestSuite) TestReadGadgetYamlMissing(c *C) {
	// if model is nil, we allow a missing yaml
	_, err := gadget.ReadInfo("bogus-path", nil)
	c.Assert(err, IsNil)

	_, err = gadget.ReadInfo("bogus-path", &modelCharateristics{})
	c.Assert(err, ErrorMatches, ".*meta/gadget.yaml: no such file or directory")
}

func (s *gadgetYamlTestSuite) TestReadGadgetYamlOnClassicOptional(c *C) {
	// no meta/gadget.yaml
	gi, err := gadget.ReadInfo(s.dir, &modelCharateristics{classic: true})
	c.Assert(err, IsNil)
	c.Check(gi, NotNil)
}

func (s *gadgetYamlTestSuite) TestReadGadgetYamlOnClassicEmptyIsValid(c *C) {
	err := ioutil.WriteFile(s.gadgetYamlPath, nil, 0644)
	c.Assert(err, IsNil)

	ginfo, err := gadget.ReadInfo(s.dir, &modelCharateristics{classic: true})
	c.Assert(err, IsNil)
	c.Assert(ginfo, DeepEquals, &gadget.Info{})
}

func (s *gadgetYamlTestSuite) TestReadGadgetYamlOnClassicOnylDefaultsIsValid(c *C) {
	err := ioutil.WriteFile(s.gadgetYamlPath, mockClassicGadgetYaml, 0644)
	c.Assert(err, IsNil)

	ginfo, err := gadget.ReadInfo(s.dir, &modelCharateristics{classic: true})
	c.Assert(err, IsNil)
	c.Assert(ginfo, DeepEquals, &gadget.Info{
		Defaults: map[string]map[string]interface{}{
			"system": {"something": true},
			// keep this comment so that gofmt 1.10+ does not
			// realign this, thus breaking our gofmt 1.9 checks
			"otheridididididididididididididi": {"foo": map[string]interface{}{"bar": "baz"}},
		},
	})
}

func (s *gadgetYamlTestSuite) TestFlatten(c *C) {
	cfg := map[string]interface{}{
		"foo":         "bar",
		"some.option": true,
		"sub": map[string]interface{}{
			"option1": true,
			"option2": map[string]interface{}{
				"deep": "2",
			},
		},
	}
	out := map[string]interface{}{}
	gadget.Flatten("", cfg, out)
	c.Check(out, DeepEquals, map[string]interface{}{
		"foo":              "bar",
		"some.option":      true,
		"sub.option1":      true,
		"sub.option2.deep": "2",
	})
}

func (s *gadgetYamlTestSuite) TestCoreConfigDefaults(c *C) {
	err := ioutil.WriteFile(s.gadgetYamlPath, mockClassicGadgetCoreDefaultsYaml, 0644)
	c.Assert(err, IsNil)

	ginfo, err := gadget.ReadInfo(s.dir, &modelCharateristics{classic: true})
	c.Assert(err, IsNil)
	defaults := gadget.SystemDefaults(ginfo.Defaults)
	c.Check(defaults, DeepEquals, map[string]interface{}{
		"ssh.disable": true,
	})

	yaml := string(mockClassicGadgetCoreDefaultsYaml) + `
  system:
    something: true
`

	err = ioutil.WriteFile(s.gadgetYamlPath, []byte(yaml), 0644)
	c.Assert(err, IsNil)
	ginfo, err = gadget.ReadInfo(s.dir, &modelCharateristics{classic: true})
	c.Assert(err, IsNil)

	defaults = gadget.SystemDefaults(ginfo.Defaults)
	c.Check(defaults, DeepEquals, map[string]interface{}{
		"something": true,
	})
}

func (s *gadgetYamlTestSuite) TestReadGadgetDefaultsMultiline(c *C) {
	err := ioutil.WriteFile(s.gadgetYamlPath, mockClassicGadgetMultilineDefaultsYaml, 0644)
	c.Assert(err, IsNil)

	ginfo, err := gadget.ReadInfo(s.dir, &modelCharateristics{classic: true})
	c.Assert(err, IsNil)
	c.Assert(ginfo, DeepEquals, &gadget.Info{
		Defaults: map[string]map[string]interface{}{
			"system": {"something": true},
			// keep this comment so that gofmt 1.10+ does not
			// realign this, thus breaking our gofmt 1.9 checks
			"otheridididididididididididididi": {"foosnap": map[string]interface{}{"multiline": "foo\nbar\n"}},
		},
	})
}

func asOffsetPtr(offs quantity.Offset) *quantity.Offset {
	goff := offs
	return &goff
}

var (
	classicMod = &modelCharateristics{
		classic: true,
	}
	coreMod = &modelCharateristics{
		classic: false,
	}
	uc20Mod = &modelCharateristics{
		classic:    false,
		systemSeed: true,
	}
)

func (s *gadgetYamlTestSuite) TestReadGadgetYamlValid(c *C) {
	err := ioutil.WriteFile(s.gadgetYamlPath, mockGadgetYaml, 0644)
	c.Assert(err, IsNil)

	ginfo, err := gadget.ReadInfo(s.dir, coreMod)
	c.Assert(err, IsNil)
	c.Assert(ginfo, DeepEquals, &gadget.Info{
		Defaults: map[string]map[string]interface{}{
			"system": {"something": true},
		},
		Connections: []gadget.Connection{
			{Plug: gadget.ConnectionPlug{SnapID: "snapid1", Plug: "plg1"}, Slot: gadget.ConnectionSlot{SnapID: "snapid2", Slot: "slot"}},
			{Plug: gadget.ConnectionPlug{SnapID: "snapid3", Plug: "process-control"}, Slot: gadget.ConnectionSlot{SnapID: "system", Slot: "process-control"}},
			{Plug: gadget.ConnectionPlug{SnapID: "snapid4", Plug: "pctl4"}, Slot: gadget.ConnectionSlot{SnapID: "system", Slot: "process-control"}},
		},
		Volumes: map[string]*gadget.Volume{
			"volumename": {
				Schema:     "mbr",
				Bootloader: "u-boot",
				ID:         "0C",
				Structure: []gadget.VolumeStructure{
					{
						Label:       "system-boot",
						Role:        "system-boot", // implicit
						Offset:      asOffsetPtr(12345),
						OffsetWrite: mustParseGadgetRelativeOffset(c, "777"),
						Size:        88888,
						Type:        "0C",
						Filesystem:  "vfat",
						Content: []gadget.VolumeContent{
							{
								UnresolvedSource: "subdir/",
								Target:           "/",
								Unpack:           false,
							},
							{
								UnresolvedSource: "foo",
								Target:           "/",
								Unpack:           false,
							},
						},
					},
				},
			},
		},
	})
}

func (s *gadgetYamlTestSuite) TestReadMultiVolumeGadgetYamlValid(c *C) {
	err := ioutil.WriteFile(s.gadgetYamlPath, mockMultiVolumeGadgetYaml, 0644)
	c.Assert(err, IsNil)

	ginfo, err := gadget.ReadInfo(s.dir, nil)
	c.Assert(err, IsNil)
	c.Check(ginfo.Volumes, HasLen, 2)
	c.Assert(ginfo, DeepEquals, &gadget.Info{
		Volumes: map[string]*gadget.Volume{
			"frobinator-image": {
				Schema:     "mbr",
				Bootloader: "u-boot",
				Structure: []gadget.VolumeStructure{
					{
						Name:       "system-boot",
						Role:       "system-boot",
						Label:      "system-boot",
						Size:       mustParseGadgetSize(c, "128M"),
						Filesystem: "vfat",
						Type:       "0C",
						Content: []gadget.VolumeContent{
							{
								UnresolvedSource: "splash.bmp",
								Target:           ".",
							},
						},
					},
					{
						Role:       "system-data",
						Name:       "writable",
						Label:      "writable",
						Type:       "83",
						Filesystem: "ext4",
						Size:       mustParseGadgetSize(c, "380M"),
					},
				},
			},
			"u-boot-frobinator": {
				Schema: "gpt",
				Structure: []gadget.VolumeStructure{
					{
						Name:   "u-boot",
						Type:   "bare",
						Size:   623000,
						Offset: asOffsetPtr(0),
						Content: []gadget.VolumeContent{
							{
								Image: "u-boot.imz",
							},
						},
					},
				},
			},
		},
	})
}

func (s *gadgetYamlTestSuite) TestReadGadgetYamlInvalidBootloader(c *C) {
	mockGadgetYamlBroken := []byte(`
volumes:
 name:
  bootloader: silo
`)

	err := ioutil.WriteFile(s.gadgetYamlPath, mockGadgetYamlBroken, 0644)
	c.Assert(err, IsNil)

	_, err = gadget.ReadInfo(s.dir, nil)
	c.Assert(err, ErrorMatches, "bootloader must be one of grub, u-boot, android-boot or lk")
}

func (s *gadgetYamlTestSuite) TestReadGadgetYamlEmptyBootloader(c *C) {
	mockGadgetYamlBroken := []byte(`
volumes:
 name:
  bootloader:
`)

	err := ioutil.WriteFile(s.gadgetYamlPath, mockGadgetYamlBroken, 0644)
	c.Assert(err, IsNil)

	_, err = gadget.ReadInfo(s.dir, &modelCharateristics{classic: false})
	c.Assert(err, ErrorMatches, "bootloader not declared in any volume")
}

func (s *gadgetYamlTestSuite) TestReadGadgetYamlMissingBootloader(c *C) {
	err := ioutil.WriteFile(s.gadgetYamlPath, nil, 0644)
	c.Assert(err, IsNil)

	_, err = gadget.ReadInfo(s.dir, &modelCharateristics{classic: false})
	c.Assert(err, ErrorMatches, "bootloader not declared in any volume")
}

func (s *gadgetYamlTestSuite) TestReadGadgetYamlInvalidDefaultsKey(c *C) {
	mockGadgetYamlBroken := []byte(`
defaults:
 foo:
  x: 1
`)

	err := ioutil.WriteFile(s.gadgetYamlPath, mockGadgetYamlBroken, 0644)
	c.Assert(err, IsNil)

	_, err = gadget.ReadInfo(s.dir, nil)
	c.Assert(err, ErrorMatches, `default stanza not keyed by "system" or snap-id: foo`)
}

func (s *gadgetYamlTestSuite) TestReadGadgetYamlInvalidConnection(c *C) {
	mockGadgetYamlBroken := `
connections:
 - @INVALID@
`
	tests := []struct {
		invalidConn string
		expectedErr string
	}{
		{``, `gadget connection plug cannot be empty`},
		{`foo:bar baz:quux`, `(?s).*unmarshal errors:.*`},
		{`plug: foo:`, `.*mapping values are not allowed in this context`},
		{`plug: ":"`, `.*in gadget connection plug: expected "\(<snap-id>\|system\):name" not ":"`},
		{`slot: "foo:"`, `.*in gadget connection slot: expected "\(<snap-id>\|system\):name" not "foo:"`},
		{`slot: foo:bar`, `gadget connection plug cannot be empty`},
	}

	for _, t := range tests {
		mockGadgetYamlBroken := strings.Replace(mockGadgetYamlBroken, "@INVALID@", t.invalidConn, 1)

		err := ioutil.WriteFile(s.gadgetYamlPath, []byte(mockGadgetYamlBroken), 0644)
		c.Assert(err, IsNil)

		_, err = gadget.ReadInfo(s.dir, nil)
		c.Check(err, ErrorMatches, t.expectedErr)
	}
}

func (s *gadgetYamlTestSuite) TestReadGadgetYamlVolumeUpdate(c *C) {
	err := ioutil.WriteFile(s.gadgetYamlPath, mockVolumeUpdateGadgetYaml, 0644)
	c.Assert(err, IsNil)

	ginfo, err := gadget.ReadInfo(s.dir, coreMod)
	c.Check(err, IsNil)
	c.Assert(ginfo, DeepEquals, &gadget.Info{
		Volumes: map[string]*gadget.Volume{
			"bootloader": {
				Schema:     "mbr",
				Bootloader: "u-boot",
				ID:         "0C",
				Structure: []gadget.VolumeStructure{
					{
						Label:       "system-boot",
						Role:        "system-boot", // implicit
						Offset:      asOffsetPtr(12345),
						OffsetWrite: mustParseGadgetRelativeOffset(c, "777"),
						Size:        88888,
						Type:        "0C",
						Filesystem:  "vfat",
						Content: []gadget.VolumeContent{{
							UnresolvedSource: "subdir/",
							Target:           "/",
							Unpack:           false,
						}},
						Update: gadget.VolumeUpdate{
							Edition: 5,
							Preserve: []string{
								"env.txt",
								"config.txt",
							},
						},
					},
				},
			},
		},
	})
}

func (s *gadgetYamlTestSuite) TestReadGadgetYamlVolumeUpdateUnhappy(c *C) {
	broken := bytes.Replace(mockVolumeUpdateGadgetYaml, []byte("edition: 5"), []byte("edition: borked"), 1)
	err := ioutil.WriteFile(s.gadgetYamlPath, broken, 0644)
	c.Assert(err, IsNil)

	_, err = gadget.ReadInfo(s.dir, nil)
	c.Check(err, ErrorMatches, `cannot parse gadget metadata: "edition" must be a positive number, not "borked"`)

	broken = bytes.Replace(mockVolumeUpdateGadgetYaml, []byte("edition: 5"), []byte("edition: -5"), 1)
	err = ioutil.WriteFile(s.gadgetYamlPath, broken, 0644)
	c.Assert(err, IsNil)

	_, err = gadget.ReadInfo(s.dir, nil)
	c.Check(err, ErrorMatches, `cannot parse gadget metadata: "edition" must be a positive number, not "-5"`)
}

func (s *gadgetYamlTestSuite) TestUnmarshalGadgetRelativeOffset(c *C) {
	type foo struct {
		OffsetWrite gadget.RelativeOffset `yaml:"offset-write"`
	}

	for i, tc := range []struct {
		s   string
		sz  *gadget.RelativeOffset
		err string
	}{
		{"1234", &gadget.RelativeOffset{Offset: 1234}, ""},
		{"1234M", &gadget.RelativeOffset{Offset: 1234 * quantity.OffsetMiB}, ""},
		{"4096M", &gadget.RelativeOffset{Offset: 4096 * quantity.OffsetMiB}, ""},
		{"0", &gadget.RelativeOffset{}, ""},
		{"mbr+0", &gadget.RelativeOffset{RelativeTo: "mbr"}, ""},
		{"foo+1234M", &gadget.RelativeOffset{RelativeTo: "foo", Offset: 1234 * quantity.OffsetMiB}, ""},
		{"foo+1G", &gadget.RelativeOffset{RelativeTo: "foo", Offset: 1024 * quantity.OffsetMiB}, ""},
		{"foo+1G", &gadget.RelativeOffset{RelativeTo: "foo", Offset: 1024 * quantity.OffsetMiB}, ""},
		{"foo+4097M", nil, `cannot parse relative offset "foo\+4097M": offset above 4G limit`},
		{"foo+", nil, `cannot parse relative offset "foo\+": missing offset`},
		{"foo+++12", nil, `cannot parse relative offset "foo\+\+\+12": cannot parse offset "\+\+12": .*`},
		{"+12", nil, `cannot parse relative offset "\+12": missing volume name`},
		{"a0M", nil, `cannot parse relative offset "a0M": cannot parse offset "a0M": no numerical prefix.*`},
		{"-123", nil, `cannot parse relative offset "-123": cannot parse offset "-123": offset cannot be negative`},
		{"123a", nil, `cannot parse relative offset "123a": cannot parse offset "123a": invalid suffix "a"`},
	} {
		c.Logf("tc: %v", i)

		var f foo
		err := yaml.Unmarshal([]byte(fmt.Sprintf("offset-write: %s", tc.s)), &f)
		if tc.err != "" {
			c.Check(err, ErrorMatches, tc.err)
		} else {
			c.Check(err, IsNil)
			c.Assert(tc.sz, NotNil, Commentf("test case %v data must be not-nil", i))
			c.Check(f.OffsetWrite, Equals, *tc.sz)
		}
	}
}

var classicModelCharacteristics = []gadget.Model{
	nil,
	&modelCharateristics{classic: false, systemSeed: false},
	&modelCharateristics{classic: true, systemSeed: false},
}

func (s *gadgetYamlTestSuite) TestReadGadgetYamlPCHappy(c *C) {
	err := ioutil.WriteFile(s.gadgetYamlPath, gadgetYamlPC, 0644)
	c.Assert(err, IsNil)

	for _, mod := range classicModelCharacteristics {
		_, err = gadget.ReadInfo(s.dir, mod)
		c.Assert(err, IsNil)
	}
}

func (s *gadgetYamlTestSuite) TestReadGadgetYamlRPiHappy(c *C) {
	err := ioutil.WriteFile(s.gadgetYamlPath, gadgetYamlRPi, 0644)
	c.Assert(err, IsNil)

	for _, mod := range classicModelCharacteristics {
		_, err = gadget.ReadInfo(s.dir, mod)
		c.Assert(err, IsNil)
	}
}

func (s *gadgetYamlTestSuite) TestReadGadgetYamlLkHappy(c *C) {
	err := ioutil.WriteFile(s.gadgetYamlPath, gadgetYamlLk, 0644)
	c.Assert(err, IsNil)

	for _, mod := range classicModelCharacteristics {
		_, err = gadget.ReadInfo(s.dir, mod)
		c.Assert(err, IsNil)
	}
}

func (s *gadgetYamlTestSuite) TestReadGadgetYamlLkUC20Happy(c *C) {
	err := ioutil.WriteFile(s.gadgetYamlPath, gadgetYamlLkUC20, 0644)
	c.Assert(err, IsNil)

	uc20Model := &modelCharateristics{
		systemSeed: true,
		classic:    false,
	}

	_, err = gadget.ReadInfo(s.dir, uc20Model)
	c.Assert(err, IsNil)
}

func (s *gadgetYamlTestSuite) TestReadGadgetYamlLkLegacyHappy(c *C) {
	err := ioutil.WriteFile(s.gadgetYamlPath, gadgetYamlLkLegacy, 0644)
	c.Assert(err, IsNil)

	for _, mod := range classicModelCharacteristics {
		_, err = gadget.ReadInfo(s.dir, mod)
		c.Assert(err, IsNil)
	}
}

func (s *gadgetYamlTestSuite) TestValidateStructureType(c *C) {
	for i, tc := range []struct {
		s      string
		err    string
		schema string
	}{
		// legacy
		{"mbr", "", ""},
		// special case
		{"bare", "", ""},
		// plain MBR type
		{"0C", "", "mbr"},
		// GPT UUID
		{"21686148-6449-6E6F-744E-656564454649", "", "gpt"},
		// GPT UUID (lowercase)
		{"21686148-6449-6e6f-744e-656564454649", "", "gpt"},
		// hybrid ID
		{"EF,21686148-6449-6E6F-744E-656564454649", "", ""},
		// hybrid ID (UUID lowercase)
		{"EF,21686148-6449-6e6f-744e-656564454649", "", ""},
		// hybrid, partially lowercase UUID
		{"EF,aa686148-6449-6e6f-744E-656564454649", "", ""},
		// GPT UUID, partially lowercase
		{"aa686148-6449-6e6f-744E-656564454649", "", ""},
		// no type specified
		{"", `invalid type "": type is not specified`, ""},
		// plain MBR type without mbr schema
		{"0C", `invalid type "0C": MBR structure type with non-MBR schema ""`, ""},
		// GPT UUID with non GPT schema
		{"21686148-6449-6E6F-744E-656564454649", `invalid type "21686148-6449-6E6F-744E-656564454649": GUID structure type with non-GPT schema "mbr"`, "mbr"},
		// invalid
		{"1234", `invalid type "1234": invalid format`, ""},
		// outside of hex range
		{"FG", `invalid type "FG": invalid format`, ""},
		{"GG686148-6449-6E6F-744E-656564454649", `invalid type "GG686148-6449-6E6F-744E-656564454649": invalid format`, ""},
		// too long
		{"AA686148-6449-6E6F-744E-656564454649123", `invalid type "AA686148-6449-6E6F-744E-656564454649123": invalid format`, ""},
		// hybrid, missing MBR type
		{",AA686148-6449-6E6F-744E-656564454649", `invalid type ",AA686148-6449-6E6F-744E-656564454649": invalid format of hybrid type`, ""},
		// hybrid, missing GPT UUID
		{"EF,", `invalid type "EF,": invalid format of hybrid type`, ""},
		// hybrid, MBR type too long
		{"EFC,AA686148-6449-6E6F-744E-656564454649", `invalid type "EFC,AA686148-6449-6E6F-744E-656564454649": invalid format of hybrid type`, ""},
		// hybrid, GPT UUID too long
		{"EF,AAAA686148-6449-6E6F-744E-656564454649", `invalid type "EF,AAAA686148-6449-6E6F-744E-656564454649": invalid format of hybrid type`, ""},
		// GPT schema with non GPT type
		{"EF,AAAA686148-6449-6E6F-744E-656564454649", `invalid type "EF,AAAA686148-6449-6E6F-744E-656564454649": invalid format of hybrid type`, "gpt"},
	} {
		c.Logf("tc: %v %q", i, tc.s)

		err := gadget.ValidateVolumeStructure(&gadget.VolumeStructure{Type: tc.s, Size: 123}, &gadget.Volume{Schema: tc.schema})
		if tc.err != "" {
			c.Check(err, ErrorMatches, tc.err)
		} else {
			c.Check(err, IsNil)
		}
	}
}

func mustParseStructureNoImplicit(c *C, s string) *gadget.VolumeStructure {
	var v gadget.VolumeStructure
	err := yaml.Unmarshal([]byte(s), &v)
	c.Assert(err, IsNil)
	return &v
}

func mustParseStructure(c *C, s string) *gadget.VolumeStructure {
	vs := mustParseStructureNoImplicit(c, s)
	gadget.SetImplicitForVolumeStructure(vs, 0, make(map[string]bool))
	return vs
}

func (s *gadgetYamlTestSuite) TestValidateRole(c *C) {
	uuidType := `
type: 21686148-6449-6E6F-744E-656564454649
size: 1023
`
	bareType := `
type: bare
`
	mbrTooLarge := bareType + `
role: mbr
size: 467`
	mbrBadOffset := bareType + `
role: mbr
size: 446
offset: 123`
	mbrBadID := bareType + `
role: mbr
id: 123
size: 446`
	mbrBadFilesystem := bareType + `
role: mbr
size: 446
filesystem: vfat`
	mbrNoneFilesystem := `
type: bare
role: mbr
filesystem: none
size: 446`
	typeConflictsRole := `
type: bare
role: system-data
size: 1M`
	validSystemBoot := uuidType + `
role: system-boot
`
	validSystemSeed := uuidType + `
role: system-seed
`
	validSystemSave := uuidType + `
role: system-save
size: 5M
`
	emptyRole := uuidType + `
role: system-boot
size: 123M
`
	bogusRole := uuidType + `
role: foobar
size: 123M
`
	legacyMBR := `
type: mbr
size: 446`
	legacyTypeMatchingRole := `
type: mbr
role: mbr
size: 446`
	legacyTypeConflictsRole := `
type: mbr
role: system-data
size: 446`
	legacyTypeAsMBRTooLarge := `
type: mbr
size: 447`
	vol := &gadget.Volume{}
	mbrVol := &gadget.Volume{Schema: "mbr"}
	for i, tc := range []struct {
		s   *gadget.VolumeStructure
		v   *gadget.Volume
		err string
	}{
		{mustParseStructureNoImplicit(c, validSystemBoot), vol, ""},
		// empty, ok too
		{mustParseStructureNoImplicit(c, emptyRole), vol, ""},
		// invalid role name
		{mustParseStructureNoImplicit(c, bogusRole), vol, `invalid role "foobar": unsupported role`},
		// the system-seed role
		{mustParseStructureNoImplicit(c, validSystemSeed), vol, ""},
		// system-save role
		{mustParseStructureNoImplicit(c, validSystemSave), vol, ""},
		// mbr
		{mustParseStructureNoImplicit(c, mbrTooLarge), mbrVol, `invalid role "mbr": mbr structures cannot be larger than 446 bytes`},
		{mustParseStructureNoImplicit(c, mbrBadOffset), mbrVol, `invalid role "mbr": mbr structure must start at offset 0`},
		{mustParseStructureNoImplicit(c, mbrBadID), mbrVol, `invalid role "mbr": mbr structure must not specify partition ID`},
		{mustParseStructureNoImplicit(c, mbrBadFilesystem), mbrVol, `invalid role "mbr": mbr structures must not specify a file system`},
		// filesystem: none is ok for MBR
		{mustParseStructureNoImplicit(c, mbrNoneFilesystem), mbrVol, ""},
		// legacy, type: mbr treated like role: mbr
		{mustParseStructureNoImplicit(c, legacyMBR), mbrVol, ""},
		{mustParseStructureNoImplicit(c, legacyTypeMatchingRole), mbrVol, ""},
		{mustParseStructureNoImplicit(c, legacyTypeAsMBRTooLarge), mbrVol, `invalid implicit role "mbr": mbr structures cannot be larger than 446 bytes`},
		{mustParseStructureNoImplicit(c, legacyTypeConflictsRole), vol, `invalid role "system-data": conflicting legacy type: "mbr"`},
		// conflicting type/role
		{mustParseStructureNoImplicit(c, typeConflictsRole), vol, `invalid role "system-data": conflicting type: "bare"`},
	} {
		c.Logf("tc: %v %+v", i, tc.s)

		err := gadget.ValidateVolumeStructure(tc.s, tc.v)
		if tc.err != "" {
			c.Check(err, ErrorMatches, tc.err)
		} else {
			c.Check(err, IsNil)
		}
	}
}

func (s *gadgetYamlTestSuite) TestValidateFilesystem(c *C) {
	for i, tc := range []struct {
		s   string
		err string
	}{
		{"vfat", ""},
		{"ext4", ""},
		{"none", ""},
		{"btrfs", `invalid filesystem "btrfs"`},
	} {
		c.Logf("tc: %v %+v", i, tc.s)

		err := gadget.ValidateVolumeStructure(&gadget.VolumeStructure{Filesystem: tc.s, Type: "21686148-6449-6E6F-744E-656564454649", Size: 123}, &gadget.Volume{})
		if tc.err != "" {
			c.Check(err, ErrorMatches, tc.err)
		} else {
			c.Check(err, IsNil)
		}
	}
}

func (s *gadgetYamlTestSuite) TestValidateVolumeSchema(c *C) {
	for i, tc := range []struct {
		s   string
		err string
	}{
		{"gpt", ""},
		{"mbr", ""},
		// implicit GPT
		{"", ""},
		// invalid
		{"some", `invalid schema "some"`},
	} {
		c.Logf("tc: %v %+v", i, tc.s)

		err := gadget.ValidateVolume("name", &gadget.Volume{Schema: tc.s}, nil, nil)
		if tc.err != "" {
			c.Check(err, ErrorMatches, tc.err)
		} else {
			c.Check(err, IsNil)
		}
	}
}

func (s *gadgetYamlTestSuite) TestValidateVolumeName(c *C) {

	for i, tc := range []struct {
		s   string
		err string
	}{
		{"valid", ""},
		{"still-valid", ""},
		{"123volume", ""},
		{"volume123", ""},
		{"PC", ""},
		{"PC123", ""},
		{"UPCASE", ""},
		// invalid
		{"-valid", "invalid name"},
		{"in+valid", "invalid name"},
		{"with whitespace", "invalid name"},
		{"", "invalid name"},
	} {
		c.Logf("tc: %v %+v", i, tc.s)

		err := gadget.ValidateVolume(tc.s, &gadget.Volume{}, nil, nil)
		if tc.err != "" {
			c.Check(err, ErrorMatches, tc.err)
		} else {
			c.Check(err, IsNil)
		}
	}
}

func (s *gadgetYamlTestSuite) TestValidateVolumeDuplicateStructures(c *C) {
	err := gadget.ValidateVolume("name", &gadget.Volume{
		Structure: []gadget.VolumeStructure{
			{Name: "duplicate", Type: "bare", Size: 1024},
			{Name: "duplicate", Type: "21686148-6449-6E6F-744E-656564454649", Size: 2048},
		},
	}, nil, nil)
	c.Assert(err, ErrorMatches, `structure name "duplicate" is not unique`)
}

func (s *gadgetYamlTestSuite) TestValidateVolumeDuplicateFsLabel(c *C) {
	err := gadget.ValidateVolume("name", &gadget.Volume{
		Structure: []gadget.VolumeStructure{
			{Label: "foo", Type: "21686148-6449-6E6F-744E-656564454123", Size: quantity.SizeMiB},
			{Label: "foo", Type: "21686148-6449-6E6F-744E-656564454649", Size: quantity.SizeMiB},
		},
	}, nil, nil)
	c.Assert(err, ErrorMatches, `filesystem label "foo" is not unique`)

	// writable isn't special
	for _, x := range []struct {
		systemSeed bool
		label      string
		errMsg     string
	}{
		{false, "writable", `filesystem label "writable" is not unique`},
		{false, "ubuntu-data", `filesystem label "ubuntu-data" is not unique`},
		{true, "writable", `filesystem label "writable" is not unique`},
		{true, "ubuntu-data", `filesystem label "ubuntu-data" is not unique`},
	} {
		for _, mod := range []*modelCharateristics{
			{classic: false, systemSeed: x.systemSeed},
			{classic: true, systemSeed: x.systemSeed},
		} {
			err = gadget.ValidateVolume("name", &gadget.Volume{
				Structure: []gadget.VolumeStructure{{
					Name:  "data1",
					Role:  gadget.SystemData,
					Label: x.label,
					Type:  "21686148-6449-6E6F-744E-656564454123",
					Size:  quantity.SizeMiB,
				}, {
					Name:  "data2",
					Role:  gadget.SystemData,
					Label: x.label,
					Type:  "21686148-6449-6E6F-744E-656564454649",
					Size:  quantity.SizeMiB,
				}},
			}, mod, nil)
			c.Assert(err, ErrorMatches, x.errMsg)
		}
	}

	// nor is system-boot
	err = gadget.ValidateVolume("name", &gadget.Volume{
		Structure: []gadget.VolumeStructure{{
			Name:  "boot1",
			Label: "system-boot",
			Type:  "EF,C12A7328-F81F-11D2-BA4B-00A0C93EC93B",
			Size:  quantity.SizeMiB,
		}, {
			Name:  "boot2",
			Label: "system-boot",
			Type:  "EF,C12A7328-F81F-11D2-BA4B-00A0C93EC93B",
			Size:  quantity.SizeMiB,
		}},
	}, nil, nil)
	c.Assert(err, ErrorMatches, `filesystem label "system-boot" is not unique`)
}

func (s *gadgetYamlTestSuite) TestValidateVolumeErrorsWrapped(c *C) {
	err := gadget.ValidateVolume("name", &gadget.Volume{
		Structure: []gadget.VolumeStructure{
			{Type: "bare", Size: 1024},
			{Type: "bogus", Size: 1024},
		},
	}, nil, nil)
	c.Assert(err, ErrorMatches, `invalid structure #1: invalid type "bogus": invalid format`)

	err = gadget.ValidateVolume("name", &gadget.Volume{
		Structure: []gadget.VolumeStructure{
			{Type: "bare", Size: 1024},
			{Type: "bogus", Size: 1024, Name: "foo"},
		},
	}, nil, nil)
	c.Assert(err, ErrorMatches, `invalid structure #1 \("foo"\): invalid type "bogus": invalid format`)

	err = gadget.ValidateVolume("name", &gadget.Volume{
		Structure: []gadget.VolumeStructure{
			{Type: "bare", Name: "foo", Size: 1024, Content: []gadget.VolumeContent{{UnresolvedSource: "foo"}}},
		},
	}, nil, nil)
	c.Assert(err, ErrorMatches, `invalid structure #0 \("foo"\): invalid content #0: cannot use non-image content for bare file system`)
}

func (s *gadgetYamlTestSuite) TestValidateStructureContent(c *C) {
	bareOnlyOk := `
type: bare
size: 1M
content:
  - image: foo.img
`
	bareMixed := `
type: bare
size: 1M
content:
  - image: foo.img
  - source: foo
    target: bar
`
	bareMissing := `
type: bare
size: 1M
content:
  - offset: 123
`
	fsOk := `
type: 21686148-6449-6E6F-744E-656564454649
filesystem: ext4
size: 1M
content:
  - source: foo
    target: bar
`
	fsMixed := `
type: 21686148-6449-6E6F-744E-656564454649
filesystem: ext4
size: 1M
content:
  - source: foo
    target: bar
  - image: foo.img
`
	fsMissing := `
type: 21686148-6449-6E6F-744E-656564454649
filesystem: ext4
size: 1M
content:
  - source: foo
`
	sourceEmpty := `
type: 21686148-6449-6E6F-744E-656564454649
filesystem: ext4
size: 1M
content:
  - source:
    target: /
`

	for i, tc := range []struct {
		s   *gadget.VolumeStructure
		v   *gadget.Volume
		err string
	}{
		{mustParseStructure(c, bareOnlyOk), nil, ""},
		{mustParseStructure(c, bareMixed), nil, `invalid content #1: cannot use non-image content for bare file system`},
		{mustParseStructure(c, bareMissing), nil, `invalid content #0: missing image file name`},
		{mustParseStructure(c, fsOk), nil, ""},
		{mustParseStructure(c, fsMixed), nil, `invalid content #1: cannot use image content for non-bare file system`},
		{mustParseStructure(c, fsMissing), nil, `invalid content #0: missing target`},
		{mustParseStructure(c, sourceEmpty), nil, `invalid content #0: missing source`},
	} {
		c.Logf("tc: %v %+v", i, tc.s)

		err := gadget.ValidateVolumeStructure(tc.s, &gadget.Volume{})
		if tc.err != "" {
			c.Check(err, ErrorMatches, tc.err)
		} else {
			c.Check(err, IsNil)
		}
	}
}

func (s *gadgetYamlTestSuite) TestValidateStructureAndContentRelativeOffset(c *C) {
	gadgetYamlHeader := `
volumes:
  pc:
    bootloader: grub
    structure:
      - name: my-name-is
        type: mbr
        size: 440
        content:
          - image: pc-boot.img`

	gadgetYamlBadStructureName := gadgetYamlHeader + `
      - name: other-name
        type: DA,21686148-6449-6E6F-744E-656564454649
        size: 1M
        offset: 1M
        offset-write: bad-name+92
        content:
          - image: pc-core.img
`
	gadgetYamlBadContentName := gadgetYamlHeader + `
      - name: other-name
        type: DA,21686148-6449-6E6F-744E-656564454649
        size: 1M
        offset: 1M
        offset-write: my-name-is+92
        content:
          - image: pc-core.img
            offset-write: bad-name+123
`

	err := ioutil.WriteFile(s.gadgetYamlPath, []byte(gadgetYamlBadStructureName), 0644)
	c.Assert(err, IsNil)

	_, err = gadget.ReadInfo(s.dir, nil)
	c.Check(err, ErrorMatches, `invalid volume "pc": structure #1 \("other-name"\) refers to an unknown structure "bad-name"`)

	err = ioutil.WriteFile(s.gadgetYamlPath, []byte(gadgetYamlBadContentName), 0644)
	c.Assert(err, IsNil)

	_, err = gadget.ReadInfo(s.dir, nil)
	c.Check(err, ErrorMatches, `invalid volume "pc": structure #1 \("other-name"\), content #0 \("pc-core.img"\) refers to an unknown structure "bad-name"`)

}

func (s *gadgetYamlTestSuite) TestValidateStructureUpdatePreserveOnlyForFs(c *C) {
	gv := &gadget.Volume{}

	err := gadget.ValidateVolumeStructure(&gadget.VolumeStructure{
		Type:   "bare",
		Update: gadget.VolumeUpdate{Preserve: []string{"foo"}},
		Size:   512,
	}, gv)
	c.Check(err, ErrorMatches, "preserving files during update is not supported for non-filesystem structures")

	err = gadget.ValidateVolumeStructure(&gadget.VolumeStructure{
		Type:   "21686148-6449-6E6F-744E-656564454649",
		Update: gadget.VolumeUpdate{Preserve: []string{"foo"}},
		Size:   512,
	}, gv)
	c.Check(err, ErrorMatches, "preserving files during update is not supported for non-filesystem structures")

	err = gadget.ValidateVolumeStructure(&gadget.VolumeStructure{
		Type:       "21686148-6449-6E6F-744E-656564454649",
		Filesystem: "vfat",
		Update:     gadget.VolumeUpdate{Preserve: []string{"foo"}},
		Size:       512,
	}, gv)
	c.Check(err, IsNil)
}

func (s *gadgetYamlTestSuite) TestValidateStructureUpdatePreserveDuplicates(c *C) {
	gv := &gadget.Volume{}

	err := gadget.ValidateVolumeStructure(&gadget.VolumeStructure{
		Type:       "21686148-6449-6E6F-744E-656564454649",
		Filesystem: "vfat",
		Update:     gadget.VolumeUpdate{Edition: 1, Preserve: []string{"foo", "bar"}},
		Size:       512,
	}, gv)
	c.Check(err, IsNil)

	err = gadget.ValidateVolumeStructure(&gadget.VolumeStructure{
		Type:       "21686148-6449-6E6F-744E-656564454649",
		Filesystem: "vfat",
		Update:     gadget.VolumeUpdate{Edition: 1, Preserve: []string{"foo", "bar", "foo"}},
		Size:       512,
	}, gv)
	c.Check(err, ErrorMatches, `duplicate "preserve" entry "foo"`)
}

func (s *gadgetYamlTestSuite) TestValidateStructureSizeRequired(c *C) {

	gv := &gadget.Volume{}

	err := gadget.ValidateVolumeStructure(&gadget.VolumeStructure{
		Type:   "bare",
		Update: gadget.VolumeUpdate{Preserve: []string{"foo"}},
	}, gv)
	c.Check(err, ErrorMatches, "missing size")

	err = gadget.ValidateVolumeStructure(&gadget.VolumeStructure{
		Type:       "21686148-6449-6E6F-744E-656564454649",
		Filesystem: "vfat",
		Update:     gadget.VolumeUpdate{Preserve: []string{"foo"}},
	}, gv)
	c.Check(err, ErrorMatches, "missing size")

	err = gadget.ValidateVolumeStructure(&gadget.VolumeStructure{
		Type:       "21686148-6449-6E6F-744E-656564454649",
		Filesystem: "vfat",
		Size:       mustParseGadgetSize(c, "123M"),
		Update:     gadget.VolumeUpdate{Preserve: []string{"foo"}},
	}, gv)
	c.Check(err, IsNil)
}

func (s *gadgetYamlTestSuite) TestValidateLayoutOverlapPreceding(c *C) {
	overlappingGadgetYaml := `
volumes:
  pc:
    bootloader: grub
    structure:
      - name: mbr
        type: mbr
        size: 440
        content:
          - image: pc-boot.img
      - name: other-name
        type: DA,21686148-6449-6E6F-744E-656564454649
        size: 1M
        offset: 200
        content:
          - image: pc-core.img
`
	err := ioutil.WriteFile(s.gadgetYamlPath, []byte(overlappingGadgetYaml), 0644)
	c.Assert(err, IsNil)

	_, err = gadget.ReadInfo(s.dir, nil)
	c.Check(err, ErrorMatches, `invalid volume "pc": structure #1 \("other-name"\) overlaps with the preceding structure #0 \("mbr"\)`)
}

func (s *gadgetYamlTestSuite) TestValidateLayoutOverlapOutOfOrder(c *C) {
	outOfOrderGadgetYaml := `
volumes:
  pc:
    bootloader: grub
    structure:
      - name: overlaps-with-foo
        type: DA,21686148-6449-6E6F-744E-656564454649
        size: 1M
        offset: 200
        content:
          - image: pc-core.img
      - name: foo
        type: DA,21686148-6449-6E6F-744E-656564454648
        size: 1M
        offset: 100
        filesystem: vfat
`
	err := ioutil.WriteFile(s.gadgetYamlPath, []byte(outOfOrderGadgetYaml), 0644)
	c.Assert(err, IsNil)

	_, err = gadget.ReadInfo(s.dir, nil)
	c.Check(err, ErrorMatches, `invalid volume "pc": structure #0 \("overlaps-with-foo"\) overlaps with the preceding structure #1 \("foo"\)`)
}

func (s *gadgetYamlTestSuite) TestValidateCrossStructureMBRFixedOffset(c *C) {
	gadgetYaml := `
volumes:
  pc:
    bootloader: grub
    structure:
      - name: other-name
        type: DA,21686148-6449-6E6F-744E-656564454649
        size: 1M
        offset: 500
        content:
          - image: pc-core.img
      - name: mbr
        type: mbr
        size: 440
        offset: 0
        content:
          - image: pc-boot.img
`
	err := ioutil.WriteFile(s.gadgetYamlPath, []byte(gadgetYaml), 0644)
	c.Assert(err, IsNil)

	_, err = gadget.ReadInfo(s.dir, nil)
	c.Check(err, IsNil)
}

func (s *gadgetYamlTestSuite) TestValidateCrossStructureMBRDefaultOffsetInvalid(c *C) {
	gadgetYaml := `
volumes:
  pc:
    bootloader: grub
    structure:
      - name: other-name
        type: DA,21686148-6449-6E6F-744E-656564454649
        size: 1M
        offset: 500
        content:
          - image: pc-core.img
      - name: mbr
        type: mbr
        size: 440
        content:
          - image: pc-boot.img
`
	err := ioutil.WriteFile(s.gadgetYamlPath, []byte(gadgetYaml), 0644)
	c.Assert(err, IsNil)

	_, err = gadget.ReadInfo(s.dir, nil)
	c.Check(err, ErrorMatches, `invalid volume "pc": structure #1 \("mbr"\) has "mbr" role and must start at offset 0`)
}

func (s *gadgetYamlTestSuite) TestReadInfoAndValidateConsistencyWithoutModelCharacteristics(c *C) {
	for i, tc := range []struct {
		role  string
		label string
		err   string
	}{
		// when characteristics are nil, the system-seed role and ubuntu-data label on the
		// system-data structure should be consistent
		{"system-seed", "writable", `.* must have an implicit label or "ubuntu-data", not "writable"`},
		{"", "ubuntu-data", `.* must have an implicit label or "writable", not "ubuntu-data"`},
	} {
		c.Logf("tc: %v %v %v", i, tc.role, tc.label)
		b := &bytes.Buffer{}

		fmt.Fprintf(b, `
volumes:
  pc:
    bootloader: grub
    schema: mbr
    structure:`)

		if tc.role == "system-seed" {
			fmt.Fprintf(b, `
      - name: Recovery
        size: 10M
        type: 83
        role: system-seed`)
		}

		fmt.Fprintf(b, `
      - name: Data
        size: 10M
        type: 83
        role: system-data
        filesystem-label: %s`, tc.label)

		err := ioutil.WriteFile(s.gadgetYamlPath, b.Bytes(), 0644)
		c.Assert(err, IsNil)

		_, err = gadget.ReadInfoAndValidate(s.dir, nil, nil)
		c.Check(err, ErrorMatches, tc.err)
	}
}

func (s *gadgetYamlTestSuite) TestReadInfoAndValidateConsistencyWithModelCharacteristics(c *C) {
	bloader := `
volumes:
  pc:
    bootloader: grub
    schema: mbr
    structure:`

	err := ioutil.WriteFile(s.gadgetYamlPath, []byte(bloader), 0644)
	c.Assert(err, IsNil)
	mod := &modelCharateristics{
		systemSeed: true,
	}

	_, err = gadget.ReadInfoAndValidate(s.dir, mod, nil)
	c.Assert(err, ErrorMatches, "model requires system-seed partition, but no system-seed or system-data partition found")
}

func (s *gadgetYamlTestSuite) TestGadgetReadInfoVsFromMeta(c *C) {
	err := ioutil.WriteFile(s.gadgetYamlPath, gadgetYamlPC, 0644)
	c.Assert(err, IsNil)

	mod := &modelCharateristics{
		classic: false,
	}

	giRead, err := gadget.ReadInfo(s.dir, mod)
	c.Check(err, IsNil)

	giMeta, err := gadget.InfoFromGadgetYaml(gadgetYamlPC, mod)
	c.Check(err, IsNil)

	c.Assert(giRead, DeepEquals, giMeta)
}

func (s *gadgetYamlTestSuite) TestReadInfoValidatesEmptySource(c *C) {
	var gadgetYamlContent = `
volumes:
  missing:
    bootloader: grub
    structure:
      - name: missing-content-source
        type: DA,21686148-6449-6E6F-744E-656564454649
        size: 1M
        filesystem: ext4
        content:
          - source: foo
            target: /
          - source:
            target: /

`
	makeSizedFile(c, filepath.Join(s.dir, "meta/gadget.yaml"), 0, []byte(gadgetYamlContent))

	_, err := gadget.ReadInfo(s.dir, nil)
	c.Assert(err, ErrorMatches, `invalid volume "missing": invalid structure #0 \("missing-content-source"\): invalid content #1: missing source`)
}

func (s *gadgetYamlTestSuite) TestGadgetImplicitSchema(c *C) {
	var minimal = []byte(`
volumes:
   minimal:
     bootloader: grub
`)

	tests := map[string][]byte{
		"minimal": minimal,
		"pc":      gadgetYamlPC,
	}

	for volName, yaml := range tests {
		giMeta, err := gadget.InfoFromGadgetYaml(yaml, nil)
		c.Assert(err, IsNil)

		vol := giMeta.Volumes[volName]
		c.Check(vol.Schema, Equals, "gpt")
	}
}

func (s *gadgetYamlTestSuite) TestGadgetImplicitRoleMBR(c *C) {
	var minimal = []byte(`
volumes:
   minimal:
     bootloader: grub
     structure:
       - name: mbr
         type: mbr
         size: 440
`)

	tests := map[string][]byte{
		"minimal": minimal,
		"pc":      gadgetYamlPC,
	}

	constr := gadget.LayoutConstraints{NonMBRStartOffset: 1 * quantity.OffsetMiB}

	for volName, yaml := range tests {
		giMeta, err := gadget.InfoFromGadgetYaml(yaml, nil)
		c.Assert(err, IsNil)

		vs := giMeta.Volumes[volName].Structure[0]
		c.Check(vs.Role, Equals, "mbr")

		// also layout the volume and check that when laying out the MBR
		// structure it retains the role of MBR, as validated by IsRoleMBR
		ls, err := gadget.LayoutVolumePartially(giMeta.Volumes[volName], constr)
		c.Assert(err, IsNil)
		c.Check(gadget.IsRoleMBR(ls.LaidOutStructure[0]), Equals, true)
	}
}

func (s *gadgetYamlTestSuite) TestGadgetImplicitRoleLegacySystemBoot(c *C) {
	minimal := []byte(`
volumes:
   minimal:
     bootloader: grub
     structure:
       - name: boot
         filesystem-label: system-boot
         type: EF,C12A7328-F81F-11D2-BA4B-00A0C93EC93B
         size: 1G
`)

	explicit := []byte(`
volumes:
   explicit:
     bootloader: grub
     schema: mbr
     structure:
       - name: boot
         filesystem-label: system-boot
         role: bootselect
         type: EF
         size: 1G
`)

	data := []byte(`
volumes:
   data:
     bootloader: grub
     schema: mbr
     structure:
       - name: dat
         filesystem-label: system-data
         type: 83,0FC63DAF-8483-4772-8E79-3D69D8477DE4
         size: 1G
`)

	tests := []struct {
		name      string
		structure string
		yaml      []byte
		model     gadget.Model
		role      string
	}{
		{"pc", "EFI System", gadgetYamlPC, coreMod, gadget.SystemBoot},
		// XXX later {gadgetYamlUC20PC, uc20Mod},
		{"minimal", "boot", minimal, nil, ""},
		{"minimal", "boot", minimal, coreMod, gadget.SystemBoot},
		// XXX later {minimal, uc20Mod},
		{"explicit", "boot", explicit, coreMod, "bootselect"},
		{"data", "dat", data, coreMod, ""},
	}

	for _, t := range tests {
		giMeta, err := gadget.InfoFromGadgetYaml(t.yaml, t.model)
		c.Assert(err, IsNil)

		foundStruct := false
		vol := giMeta.Volumes[t.name]
		for _, vs := range vol.Structure {
			if vs.Name != t.structure {
				continue
			}
			foundStruct = true
			c.Check(vs.Role, Equals, t.role)
		}
		c.Check(foundStruct, Equals, true)
	}
}

func (s *gadgetYamlTestSuite) TestGadgetImplicitFSLabelUC16(c *C) {
	minimal := []byte(`
volumes:
   minimal:
     bootloader: grub
     structure:
       - name: dat
         role: system-data
         type: 83,0FC63DAF-8483-4772-8E79-3D69D8477DE4
         size: 1G
`)

	explicit := []byte(`
volumes:
   explicit:
     bootloader: grub
     structure:
       - name: dat
         filesystem-label: writable
         role: system-data
         type: 83,0FC63DAF-8483-4772-8E79-3D69D8477DE4
         size: 1G
`)
	tests := []struct {
		name      string
		structure string
		yaml      []byte
		fsLabel   string
	}{
		{"minimal", "dat", minimal, "writable"},
		{"explicit", "dat", explicit, "writable"},
	}

	for _, t := range tests {
		giMeta, err := gadget.InfoFromGadgetYaml(t.yaml, coreMod)
		c.Assert(err, IsNil)

		foundStruct := false
		vol := giMeta.Volumes[t.name]
		for _, vs := range vol.Structure {
			if vs.Name != t.structure {
				continue
			}
			foundStruct = true
			c.Check(vs.Label, Equals, t.fsLabel)
		}
		c.Check(foundStruct, Equals, true)
	}
}

func (s *gadgetYamlTestSuite) TestGadgetImplicitFSLabelUC20(c *C) {
	minimal := []byte(`
volumes:
   minimal:
     bootloader: grub
     structure:
       - name: seed
         role: system-seed
         type: EF,C12A7328-F81F-11D2-BA4B-00A0C93EC93B
         size: 1G
       - name: boot
         role: system-boot
         type: 83,0FC63DAF-8483-4772-8E79-3D69D8477DE4
         size: 500M
       - name: dat
         role: system-data
         type: 83,0FC63DAF-8483-4772-8E79-3D69D8477DE4
         size: 1G
       - name: sav
         role: system-save
         type: 83,0FC63DAF-8483-4772-8E79-3D69D8477DE4
         size: 1G
`)

	tests := []struct {
		name      string
		structure string
		yaml      []byte
		fsLabel   string
	}{
		{"minimal", "seed", minimal, "ubuntu-seed"},
		{"minimal", "boot", minimal, "ubuntu-boot"},
		{"minimal", "dat", minimal, "ubuntu-data"},
		{"minimal", "sav", minimal, "ubuntu-save"},
		{"pc", "ubuntu-seed", gadgetYamlUC20PC, "ubuntu-seed"},
		{"pc", "ubuntu-boot", gadgetYamlUC20PC, "ubuntu-boot"},
		{"pc", "ubuntu-data", gadgetYamlUC20PC, "ubuntu-data"},
		{"pc", "ubuntu-save", gadgetYamlUC20PC, "ubuntu-save"},
	}

	for _, t := range tests {
		giMeta, err := gadget.InfoFromGadgetYaml(t.yaml, uc20Mod)
		c.Assert(err, IsNil)

		foundStruct := false
		vol := giMeta.Volumes[t.name]
		for _, vs := range vol.Structure {
			if vs.Name != t.structure {
				continue
			}
			foundStruct = true
			c.Check(vs.Label, Equals, t.fsLabel)
		}
		c.Check(foundStruct, Equals, true)
	}
}

func (s *validateGadgetTestSuite) TestGadgetImplicitFSLabelDuplicate(c *C) {
	const pcYaml = `
volumes:
  pc:
    bootloader: grub
    structure:
      - name: mbr
        type: mbr
        size: 440
        content:
          - image: pc-boot.img
      - name: BIOS Boot
        type: DA,21686148-6449-6E6F-744E-656564454649
        size: 1M
        offset: 1M
        offset-write: mbr+92
      - name: EFI System
        type: EF,C12A7328-F81F-11D2-BA4B-00A0C93EC93B
        filesystem: vfat
        filesystem-label: system-boot
        size: 50M
      - name: data
        type: 83,0FC63DAF-8483-4772-8E79-3D69D8477DE4
        size: 1G
        role: system-data
`

	tests := []struct {
		yaml  string
		label string
		mod   gadget.Model
		err   string
	}{
		{pcYaml, "foo", coreMod, ""},
		{pcYaml, "writable", coreMod, `.*: filesystem label "writable" is implied by system-data role but was already set elsewhere`},
		{pcYaml, "writable", nil, ""},
		{string(gadgetYamlUC20PC), "ubuntu-data", nil, ""},
		{string(gadgetYamlUC20PC), "ubuntu-data", uc20Mod, `.*: filesystem label "ubuntu-data" is implied by system-data role but was already set elsewhere`},
		{string(gadgetYamlUC20PC), "ubuntu-save", uc20Mod, `.*: filesystem label "ubuntu-save" is implied by system-save role but was already set elsewhere`},
		{string(gadgetYamlUC20PC), "ubuntu-seed", uc20Mod, `.*: filesystem label "ubuntu-seed" is implied by system-seed role but was already set elsewhere`},
		{string(gadgetYamlUC20PC), "ubuntu-boot", uc20Mod, `.*: filesystem label "ubuntu-boot" is implied by system-boot role but was already set elsewhere`},
	}

	for _, t := range tests {
		dup := fmt.Sprintf(`
      - name: dup
        type: 83,0FC63DAF-8483-4772-8E79-3D69D8477DE4
        filesystem-label: %s
        size: 1M

`, t.label)

		yaml := strings.TrimSpace(t.yaml) + dup
		_, err := gadget.InfoFromGadgetYaml([]byte(yaml), t.mod)
		if t.err == "" {
			c.Check(err, IsNil)
		} else {
			c.Check(err, ErrorMatches, t.err)
		}
	}
}

func (s *gadgetYamlTestSuite) TestGadgetFromMetaEmpty(c *C) {
	// this is ok for classic
	giClassic, err := gadget.InfoFromGadgetYaml([]byte(""), classicMod)
	c.Check(err, IsNil)
	c.Assert(giClassic, DeepEquals, &gadget.Info{})

	// but not so much for core
	giCore, err := gadget.InfoFromGadgetYaml([]byte(""), coreMod)
	c.Check(err, ErrorMatches, "bootloader not declared in any volume")
	c.Assert(giCore, IsNil)
}

func (s *gadgetYamlTestSuite) TestLaidOutSystemVolumeFromGadgetMultiVolume(c *C) {
	err := ioutil.WriteFile(s.gadgetYamlPath, mockMultiVolumeUC20GadgetYaml, 0644)
	c.Assert(err, IsNil)

	lv, err := gadget.LaidOutSystemVolumeFromGadget(s.dir, "", uc20Mod)
	c.Assert(err, IsNil)

	c.Assert(lv.Volume.Bootloader, Equals, "u-boot")
	// ubuntu-seed, ubuntu-save, ubuntu-boot and ubuntu-data
	c.Assert(lv.LaidOutStructure, HasLen, 4)
}

func (s *gadgetYamlTestSuite) TestLaidOutSystemVolumeFromGadgetHappy(c *C) {
	err := ioutil.WriteFile(s.gadgetYamlPath, gadgetYamlPC, 0644)
	c.Assert(err, IsNil)
	for _, fn := range []string{"pc-boot.img", "pc-core.img"} {
		err = ioutil.WriteFile(filepath.Join(s.dir, fn), nil, 0644)
		c.Assert(err, IsNil)
	}

	lv, err := gadget.LaidOutSystemVolumeFromGadget(s.dir, "", coreMod)
	c.Assert(err, IsNil)
	c.Assert(lv.Volume.Bootloader, Equals, "grub")
	// mbr, bios-boot, efi-system
	c.Assert(lv.LaidOutStructure, HasLen, 3)
}

func (s *gadgetYamlTestSuite) TestLaidOutSystemVolumeFromGadgetNeedsModel(c *C) {
	err := ioutil.WriteFile(s.gadgetYamlPath, gadgetYamlPC, 0644)
	c.Assert(err, IsNil)
	for _, fn := range []string{"pc-boot.img", "pc-core.img"} {
		err = ioutil.WriteFile(filepath.Join(s.dir, fn), nil, 0644)
		c.Assert(err, IsNil)
	}

	// need the model in order to lay out system volumes due to the verification
	// and other metadata we use with the gadget
	_, err = gadget.LaidOutSystemVolumeFromGadget(s.dir, "", nil)
	c.Assert(err, ErrorMatches, "internal error: must have model to lay out system volumes from a gadget")
}

func (s *gadgetYamlTestSuite) TestLaidOutSystemVolumeFromGadgetUC20Happy(c *C) {
	err := ioutil.WriteFile(s.gadgetYamlPath, gadgetYamlUC20PC, 0644)
	c.Assert(err, IsNil)
	for _, fn := range []string{"pc-boot.img", "pc-core.img"} {
		err = ioutil.WriteFile(filepath.Join(s.dir, fn), nil, 0644)
		c.Assert(err, IsNil)
	}

	lv, err := gadget.LaidOutSystemVolumeFromGadget(s.dir, "", uc20Mod)
	c.Assert(err, IsNil)
	c.Assert(lv.Volume.Bootloader, Equals, "grub")
	// mbr, bios-boot, ubuntu-seed, ubuntu-save, ubuntu-boot, and ubuntu-data
	c.Assert(lv.LaidOutStructure, HasLen, 6)
}

func (s *gadgetYamlTestSuite) TestStructureBareFilesystem(c *C) {
	bareType := `
type: bare
size: 1M`
	mbr := `
role: mbr
size: 446`
	mbrLegacy := `
type: mbr
size: 446`
	fs := `
type: 21686148-6449-6E6F-744E-656564454649
filesystem: vfat`
	rawFsNoneExplicit := `
type: 21686148-6449-6E6F-744E-656564454649
filesystem: none
size: 1M`
	raw := `
type: 21686148-6449-6E6F-744E-656564454649
size: 1M`
	for i, tc := range []struct {
		s           *gadget.VolumeStructure
		hasFs       bool
		isPartition bool
	}{
		{mustParseStructure(c, bareType), false, false},
		{mustParseStructure(c, mbr), false, false},
		{mustParseStructure(c, mbrLegacy), false, false},
		{mustParseStructure(c, fs), true, true},
		{mustParseStructure(c, rawFsNoneExplicit), false, true},
		{mustParseStructure(c, raw), false, true},
	} {
		c.Logf("tc: %v %+v", i, tc.s)
		c.Check(tc.s.HasFilesystem(), Equals, tc.hasFs)
		c.Check(tc.s.IsPartition(), Equals, tc.isPartition)
	}
}

var mockSnapYaml = `name: pc
type: gadget
version: 1.0
`

func (s *gadgetYamlTestSuite) TestReadGadgetYamlFromSnapFileMissing(c *C) {
	snapPath := snaptest.MakeTestSnapWithFiles(c, string(mockSnapYaml), nil)
	snapf, err := snapfile.Open(snapPath)
	c.Assert(err, IsNil)

	// if model is nil, we allow a missing gadget.yaml
	_, err = gadget.ReadInfoFromSnapFile(snapf, nil)
	c.Assert(err, IsNil)

	_, err = gadget.ReadInfoFromSnapFile(snapf, &modelCharateristics{})
	c.Assert(err, ErrorMatches, ".*meta/gadget.yaml: no such file or directory")
}

var minimalMockGadgetYaml = `
volumes:
 pc:
  bootloader: grub
`

func (s *gadgetYamlTestSuite) TestReadGadgetYamlFromSnapFileValid(c *C) {
	snapPath := snaptest.MakeTestSnapWithFiles(c, mockSnapYaml, [][]string{
		{"meta/gadget.yaml", string(minimalMockGadgetYaml)},
	})
	snapf, err := snapfile.Open(snapPath)
	c.Assert(err, IsNil)

	ginfo, err := gadget.ReadInfoFromSnapFile(snapf, nil)
	c.Assert(err, IsNil)
	c.Assert(ginfo, DeepEquals, &gadget.Info{
		Volumes: map[string]*gadget.Volume{
			"pc": {
				Bootloader: "grub",
				Schema:     "gpt",
			},
		},
	})
}

func (s *gadgetYamlTestSuite) TestReadGadgetYamlFromSnapFileNoVolumesSystemSeed(c *C) {
	snapPath := snaptest.MakeTestSnapWithFiles(c, mockSnapYaml, [][]string{
		{"meta/gadget.yaml", string(minimalMockGadgetYaml)},
	})
	snapf, err := snapfile.Open(snapPath)
	c.Assert(err, IsNil)

	_, err = gadget.ReadInfoFromSnapFile(snapf, &modelCharateristics{systemSeed: true})
	c.Check(err, ErrorMatches, "model requires system-seed partition, but no system-seed or system-data partition found")
}

type gadgetCompatibilityTestSuite struct{}

var _ = Suite(&gadgetCompatibilityTestSuite{})

func (s *gadgetCompatibilityTestSuite) TestGadgetIsCompatibleSelf(c *C) {
	giPC1, err := gadget.InfoFromGadgetYaml(gadgetYamlPC, coreMod)
	c.Assert(err, IsNil)
	giPC2, err := gadget.InfoFromGadgetYaml(gadgetYamlPC, coreMod)
	c.Assert(err, IsNil)

	err = gadget.IsCompatible(giPC1, giPC2)
	c.Check(err, IsNil)
}

func (s *gadgetCompatibilityTestSuite) TestGadgetIsCompatibleBadVolume(c *C) {
	var mockYaml = []byte(`
volumes:
  volumename:
    schema: mbr
    bootloader: u-boot
    id: 0C
`)

	var mockOtherYaml = []byte(`
volumes:
  volumename-other:
    schema: mbr
    bootloader: u-boot
    id: 0C
`)
	var mockManyYaml = []byte(`
volumes:
  volumename:
    schema: mbr
    bootloader: u-boot
    id: 0C
  volumename-many:
    schema: mbr
    id: 0C
`)
	var mockBadIDYaml = []byte(`
volumes:
  volumename:
    schema: mbr
    bootloader: u-boot
    id: 0D
`)
	var mockSchemaYaml = []byte(`
volumes:
  volumename:
    schema: gpt
    bootloader: u-boot
    id: 0C
`)
	var mockBootloaderYaml = []byte(`
volumes:
  volumename:
    schema: mbr
    bootloader: grub
    id: 0C
`)
	var mockNewStructuresYaml = []byte(`
volumes:
  volumename:
    schema: mbr
    bootloader: u-boot
    id: 0C
    structure:
      - name: bad-size
        size: 99999
        type: 0C
`)
	for _, tc := range []struct {
		gadgetYaml []byte
		err        string
	}{
		{mockOtherYaml, `cannot find entry for volume "volumename" in updated gadget info`},
		{mockManyYaml, "gadgets with multiple volumes are unsupported"},
		{mockNewStructuresYaml, `incompatible layout change: incompatible change in the number of structures from 0 to 1`},
		{mockBadIDYaml, "incompatible layout change: incompatible ID change from 0C to 0D"},
		{mockSchemaYaml, "incompatible layout change: incompatible schema change from mbr to gpt"},
		{mockBootloaderYaml, "incompatible layout change: incompatible bootloader change from u-boot to grub"},
	} {
		c.Logf("trying: %v\n", string(tc.gadgetYaml))
		gi, err := gadget.InfoFromGadgetYaml(mockYaml, coreMod)
		c.Assert(err, IsNil)
		giNew, err := gadget.InfoFromGadgetYaml(tc.gadgetYaml, coreMod)
		c.Assert(err, IsNil)
		err = gadget.IsCompatible(gi, giNew)
		if tc.err == "" {
			c.Check(err, IsNil)
		} else {
			c.Check(err, ErrorMatches, tc.err)
		}
	}
}

func (s *gadgetCompatibilityTestSuite) TestGadgetIsCompatibleBadStructure(c *C) {
	var baseYaml = `
volumes:
  volumename:
    schema: gpt
    bootloader: grub
    id: 0C
    structure:`
	var mockYaml = baseYaml + `
      - name: legit
        size: 2M
        type: 00000000-0000-0000-0000-0000deadbeef
        filesystem: ext4
        filesystem-label: fs-legit
`
	var mockBadStructureTypeYaml = baseYaml + `
      - name: legit
        size: 2M
        type: 00000000-0000-0000-0000-0000deadcafe
        filesystem: ext4
        filesystem-label: fs-legit
`
	var mockBadFsYaml = baseYaml + `
      - name: legit
        size: 2M
        type: 00000000-0000-0000-0000-0000deadbeef
        filesystem: vfat
        filesystem-label: fs-legit
`
	var mockBadOffsetYaml = baseYaml + `
      - name: legit
        size: 2M
        type: 00000000-0000-0000-0000-0000deadbeef
        filesystem: ext4
        offset: 1M
        filesystem-label: fs-legit
`
	var mockBadLabelYaml = baseYaml + `
      - name: legit
        size: 2M
        type: 00000000-0000-0000-0000-0000deadbeef
        filesystem: ext4
        filesystem-label: fs-non-legit
`
	var mockGPTBadNameYaml = baseYaml + `
      - name: non-legit
        size: 2M
        type: 00000000-0000-0000-0000-0000deadbeef
        filesystem: ext4
        filesystem-label: fs-legit
`

	for i, tc := range []struct {
		gadgetYaml string
		err        string
	}{
		{mockYaml, ``},
		{mockBadStructureTypeYaml, `incompatible layout change: incompatible structure #0 \("legit"\) change: cannot change structure type from "00000000-0000-0000-0000-0000deadbeef" to "00000000-0000-0000-0000-0000deadcafe"`},
		{mockBadFsYaml, `incompatible layout change: incompatible structure #0 \("legit"\) change: cannot change filesystem from "ext4" to "vfat"`},
		{mockBadOffsetYaml, `incompatible layout change: incompatible structure #0 \("legit"\) change: cannot change structure offset from unspecified to 1048576`},
		{mockBadLabelYaml, `incompatible layout change: incompatible structure #0 \("legit"\) change: cannot change filesystem label from "fs-legit" to "fs-non-legit"`},
		{mockGPTBadNameYaml, `incompatible layout change: incompatible structure #0 \("non-legit"\) change: cannot change structure name from "legit" to "non-legit"`},
	} {
		c.Logf("trying: %d %v\n", i, string(tc.gadgetYaml))
		gi, err := gadget.InfoFromGadgetYaml([]byte(mockYaml), coreMod)
		c.Assert(err, IsNil)
		giNew, err := gadget.InfoFromGadgetYaml([]byte(tc.gadgetYaml), coreMod)
		c.Assert(err, IsNil)
		err = gadget.IsCompatible(gi, giNew)
		if tc.err == "" {
			c.Check(err, IsNil)
		} else {
			c.Check(err, ErrorMatches, tc.err)
		}

	}
}

func (s *gadgetCompatibilityTestSuite) TestGadgetIsCompatibleStructureNameMBR(c *C) {
	var baseYaml = `
volumes:
  volumename:
    schema: mbr
    bootloader: grub
    id: 0C
    structure:`
	var mockYaml = baseYaml + `
      - name: legit
        size: 2M
        type: 0A
`
	var mockMBRNameOkYaml = baseYaml + `
      - name: non-legit
        size: 2M
        type: 0A
`

	gi, err := gadget.InfoFromGadgetYaml([]byte(mockYaml), coreMod)
	c.Assert(err, IsNil)
	giNew, err := gadget.InfoFromGadgetYaml([]byte(mockMBRNameOkYaml), coreMod)
	c.Assert(err, IsNil)
	err = gadget.IsCompatible(gi, giNew)
	c.Check(err, IsNil)
}

const cmdlineMultiLineWithComments = `
# reboot 5 seconds after panic
panic=5
# reserve range
reserve=0x300,32
foo=bar     baz=baz
# random op
                                  random=op
debug
# snapd logging level to debug (does not trip the disallowed argument check)
# or this snapd_ or this snapd.
snapd.debug=1
# this is valid
memmap=100M@2G,100M#3G,1G!1024G
`

func (s *gadgetYamlTestSuite) TestKernelCommandLineBasic(c *C) {
	for _, tc := range []struct {
		files [][]string

		cmdline string
		full    bool
		err     string
	}{{
		files: [][]string{
			{"cmdline.extra", "   foo bar baz just-extra\n"},
		},
		cmdline: "foo bar baz just-extra", full: false,
	}, {
		files: [][]string{
			{"cmdline.full", "    foo bar baz full\n"},
		},
		cmdline: "foo bar baz full", full: true,
	}, {
		files: [][]string{
			{"cmdline.full", cmdlineMultiLineWithComments},
		},
		cmdline: "panic=5 reserve=0x300,32 foo=bar baz=baz random=op debug snapd.debug=1 memmap=100M@2G,100M#3G,1G!1024G",
		full:    true,
	}, {
		files: [][]string{
			{"cmdline.full", ""},
		},
		cmdline: "",
		full:    true,
	}, {
		// no cmdline
		files: nil,
		err:   "no kernel command line in the gadget",
	}, {
		// not what we are looking for
		files: [][]string{
			{"cmdline.other", `ignored`},
		},
		err: "no kernel command line in the gadget",
	}, {
		files: [][]string{{"cmdline.full", " # error"}},
<<<<<<< HEAD
		full:  true, err: `invalid kernel command line in cmdline\.full: incorrect use of # in argument "#"`,
	}, {
		files: [][]string{{"cmdline.full", "foo bar baz #error"}},
		full:  true, err: `invalid kernel command line in cmdline\.full: incorrect use of # in argument "#error"`,
=======
		full:  true, err: `invalid kernel command line in cmdline\.full: unexpected or invalid use of # in argument "#"`,
	}, {
		files: [][]string{{"cmdline.full", "foo bar baz #error"}},
		full:  true, err: `invalid kernel command line in cmdline\.full: unexpected or invalid use of # in argument "#error"`,
>>>>>>> 13723e8e
	}, {
		files: [][]string{
			{"cmdline.full", "foo bad =\n"},
		},
		full: true, err: `invalid kernel command line in cmdline\.full: unexpected assignment`,
	}, {
		files: [][]string{
			{"cmdline.extra", "foo bad ="},
		},
		full: false, err: `invalid kernel command line in cmdline\.extra: unexpected assignment`,
	}, {
		files: [][]string{
			{"cmdline.extra", `extra`},
			{"cmdline.full", `full`},
		},
		err: "cannot support both extra and full kernel command lines",
	}} {
		c.Logf("files: %q", tc.files)
		snapPath := snaptest.MakeTestSnapWithFiles(c, string(mockSnapYaml), tc.files)
		cmdline, full, err := gadget.KernelCommandLineFromGadget(snapPath)
		if tc.err != "" {
			c.Assert(err, ErrorMatches, tc.err)
			c.Check(cmdline, Equals, "")
			c.Check(full, Equals, tc.full)
		} else {
			c.Assert(err, IsNil)
			c.Check(cmdline, Equals, tc.cmdline)
			c.Check(full, Equals, tc.full)
		}
	}
}

func (s *gadgetYamlTestSuite) testKernelCommandLineArgs(c *C, whichCmdline string) {
	c.Logf("checking %v", whichCmdline)
	// mock test snap creates a snap directory
	info := snaptest.MockSnapWithFiles(c, string(mockSnapYaml),
		&snap.SideInfo{Revision: snap.R(1234)},
		[][]string{
			{whichCmdline, "## TO BE FILLED BY TEST ##"},
		})

	allowedArgs := []string{
		"debug", "panic", "panic=-1",
		"snapd.debug=1", "snapd.debug",
		"serial=ttyS0,9600n8",
	}

	for _, arg := range allowedArgs {
		c.Logf("trying allowed arg: %q", arg)
		err := ioutil.WriteFile(filepath.Join(info.MountDir(), whichCmdline), []byte(arg), 0644)
		c.Assert(err, IsNil)

		cmdline, _, err := gadget.KernelCommandLineFromGadget(info.MountDir())
		c.Assert(err, IsNil)
		c.Check(cmdline, Equals, arg)
	}

	disallowedArgs := []string{
		"snapd_recovery_mode", "snapd_recovery_mode=recover",
		"snapd_recovery_system", "snapd_recovery_system=", "snapd_recovery_system=1234",
		"root", "root=/foo", "nfsroot=127.0.0.1:/foo",
		"root=123=123",
		"panic root", // chokes on root
		"init", "init=/bin/bash",
	}

	for _, arg := range disallowedArgs {
		c.Logf("trying disallowed arg: %q", arg)
		err := ioutil.WriteFile(filepath.Join(info.MountDir(), whichCmdline), []byte(arg), 0644)
		c.Assert(err, IsNil)

		cmdline, _, err := gadget.KernelCommandLineFromGadget(info.MountDir())
		c.Assert(err, ErrorMatches, fmt.Sprintf(`invalid kernel command line in %v: disallowed kernel argument ".*"`, whichCmdline))
		c.Check(cmdline, Equals, "")
	}
}

func (s *gadgetYamlTestSuite) TestKernelCommandLineArgsExtra(c *C) {
	s.testKernelCommandLineArgs(c, "cmdline.extra")
}

func (s *gadgetYamlTestSuite) TestKernelCommandLineArgsFull(c *C) {
	s.testKernelCommandLineArgs(c, "cmdline.full")
}<|MERGE_RESOLUTION|>--- conflicted
+++ resolved
@@ -2459,17 +2459,10 @@
 		err: "no kernel command line in the gadget",
 	}, {
 		files: [][]string{{"cmdline.full", " # error"}},
-<<<<<<< HEAD
-		full:  true, err: `invalid kernel command line in cmdline\.full: incorrect use of # in argument "#"`,
-	}, {
-		files: [][]string{{"cmdline.full", "foo bar baz #error"}},
-		full:  true, err: `invalid kernel command line in cmdline\.full: incorrect use of # in argument "#error"`,
-=======
 		full:  true, err: `invalid kernel command line in cmdline\.full: unexpected or invalid use of # in argument "#"`,
 	}, {
 		files: [][]string{{"cmdline.full", "foo bar baz #error"}},
 		full:  true, err: `invalid kernel command line in cmdline\.full: unexpected or invalid use of # in argument "#error"`,
->>>>>>> 13723e8e
 	}, {
 		files: [][]string{
 			{"cmdline.full", "foo bad =\n"},
