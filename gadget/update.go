--- conflicted
+++ resolved
@@ -183,15 +183,10 @@
 		return fmt.Errorf("cannot lay out the old volume: %v", err)
 	}
 
-<<<<<<< HEAD
 	// Layout new volume, delay resolving of filesystem content
-	constraints := defaultConstraints
+	constraints := DefaultConstraints
 	constraints.SkipResolveContent = true
 	pNew, err := LayoutVolume(new.RootDir, new.KernelRootDir, newVol, constraints)
-=======
-	// layout new
-	pNew, err := LayoutVolume(new.RootDir, new.KernelRootDir, newVol, DefaultConstraints)
->>>>>>> 4a12a9f3
 	if err != nil {
 		return fmt.Errorf("cannot lay out the new volume: %v", err)
 	}
