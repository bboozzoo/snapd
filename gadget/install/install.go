// -*- Mode: Go; indent-tabs-mode: t -*-
// +build !nosecboot

/*
 * Copyright (C) 2019-2020 Canonical Ltd
 *
 * This program is free software: you can redistribute it and/or modify
 * it under the terms of the GNU General Public License version 3 as
 * published by the Free Software Foundation.
 *
 * This program is distributed in the hope that it will be useful,
 * but WITHOUT ANY WARRANTY; without even the implied warranty of
 * MERCHANTABILITY or FITNESS FOR A PARTICULAR PURPOSE.  See the
 * GNU General Public License for more details.
 *
 * You should have received a copy of the GNU General Public License
 * along with this program.  If not, see <http://www.gnu.org/licenses/>.
 *
 */

package install

import (
	"fmt"
	"os"
	"path/filepath"

	"github.com/snapcore/snapd/boot"
	"github.com/snapcore/snapd/gadget"
	"github.com/snapcore/snapd/logger"
	"github.com/snapcore/snapd/secboot"
	"github.com/snapcore/snapd/timings"
)

func deviceFromRole(lv *gadget.LaidOutVolume, role string) (device string, err error) {
	for _, vs := range lv.LaidOutStructure {
		// XXX: this part of the finding maybe should be a
		// method on gadget.*Volume
		if vs.Role == role {
			device, err = gadget.FindDeviceForStructure(&vs)
			if err != nil {
				return "", fmt.Errorf("cannot find device for role %q: %v", role, err)
			}
			return gadget.ParentDiskFromMountSource(device)
		}
	}
	return "", fmt.Errorf("cannot find role %s in gadget", role)
}

func roleOrLabelOrName(part gadget.OnDiskStructure) string {
	switch {
	case part.Role != "":
		return part.Role
	case part.Label != "":
		return part.Label
	case part.Name != "":
		return part.Name
	default:
		return "unknown"
	}
}

// Run bootstraps the partitions of a device, by either creating
// missing ones or recreating installed ones.
func Run(model gadget.Model, gadgetRoot, kernelRoot, device string, options Options, observer gadget.ContentObserver, perfTimings timings.Measurer) (*InstalledSystemSideData, error) {
	logger.Noticef("installing a new system")
	logger.Noticef("        gadget data from: %v", gadgetRoot)
	logger.Noticef("        encryption: %v", options.EncryptionType)
	if gadgetRoot == "" {
		return nil, fmt.Errorf("cannot use empty gadget root directory")
	}

	lv, _, err := gadget.LaidOutVolumesFromGadget(gadgetRoot, kernelRoot, model)
	if err != nil {
		return nil, fmt.Errorf("cannot layout the volume: %v", err)
	}
	// TODO: resolve content paths from gadget here

	// XXX: the only situation where auto-detect is not desired is
	//      in (spread) testing - consider to remove forcing a device
	//
	// auto-detect device if no device is forced
	if device == "" {
		device, err = deviceFromRole(lv, gadget.SystemSeed)
		if err != nil {
			return nil, fmt.Errorf("cannot find device to create partitions on: %v", err)
		}
	}

	diskLayout, err := gadget.OnDiskVolumeFromDevice(device)
	if err != nil {
		return nil, fmt.Errorf("cannot read %v partitions: %v", device, err)
	}

	// check if the current partition table is compatible with the gadget,
	// ignoring partitions added by the installer (will be removed later)
	if err := gadget.EnsureLayoutCompatibility(lv, diskLayout); err != nil {
		return nil, fmt.Errorf("gadget and %v partition table not compatible: %v", device, err)
	}

	// remove partitions added during a previous install attempt
	if err := removeCreatedPartitions(lv, diskLayout); err != nil {
		return nil, fmt.Errorf("cannot remove partitions from previous install: %v", err)
	}
	// at this point we removed any existing partition, nuke any
	// of the existing sealed key files placed outside of the
	// encrypted partitions (LP: #1879338)
	sealedKeyFiles, _ := filepath.Glob(filepath.Join(boot.InitramfsSeedEncryptionKeyDir, "*.sealed-key"))
	for _, keyFile := range sealedKeyFiles {
		if err := os.Remove(keyFile); err != nil && !os.IsNotExist(err) {
			return nil, fmt.Errorf("cannot cleanup obsolete key file: %v", keyFile)
		}
	}

	var created []gadget.OnDiskStructure
	timings.Run(perfTimings, "create-partitions", "Create partitions", func(timings.Measurer) {
		created, err = createMissingPartitions(diskLayout, lv)
	})
	if err != nil {
		return nil, fmt.Errorf("cannot create the partitions: %v", err)
	}

	makeKeySet := func() (*EncryptionKeySet, error) {
		key, err := secboot.NewEncryptionKey()
		if err != nil {
			return nil, fmt.Errorf("cannot create encryption key: %v", err)
		}

		rkey, err := secboot.NewRecoveryKey()
		if err != nil {
			return nil, fmt.Errorf("cannot create recovery key: %v", err)
		}
		return &EncryptionKeySet{
			Key:         key,
			RecoveryKey: rkey,
		}, nil
	}
	roleNeedsEncryption := func(role string) bool {
		return role == gadget.SystemData || role == gadget.SystemSave
	}
	var keysForRoles map[string]*EncryptionKeySet

	for _, part := range created {
		roleFmt := ""
		if part.Role != "" {
			roleFmt = fmt.Sprintf("role %v", part.Role)
		}
		logger.Noticef("created new partition %v for structure %v (size %v) %s",
			part.Node, part, part.Size.IECString(), roleFmt)
		encrypt := (options.EncryptionType != secboot.EncryptionTypeNone)
		if encrypt && roleNeedsEncryption(part.Role) {
			var keys *EncryptionKeySet
			timings.Run(perfTimings, fmt.Sprintf("make-key-set[%s]", roleOrLabelOrName(part)), fmt.Sprintf("Create encryption key set for %s", roleOrLabelOrName(part)), func(timings.Measurer) {
				keys, err = makeKeySet()
			})
			if err != nil {
				return nil, err
			}
			logger.Noticef("encrypting partition device %v", part.Node)
			var dataPart encryptedDevice
<<<<<<< HEAD
			switch options.EncryptionType {
			case secboot.EncryptionTypeLUKS:
				timings.Run(perfTimings, fmt.Sprintf("new-encrypted-device[%s]", roleOrLabelOrName(part)), fmt.Sprintf("Create encryption device for %s", roleOrLabelOrName(part)), func(timings.Measurer) {
					dataPart, err = newEncryptedDeviceLUKS(&part, keys.Key, part.Label)
				})
				if err != nil {
					return nil, err
				}
=======
			timings.Run(perfTimings, fmt.Sprintf("new-encrypted-device[%s]", roleOrLabelOrName(part)), fmt.Sprintf("Create encryption device for %s", roleOrLabelOrName(part)), func(timings.Measurer) {
				dataPart, err = newEncryptedDeviceLUKS(&part, keys.Key, part.Label)
			})
			if err != nil {
				return nil, err
			}
>>>>>>> 04adac6b

				timings.Run(perfTimings, fmt.Sprintf("add-recovery-key[%s]", roleOrLabelOrName(part)), fmt.Sprintf("Adding recovery key for %s", roleOrLabelOrName(part)), func(timings.Measurer) {
					err = dataPart.AddRecoveryKey(keys.Key, keys.RecoveryKey)
				})
				if err != nil {
					return nil, err
				}
			case secboot.EncryptionTypeDeviceSetupHook:
				timings.Run(perfTimings, fmt.Sprintf("new-encrypted-device-setup-hook[%s]", roleOrLabelOrName(part)), fmt.Sprintf("Create encryption device for %s using device-setup-hook", roleOrLabelOrName(part)), func(timings.Measurer) {
					dataPart, err = newEncryptedDeviceWithSetupHook(&part, keys.Key, part.Label)
				})
				if err != nil {
					return nil, err
				}
				// Note that inline-crypt-hw does not
				// support recovery keys currently
			}

			// update the encrypted device node
			part.Node = dataPart.Node()
			if keysForRoles == nil {
				keysForRoles = map[string]*EncryptionKeySet{}
			}
			keysForRoles[part.Role] = keys
			logger.Noticef("encrypted device %v", part.Node)
		}

		// use the diskLayout.SectorSize here instead of lv.SectorSize, we check
		// that if there is a sector-size specified in the gadget that it
		// matches what is on the disk, but sometimes there may not be a sector
		// size specified in the gadget.yaml, but we will always have the sector
		// size from the physical disk device
		timings.Run(perfTimings, fmt.Sprintf("make-filesystem[%s]", roleOrLabelOrName(part)), fmt.Sprintf("Create filesystem for %s", part.Node), func(timings.Measurer) {
			err = makeFilesystem(&part, diskLayout.SectorSize)
		})
		if err != nil {
			return nil, fmt.Errorf("cannot make filesystem for partition %s: %v", roleOrLabelOrName(part), err)
		}

		timings.Run(perfTimings, fmt.Sprintf("write-content[%s]", roleOrLabelOrName(part)), fmt.Sprintf("Write content for %s", roleOrLabelOrName(part)), func(timings.Measurer) {
			err = writeContent(&part, gadgetRoot, observer)
		})
		if err != nil {
			return nil, err
		}

		if options.Mount && part.Label != "" && part.HasFilesystem() {
			if err := mountFilesystem(&part, boot.InitramfsRunMntDir); err != nil {
				return nil, err
			}
		}
	}

	return &InstalledSystemSideData{
		KeysForRoles: keysForRoles,
	}, nil
}<|MERGE_RESOLUTION|>--- conflicted
+++ resolved
@@ -158,7 +158,6 @@
 			}
 			logger.Noticef("encrypting partition device %v", part.Node)
 			var dataPart encryptedDevice
-<<<<<<< HEAD
 			switch options.EncryptionType {
 			case secboot.EncryptionTypeLUKS:
 				timings.Run(perfTimings, fmt.Sprintf("new-encrypted-device[%s]", roleOrLabelOrName(part)), fmt.Sprintf("Create encryption device for %s", roleOrLabelOrName(part)), func(timings.Measurer) {
@@ -167,14 +166,6 @@
 				if err != nil {
 					return nil, err
 				}
-=======
-			timings.Run(perfTimings, fmt.Sprintf("new-encrypted-device[%s]", roleOrLabelOrName(part)), fmt.Sprintf("Create encryption device for %s", roleOrLabelOrName(part)), func(timings.Measurer) {
-				dataPart, err = newEncryptedDeviceLUKS(&part, keys.Key, part.Label)
-			})
-			if err != nil {
-				return nil, err
-			}
->>>>>>> 04adac6b
 
 				timings.Run(perfTimings, fmt.Sprintf("add-recovery-key[%s]", roleOrLabelOrName(part)), fmt.Sprintf("Adding recovery key for %s", roleOrLabelOrName(part)), func(timings.Measurer) {
 					err = dataPart.AddRecoveryKey(keys.Key, keys.RecoveryKey)
