// -*- Mode: Go; indent-tabs-mode: t -*-

/*
 * Copyright (C) 2019-2020 Canonical Ltd
 *
 * This program is free software: you can redistribute it and/or modify
 * it under the terms of the GNU General Public License version 3 as
 * published by the Free Software Foundation.
 *
 * This program is distributed in the hope that it will be useful,
 * but WITHOUT ANY WARRANTY; without even the implied warranty of
 * MERCHANTABILITY or FITNESS FOR A PARTICULAR PURPOSE.  See the
 * GNU General Public License for more details.
 *
 * You should have received a copy of the GNU General Public License
 * along with this program.  If not, see <http://www.gnu.org/licenses/>.
 *
 */

package gadget_test

import (
	"bytes"
	"fmt"
	"os"
	"path/filepath"
	"regexp"
	"strings"

	. "gopkg.in/check.v1"

	"github.com/snapcore/snapd/gadget"
)

type validateGadgetTestSuite struct {
	dir string
}

var _ = Suite(&validateGadgetTestSuite{})

func (s *validateGadgetTestSuite) SetUpTest(c *C) {
	s.dir = c.MkDir()
}

func (s *validateGadgetTestSuite) TestRuleValidateStructureReservedLabels(c *C) {
	for _, tc := range []struct {
		role, label, err string
	}{
		{label: "ubuntu-seed", err: `label "ubuntu-seed" is reserved`},
		// 2020-12-02: disable for customer hotfix
		/*{label: "ubuntu-boot", err: `label "ubuntu-boot" is reserved`},*/
		{label: "ubuntu-data", err: `label "ubuntu-data" is reserved`},
		{label: "ubuntu-save", err: `label "ubuntu-save" is reserved`},
		// these are ok
		{role: "system-boot", label: "ubuntu-boot"},
		{label: "random-ubuntu-label"},
	} {
		err := gadget.RuleValidateVolumeStructure(&gadget.VolumeStructure{
			Type:       "21686148-6449-6E6F-744E-656564454649",
			Role:       tc.role,
			Filesystem: "ext4",
			Label:      tc.label,
			Size:       10 * 1024,
		})
		if tc.err == "" {
			c.Check(err, IsNil)
		} else {
			c.Check(err, ErrorMatches, tc.err)
		}
	}

}

func (s *validateGadgetTestSuite) TestEnsureVolumeRuleConsistency(c *C) {
	state := func(seed bool, label string) *gadget.ValidationState {
		systemDataVolume := &gadget.VolumeStructure{Label: label}
		systemSeedVolume := (*gadget.VolumeStructure)(nil)
		if seed {
			systemSeedVolume = &gadget.VolumeStructure{}
		}
		return &gadget.ValidationState{
			SystemSeed: systemSeedVolume,
			SystemData: systemDataVolume,
		}
	}

	for i, tc := range []struct {
		s   *gadget.ValidationState
		err string
	}{

		// we have the system-seed role
		{state(true, ""), ""},
		{state(true, "foobar"), `.* must have an implicit label or "ubuntu-data", not "foobar"`},
		{state(true, "writable"), `.* must have an implicit label or "ubuntu-data", not "writable"`},
		{state(true, "ubuntu-data"), ""},

		// we don't have the system-seed role (old systems)
		{state(false, ""), ""}, // implicit is ok
		{state(false, "foobar"), `.* must have an implicit label or "writable", not "foobar"`},
		{state(false, "writable"), ""},
		{state(false, "ubuntu-data"), `.* must have an implicit label or "writable", not "ubuntu-data"`},
	} {
		c.Logf("tc: %v %p %v", i, tc.s.SystemSeed, tc.s.SystemData.Label)

		err := gadget.EnsureVolumeRuleConsistency(tc.s, nil)
		if tc.err != "" {
			c.Check(err, ErrorMatches, tc.err)
		} else {
			c.Check(err, IsNil)
		}
	}

	// Check system-seed label
	for i, tc := range []struct {
		l   string
		err string
	}{
		{"", ""},
		{"foobar", `system-seed structure must have an implicit label or "ubuntu-seed", not "foobar"`},
		{"ubuntu-seed", ""},
	} {
		c.Logf("tc: %v %v", i, tc.l)
		s := state(true, "")
		s.SystemSeed.Label = tc.l
		err := gadget.EnsureVolumeRuleConsistency(s, nil)
		if tc.err != "" {
			c.Check(err, ErrorMatches, tc.err)
		} else {
			c.Check(err, IsNil)
		}
	}

	// Check system-seed without system-data
	vs := &gadget.ValidationState{}
	err := gadget.EnsureVolumeRuleConsistency(vs, nil)
	c.Assert(err, IsNil)
	vs.SystemSeed = &gadget.VolumeStructure{}
	err = gadget.EnsureVolumeRuleConsistency(vs, nil)
	c.Assert(err, ErrorMatches, "the system-seed role requires system-data to be defined")

	// Check system-save
	vsWithSave := &gadget.ValidationState{
		SystemData: &gadget.VolumeStructure{},
		SystemSeed: &gadget.VolumeStructure{},
		SystemSave: &gadget.VolumeStructure{},
	}
	err = gadget.EnsureVolumeRuleConsistency(vsWithSave, nil)
	c.Assert(err, IsNil)
	// use illegal label on system-save
	vsWithSave.SystemSave.Label = "foo"
	err = gadget.EnsureVolumeRuleConsistency(vsWithSave, nil)
	c.Assert(err, ErrorMatches, `system-save structure must have an implicit label or "ubuntu-save", not "foo"`)
	// complains when either system-seed or system-data is missing
	vsWithSave.SystemSeed = nil
	err = gadget.EnsureVolumeRuleConsistency(vsWithSave, nil)
	c.Assert(err, ErrorMatches, "system-save requires system-seed and system-data structures")
	vsWithSave.SystemData = nil
	err = gadget.EnsureVolumeRuleConsistency(vsWithSave, nil)
	c.Assert(err, ErrorMatches, "system-save requires system-seed and system-data structures")
}

func (s *validateGadgetTestSuite) TestValidateConsistencyWithoutConstraints(c *C) {
	for i, tc := range []struct {
		role  string
		label string
		err   string
	}{
		// when constraints are nil, the system-seed role and ubuntu-data label on the
		// system-data structure should be consistent
		{"system-seed", "", ""},
		{"system-seed", "writable", `.* must have an implicit label or "ubuntu-data", not "writable"`},
		{"system-seed", "ubuntu-data", ""},
		{"", "", ""},
		{"", "writable", ""},
		{"", "ubuntu-data", `.* must have an implicit label or "writable", not "ubuntu-data"`},
	} {
		c.Logf("tc: %v %v %v", i, tc.role, tc.label)
		b := &bytes.Buffer{}

		fmt.Fprintf(b, `
volumes:
  pc:
    bootloader: grub
    schema: mbr
    structure:`)

		if tc.role == "system-seed" {
			fmt.Fprintf(b, `
      - name: Recovery
        size: 10M
        type: 83
        role: system-seed`)
		}

		fmt.Fprintf(b, `
      - name: Data
        size: 10M
        type: 83
        role: system-data
        filesystem-label: %s`, tc.label)

		makeSizedFile(c, filepath.Join(s.dir, "meta/gadget.yaml"), 0, b.Bytes())
		ginfo, err := gadget.ReadInfo(s.dir, nil)
		c.Assert(err, IsNil)
		err = gadget.Validate(ginfo, nil, nil)
		if tc.err != "" {
			c.Check(err, ErrorMatches, tc.err)
		} else {
			c.Check(err, IsNil)
		}
	}
}

func (s *validateGadgetTestSuite) TestValidateConsistencyWithConstraints(c *C) {
	bloader := `
volumes:
  pc:
    bootloader: grub
    schema: mbr
    structure:`

	for i, tc := range []struct {
		addSeed     bool
		dataLabel   string
		requireSeed bool
		addSave     bool
		saveLabel   string
		err         string
	}{
		// when constraints are nil, the system-seed role and ubuntu-data label on the
		// system-data structure should be consistent
		{addSeed: true, requireSeed: true},
		{addSeed: true, err: `.* model does not support the system-seed role`},
		{addSeed: true, dataLabel: "writable", requireSeed: true,
			err: `.* system-data structure must have an implicit label or "ubuntu-data", not "writable"`},
		{addSeed: true, dataLabel: "writable",
			err: `.* model does not support the system-seed role`},
		{addSeed: true, dataLabel: "ubuntu-data", requireSeed: true},
		{addSeed: true, dataLabel: "ubuntu-data",
			err: `.* model does not support the system-seed role`},
		{dataLabel: "writable", requireSeed: true,
			err: `.* model requires system-seed structure, but none was found`},
		{dataLabel: "writable"},
		{dataLabel: "ubuntu-data", requireSeed: true,
			err: `.* model requires system-seed structure, but none was found`},
		{dataLabel: "ubuntu-data", err: `.* system-data structure must have an implicit label or "writable", not "ubuntu-data"`},
		{addSave: true, err: `.* system-save requires system-seed and system-data structures`},
		{addSeed: true, requireSeed: true, addSave: true, saveLabel: "foo",
			err: `.* system-save structure must have an implicit label or "ubuntu-save", not "foo"`},
	} {
		c.Logf("tc: %v %v %v %v", i, tc.addSeed, tc.dataLabel, tc.requireSeed)
		b := &bytes.Buffer{}

		fmt.Fprintf(b, bloader)
		if tc.addSeed {
			fmt.Fprintf(b, `
      - name: Recovery
        size: 10M
        type: 83
        role: system-seed`)
		}

		fmt.Fprintf(b, `
      - name: Data
        size: 10M
        type: 83
        role: system-data
        filesystem-label: %s`, tc.dataLabel)
		if tc.addSave {
			fmt.Fprintf(b, `
      - name: Save
        size: 10M
        type: 83
        role: system-save`)
			if tc.saveLabel != "" {
				fmt.Fprintf(b, `
        filesystem-label: %s`, tc.saveLabel)

			}
		}

		makeSizedFile(c, filepath.Join(s.dir, "meta/gadget.yaml"), 0, b.Bytes())

		constraints := &modelConstraints{
			classic:    false,
			systemSeed: tc.requireSeed,
		}

		ginfo, err := gadget.ReadInfo(s.dir, constraints)
		c.Assert(err, IsNil)
		err = gadget.Validate(ginfo, constraints, nil)
		if tc.err != "" {
			c.Check(err, ErrorMatches, tc.err)
		} else {
			c.Check(err, IsNil)
		}
	}

	// test error with no volumes
	makeSizedFile(c, filepath.Join(s.dir, "meta/gadget.yaml"), 0, []byte(bloader))

	constraints := &modelConstraints{
		systemSeed: true,
	}
	ginfo, err := gadget.ReadInfo(s.dir, constraints)
	c.Assert(err, IsNil)
	err = gadget.Validate(ginfo, constraints, nil)
	c.Assert(err, ErrorMatches, ".*: model requires system-seed partition, but no system-seed or system-data partition found")
}

func (s *validateGadgetTestSuite) TestValidateRoleDuplicated(c *C) {

	for _, role := range []string{"system-seed", "system-data", "system-boot"} {
		gadgetYamlContent := fmt.Sprintf(`
volumes:
  pc:
    bootloader: grub
    structure:
      - name: foo
        type: DA,21686148-6449-6E6F-744E-656564454649
        size: 1M
        role: %[1]s
      - name: bar
        type: DA,21686148-6449-6E6F-744E-656564454649
        size: 1M
        role: %[1]s
`, role)
		makeSizedFile(c, filepath.Join(s.dir, "meta/gadget.yaml"), 0, []byte(gadgetYamlContent))

		ginfo, err := gadget.ReadInfo(s.dir, nil)
		c.Assert(err, IsNil)
		err = gadget.Validate(ginfo, nil, nil)
		c.Assert(err, ErrorMatches, fmt.Sprintf(`invalid volume "pc": cannot have more than one partition with %s role`, role))
	}
}

func (s *validateGadgetTestSuite) TestRuleValidateHybridGadget(c *C) {
	// this is the kind of volumes setup recommended to be
	// prepared for a possible UC18 -> UC20 transition
	hybridyGadgetYaml := []byte(`volumes:
  hybrid:
    bootloader: grub
    structure:
      - name: mbr
        type: mbr
        size: 440
        content:
          - image: pc-boot.img
      - name: BIOS Boot
        type: DA,21686148-6449-6E6F-744E-656564454649
        size: 1M
        offset: 1M
        offset-write: mbr+92
        content:
          - image: pc-core.img
      - name: EFI System
        type: EF,C12A7328-F81F-11D2-BA4B-00A0C93EC93B
        filesystem: vfat
        filesystem-label: system-boot
        size: 1200M
        content:
          - source: grubx64.efi
            target: EFI/boot/grubx64.efi
          - source: shim.efi.signed
            target: EFI/boot/bootx64.efi
          - source: mmx64.efi
            target: EFI/boot/mmx64.efi
          - source: grub.cfg
            target: EFI/ubuntu/grub.cfg
      - name: Ubuntu Boot
        type: 0FC63DAF-8483-4772-8E79-3D69D8477DE4
        filesystem: ext4
        filesystem-label: ubuntu-boot
        size: 750M
`)

	constraints := &modelConstraints{
		classic: false,
	}
	giMeta, err := gadget.InfoFromGadgetYaml(hybridyGadgetYaml, constraints)
	c.Assert(err, IsNil)

	err = gadget.Validate(giMeta, constraints, nil)
	c.Check(err, IsNil)
}

func (s *validateGadgetTestSuite) TestValidateContentMissingRawContent(c *C) {
	var gadgetYamlContent = `
volumes:
  pc:
    bootloader: grub
    structure:
      - name: foo
        type: DA,21686148-6449-6E6F-744E-656564454649
        size: 1M
        offset: 1M
        content:
          - image: foo.img

`
	makeSizedFile(c, filepath.Join(s.dir, "meta/gadget.yaml"), 0, []byte(gadgetYamlContent))

	ginfo, err := gadget.ReadInfo(s.dir, nil)
	c.Assert(err, IsNil)
	err = gadget.ValidateContent(ginfo, s.dir)
	c.Assert(err, ErrorMatches, `invalid layout of volume "pc": cannot lay out structure #0 \("foo"\): content "foo.img": stat .*/foo.img: no such file or directory`)
}

func (s *validateGadgetTestSuite) TestValidateContentMultiVolumeContent(c *C) {
	var gadgetYamlContent = `
volumes:
  first:
    bootloader: grub
    structure:
      - name: first-foo
        type: DA,21686148-6449-6E6F-744E-656564454649
        size: 1M
        content:
          - image: first.img
  second:
    structure:
      - name: second-foo
        type: DA,21686148-6449-6E6F-744E-656564454649
        size: 1M
        content:
          - image: second.img

`
	makeSizedFile(c, filepath.Join(s.dir, "meta/gadget.yaml"), 0, []byte(gadgetYamlContent))
	// only content for the first volume
	makeSizedFile(c, filepath.Join(s.dir, "first.img"), 1, nil)

	ginfo, err := gadget.ReadInfo(s.dir, nil)
	c.Assert(err, IsNil)
	err = gadget.ValidateContent(ginfo, s.dir)
	c.Assert(err, ErrorMatches, `invalid layout of volume "second": cannot lay out structure #0 \("second-foo"\): content "second.img": stat .*/second.img: no such file or directory`)
}

func (s *validateGadgetTestSuite) TestValidateContentFilesystemContent(c *C) {
	var gadgetYamlContent = `
volumes:
  bad:
    bootloader: grub
    structure:
      - name: bad-struct
        type: DA,21686148-6449-6E6F-744E-656564454649
        size: 1M
        filesystem: ext4
        content:
          - source: foo/
            target: /

`
	makeSizedFile(c, filepath.Join(s.dir, "meta/gadget.yaml"), 0, []byte(gadgetYamlContent))

	ginfo, err := gadget.ReadInfo(s.dir, nil)
	c.Assert(err, IsNil)
	err = gadget.ValidateContent(ginfo, s.dir)
	c.Assert(err, ErrorMatches, `invalid volume "bad": structure #0 \("bad-struct"\), content source:foo/: source path does not exist`)

	// make it a file, which conflicts with foo/ as 'source'
	fooPath := filepath.Join(s.dir, "foo")
	makeSizedFile(c, fooPath, 1, nil)
	err = gadget.ValidateContent(ginfo, s.dir)
	c.Assert(err, ErrorMatches, `invalid volume "bad": structure #0 \("bad-struct"\), content source:foo/: cannot specify trailing / for a source which is not a directory`)

	// make it a directory
	err = os.Remove(fooPath)
	c.Assert(err, IsNil)
	err = os.Mkdir(fooPath, 0755)
	c.Assert(err, IsNil)
	// validate should no longer complain
	err = gadget.ValidateContent(ginfo, s.dir)
	c.Assert(err, IsNil)
}

var gadgetYamlContentNoSave = `
volumes:
  vol1:
    bootloader: grub
    structure:
      - name: ubuntu-seed
        role: system-seed
        type: DA,21686148-6449-6E6F-744E-656564454649
        size: 1M
        filesystem: ext4
      - name: ubuntu-boot
        type: DA,21686148-6449-6E6F-744E-656564454649
        size: 1M
        filesystem: ext4
      - name: ubuntu-data
        role: system-data
        type: DA,21686148-6449-6E6F-744E-656564454649
        size: 1M
        filesystem: ext4
`

var gadgetYamlContentWithSave = gadgetYamlContentNoSave + `
      - name: ubuntu-save
        role: system-save
        type: DA,21686148-6449-6E6F-744E-656564454649
        size: 1M
        filesystem: ext4
`

func (s *validateGadgetTestSuite) TestValidateEncryptionSupportErr(c *C) {
	makeSizedFile(c, filepath.Join(s.dir, "meta/gadget.yaml"), 0, []byte(gadgetYamlContentNoSave))

	mod := &modelConstraints{systemSeed: true}
	ginfo, err := gadget.ReadInfo(s.dir, mod)
	c.Assert(err, IsNil)
	err = gadget.Validate(ginfo, mod, &gadget.ValidationConstraints{
		EncryptedData: true,
	})
	c.Assert(err, ErrorMatches, `gadget does not support encrypted data: volume "vol1" has no structure with system-save role`)
}

func (s *validateGadgetTestSuite) TestValidateEncryptionSupportHappy(c *C) {
	makeSizedFile(c, filepath.Join(s.dir, "meta/gadget.yaml"), 0, []byte(gadgetYamlContentWithSave))
	mod := &modelConstraints{systemSeed: true}
	ginfo, err := gadget.ReadInfo(s.dir, mod)
	c.Assert(err, IsNil)
	err = gadget.Validate(ginfo, mod, &gadget.ValidationConstraints{
		EncryptedData: true,
	})
	c.Assert(err, IsNil)
}

var gadgetYamlContentKernelRef = gadgetYamlContentNoSave + `
      - name: other
        type: DA,21686148-6449-6E6F-744E-656564454649
        size: 10M
        filesystem: ext4
        content:
          - source: REPLACE_WITH_TC
            target: /
`

<<<<<<< HEAD
func (s *validateGadgetTestSuite) TestValidateKernelAssetsRef(c *C) {
	for _, tc := range []struct {
		source string
		good   bool
	}{
		{"$kernel:a/b", true},
		{"$kernel:aa/bb", true},
		{"$kernel:a-a/b-b", true},
		{"$kernel:aB-0/cD-3", true},
		{"$kernel:aB-0/foo-21B.dtb", true},
		{"$kernel:aB-0/nested/bar-77A.raw", true},
		// no starting with "-"
		{"$kernel:-/-", false},
		// assets and content need to be there
		{"$kernel:/", false},
		{"$kernel:a/", false},
	} {
		gadgetYaml := strings.Replace(gadgetYamlContentKernelRef, "REPLACE_WITH_TC", tc.source, -1)
		makeSizedFile(c, filepath.Join(s.dir, "meta/gadget.yaml"), 0, []byte(gadgetYaml))
		err := gadget.Validate(s.dir, nil, nil)
		if tc.good {
			c.Check(err, IsNil, Commentf(tc.source))
		} else {
			errStr := fmt.Sprintf(`invalid volume "vol1": cannot use kernel reference "%s"`, regexp.QuoteMeta(tc.source))
			c.Check(err, ErrorMatches, errStr, Commentf(tc.source))
		}
	}
=======
func (s *validateGadgetTestSuite) TestValidateContentKernelAssetsRef(c *C) {
	for _, tc := range []struct {
		source, asset, content string
		good                   bool
	}{
		{"$kernel:a/b", "a", "b", true},
		{"$kernel:A/b", "A", "b", true},
		{"$kernel:a-a/bb", "a-a", "bb", true},
		{"$kernel:a-a/b-b", "a-a", "b-b", true},
		{"$kernel:aB-0/cD-3", "aB-0", "cD-3", true},
		{"$kernel:aB-0/foo-21B.dtb", "aB-0", "foo-21B.dtb", true},
		{"$kernel:aB-0/nested/bar-77A.raw", "aB-0", "nested/bar-77A.raw", true},
		{"$kernel:a/a/", "a", "a/", true},
		// no starting with "-"
		{source: "$kernel:-/-"},
		// assets and content need to be there
		{source: "$kernel:ab"},
		{source: "$kernel:/"},
		{source: "$kernel:a/"},
		{source: "$kernel:/a"},
		// invalid asset name
		{source: "$kernel:#garbage/a"},
		// invalid content part
		{source: "$kernel:a//"},
		{source: "$kernel:a///"},
		{source: "$kernel:a////"},
		{source: "$kernel:a/a/../"},
	} {
		gadgetYaml := strings.Replace(gadgetYamlContentKernelRef, "REPLACE_WITH_TC", tc.source, -1)
		makeSizedFile(c, filepath.Join(s.dir, "meta/gadget.yaml"), 0, []byte(gadgetYaml))
		ginfo, err := gadget.ReadInfoAndValidate(s.dir, nil, nil)
		c.Assert(err, IsNil)
		err = gadget.ValidateContent(ginfo, s.dir)
		if tc.good {
			c.Check(err, IsNil, Commentf(tc.source))
			// asset validates correctly, so let's make sure that
			// individual pieces are correct too
			assetName, content, err := gadget.SplitKernelRef(tc.source)
			c.Assert(err, IsNil)
			c.Check(assetName, Equals, tc.asset)
			c.Check(content, Equals, tc.content)
		} else {
			errStr := fmt.Sprintf(`invalid volume "vol1": cannot use kernel reference "%s": .*`, regexp.QuoteMeta(tc.source))
			c.Check(err, ErrorMatches, errStr, Commentf(tc.source))
		}
	}
}

func (s *validateGadgetTestSuite) TestSplitKernelRefErrors(c *C) {
	for _, tc := range []struct {
		kernelRef string
		errStr    string
	}{
		{"no-kernel-ref", `internal error: splitKernelRef called for non kernel ref "no-kernel-ref"`},
		{"$kernel:a", `invalid asset and content in kernel ref "\$kernel:a"`},
		{"$kernel:a/", `missing asset name or content in kernel ref "\$kernel:a/"`},
		{"$kernel:/b", `missing asset name or content in kernel ref "\$kernel:/b"`},
		{"$kernel:a!invalid/b", `invalid asset name in kernel ref "\$kernel:a!invalid/b"`},
		{"$kernel:a/b/..", `invalid content in kernel ref "\$kernel:a/b/.."`},
		{"$kernel:a/b//", `invalid content in kernel ref "\$kernel:a/b//"`},
		{"$kernel:a/b/./", `invalid content in kernel ref "\$kernel:a/b/./"`},
	} {
		_, _, err := gadget.SplitKernelRef(tc.kernelRef)
		c.Check(err, ErrorMatches, tc.errStr, Commentf("kernelRef: %s", tc.kernelRef))
	}
>>>>>>> 40e0ab7f
}<|MERGE_RESOLUTION|>--- conflicted
+++ resolved
@@ -537,35 +537,6 @@
             target: /
 `
 
-<<<<<<< HEAD
-func (s *validateGadgetTestSuite) TestValidateKernelAssetsRef(c *C) {
-	for _, tc := range []struct {
-		source string
-		good   bool
-	}{
-		{"$kernel:a/b", true},
-		{"$kernel:aa/bb", true},
-		{"$kernel:a-a/b-b", true},
-		{"$kernel:aB-0/cD-3", true},
-		{"$kernel:aB-0/foo-21B.dtb", true},
-		{"$kernel:aB-0/nested/bar-77A.raw", true},
-		// no starting with "-"
-		{"$kernel:-/-", false},
-		// assets and content need to be there
-		{"$kernel:/", false},
-		{"$kernel:a/", false},
-	} {
-		gadgetYaml := strings.Replace(gadgetYamlContentKernelRef, "REPLACE_WITH_TC", tc.source, -1)
-		makeSizedFile(c, filepath.Join(s.dir, "meta/gadget.yaml"), 0, []byte(gadgetYaml))
-		err := gadget.Validate(s.dir, nil, nil)
-		if tc.good {
-			c.Check(err, IsNil, Commentf(tc.source))
-		} else {
-			errStr := fmt.Sprintf(`invalid volume "vol1": cannot use kernel reference "%s"`, regexp.QuoteMeta(tc.source))
-			c.Check(err, ErrorMatches, errStr, Commentf(tc.source))
-		}
-	}
-=======
 func (s *validateGadgetTestSuite) TestValidateContentKernelAssetsRef(c *C) {
 	for _, tc := range []struct {
 		source, asset, content string
@@ -631,5 +602,4 @@
 		_, _, err := gadget.SplitKernelRef(tc.kernelRef)
 		c.Check(err, ErrorMatches, tc.errStr, Commentf("kernelRef: %s", tc.kernelRef))
 	}
->>>>>>> 40e0ab7f
 }