name: Nightly spread executions

# See https://docs.github.com/en/actions/writing-workflows/workflow-syntax-for-github-actions#onschedule
on:
  schedule:
    # usual nitghtly run
    - cron: '0 2 * * *'
    # from current
    - cron: '0 3 * * *'
    # experimental features and openstack
    - cron: '0 6 * * *'
  workflow_dispatch:
    inputs:
      job:
        type: choice
        description: Job to run
        options:
          - spread-nightly
          - spread-test-build-from-current
          - spread-test-experimental
          - spread-test-openstack
          - spread-master-fundamental
          - spread-master-not-fundamental
          - spread-master-nested

jobs:

  spread-nightly:
    if: ${{ github.event.schedule == '0 2 * * *' || (github.event_name == 'workflow_dispatch' && inputs.job == 'spread-nightly') }}
    uses: ./.github/workflows/spread-tests.yaml
    with:
      runs-on: '["self-hosted", "spread-enabled"]'
      group: google
      backend: google
      systems: 'ALL'
      tasks: 'tests/nightly/...'
      rules: ''
      use-snapd-snap-from-master: true

  spread-test-build-from-current:
    if: ${{ github.event.schedule == '0 6 * * *' || (github.event_name == 'workflow_dispatch' && inputs.job == 'spread-test-build-from-current') }}
    uses: ./.github/workflows/spread-tests.yaml
    with:
      runs-on: '["self-hosted", "spread-enabled"]'
      group: ${{ matrix.group }}
      backend: ${{ matrix.backend }}
      systems: ${{ matrix.systems }}
      tasks: 'tests/...'
      rules: ''
      use-snapd-snap-from-master: true
      spread-snapd-deb-from-repo: false
    strategy:
      fail-fast: false
      matrix:
        include:
          - group: google
            backend: google
            systems: 'ubuntu-18.04-64 ubuntu-20.04-64 ubuntu-22.04-64 ubuntu-24.04-64'
          - group: debian-not-req
            backend: google-distro-1
            systems: 'debian-11-64 debian-12-64 debian-sid-64'

  spread-test-experimental:
    if: ${{ github.event.schedule == '0 3 * * *' || (github.event_name == 'workflow_dispatch' && inputs.job == 'spread-test-experimental') }}
    uses: ./.github/workflows/spread-tests.yaml
    with:
      runs-on: '["self-hosted", "spread-enabled"]'
      group: 'google'
      backend: 'google'
      systems: 'ubuntu-18.04-64 ubuntu-20.04-64 ubuntu-21.10-64 ubuntu-core-20-64'
      tasks: 'tests/...'
      rules: ''
      use-snapd-snap-from-master: true
      spread-experimental-features: gate-auto-refresh-hook

  read-systems:
    runs-on: ubuntu-latest
    outputs:
      fundamental-systems: ${{ steps.read-systems.outputs.fundamental-systems }}
      non-fundamental-systems: ${{ steps.read-systems.outputs.non-fundamental-systems }}
      nested-systems: ${{ steps.read-systems.outputs.nested-systems }}
    steps:
      - name: Checkout code
        uses: actions/checkout@v4

      - name: Read matrix file
        id: read-systems
        shell: bash
        run: |
          echo "fundamental-systems=$(jq -c . ./.github/workflows/fundamental-systems.json)" >> $GITHUB_OUTPUT
          echo "non-fundamental-systems=$(jq -c . ./.github/workflows/non-fundamental-systems.json)" >> $GITHUB_OUTPUT
          echo "nested-systems=$(jq -c . ./.github/workflows/nested-systems.json)" >> $GITHUB_OUTPUT

  spread-master-fundamental:
    if: ${{ github.event.schedule == '0 3 * * *' || (github.event_name == 'workflow_dispatch' && inputs.job == 'spread-master-fundamental') }}
    uses: ./.github/workflows/spread-tests.yaml
    name: "spread master ${{ matrix.group }}"
<<<<<<< HEAD
=======
    needs: [read-systems]
>>>>>>> 6ba5c59e
    with:
      # Github doesn't support passing sequences as parameters.
      # Instead here we create a json array and pass it as a string.
      # Then in the spread workflow it turns it into a sequence
      # using the fromJSON expression.
      runs-on: '["self-hosted", "spread-enabled"]'
      group: ${{ matrix.group }}
      backend: ${{ matrix.backend }}
      alternative-backend: ${{ matrix.alternative-backend }}
      systems: ${{ matrix.systems }}
      tasks: ${{ matrix.tasks }}
      rules: ${{ matrix.rules }}
      is-fundamental: true
<<<<<<< HEAD
=======
      use-snapd-snap-from-master: true
>>>>>>> 6ba5c59e
    strategy:
      fail-fast: false
      matrix: ${{ fromJson(needs.read-systems.outputs.fundamental-systems) }}

  spread-master-not-fundamental:
    if: ${{ github.event.schedule == '0 3 * * *' || (github.event_name == 'workflow_dispatch' && inputs.job == 'spread-master-not-fundamental') }}
    uses: ./.github/workflows/spread-tests.yaml
    name: "spread master ${{ matrix.group }}"
<<<<<<< HEAD
=======
    needs: [read-systems]
>>>>>>> 6ba5c59e
    with:
      # Github doesn't support passing sequences as parameters.
      # Instead here we create a json array and pass it as a string.
      # Then in the spread workflow it turns it into a sequence
      # using the fromJSON expression.
      runs-on: '["self-hosted", "spread-enabled"]'
      group: ${{ matrix.group }}
      backend: ${{ matrix.backend }}
      alternative-backend: ${{ matrix.alternative-backend }}
      systems: ${{ matrix.systems }}
      tasks: ${{ matrix.tasks }}
      rules: ${{ matrix.rules }}
<<<<<<< HEAD
=======
      use-snapd-snap-from-master: true
>>>>>>> 6ba5c59e
    strategy:
      fail-fast: false
      matrix: ${{ fromJson(needs.read-systems.outputs.non-fundamental-systems) }}

  spread-master-nested:
    if: ${{ github.event.schedule == '0 3 * * *' || (github.event_name == 'workflow_dispatch' && inputs.job == 'spread-master-nested') }}
    uses: ./.github/workflows/spread-tests.yaml
    name: "spread master ${{ matrix.group }}"
<<<<<<< HEAD
=======
    needs: [read-systems]
>>>>>>> 6ba5c59e
    with:
      # Github doesn't support passing sequences as parameters.
      # Instead here we create a json array and pass it as a string.
      # Then in the spread workflow it turns it into a sequence
      # using the fromJSON expression.
      runs-on: '["self-hosted", "spread-enabled"]'
      group: ${{ matrix.group }}
      backend: ${{ matrix.backend }}
      alternative-backend: ${{ matrix.alternative-backend }}
      systems: ${{ matrix.systems }}
      tasks: ${{ matrix.tasks }}
      rules: ${{ matrix.rules }}
<<<<<<< HEAD
=======
      use-snapd-snap-from-master: true
>>>>>>> 6ba5c59e
    strategy:
      fail-fast: false
      matrix: ${{ fromJson(needs.read-systems.outputs.nested-systems) }}<|MERGE_RESOLUTION|>--- conflicted
+++ resolved
@@ -95,10 +95,7 @@
     if: ${{ github.event.schedule == '0 3 * * *' || (github.event_name == 'workflow_dispatch' && inputs.job == 'spread-master-fundamental') }}
     uses: ./.github/workflows/spread-tests.yaml
     name: "spread master ${{ matrix.group }}"
-<<<<<<< HEAD
-=======
     needs: [read-systems]
->>>>>>> 6ba5c59e
     with:
       # Github doesn't support passing sequences as parameters.
       # Instead here we create a json array and pass it as a string.
@@ -112,10 +109,7 @@
       tasks: ${{ matrix.tasks }}
       rules: ${{ matrix.rules }}
       is-fundamental: true
-<<<<<<< HEAD
-=======
       use-snapd-snap-from-master: true
->>>>>>> 6ba5c59e
     strategy:
       fail-fast: false
       matrix: ${{ fromJson(needs.read-systems.outputs.fundamental-systems) }}
@@ -124,10 +118,7 @@
     if: ${{ github.event.schedule == '0 3 * * *' || (github.event_name == 'workflow_dispatch' && inputs.job == 'spread-master-not-fundamental') }}
     uses: ./.github/workflows/spread-tests.yaml
     name: "spread master ${{ matrix.group }}"
-<<<<<<< HEAD
-=======
     needs: [read-systems]
->>>>>>> 6ba5c59e
     with:
       # Github doesn't support passing sequences as parameters.
       # Instead here we create a json array and pass it as a string.
@@ -140,10 +131,7 @@
       systems: ${{ matrix.systems }}
       tasks: ${{ matrix.tasks }}
       rules: ${{ matrix.rules }}
-<<<<<<< HEAD
-=======
       use-snapd-snap-from-master: true
->>>>>>> 6ba5c59e
     strategy:
       fail-fast: false
       matrix: ${{ fromJson(needs.read-systems.outputs.non-fundamental-systems) }}
@@ -152,10 +140,7 @@
     if: ${{ github.event.schedule == '0 3 * * *' || (github.event_name == 'workflow_dispatch' && inputs.job == 'spread-master-nested') }}
     uses: ./.github/workflows/spread-tests.yaml
     name: "spread master ${{ matrix.group }}"
-<<<<<<< HEAD
-=======
     needs: [read-systems]
->>>>>>> 6ba5c59e
     with:
       # Github doesn't support passing sequences as parameters.
       # Instead here we create a json array and pass it as a string.
@@ -168,10 +153,7 @@
       systems: ${{ matrix.systems }}
       tasks: ${{ matrix.tasks }}
       rules: ${{ matrix.rules }}
-<<<<<<< HEAD
-=======
       use-snapd-snap-from-master: true
->>>>>>> 6ba5c59e
     strategy:
       fail-fast: false
       matrix: ${{ fromJson(needs.read-systems.outputs.nested-systems) }}