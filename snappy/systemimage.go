//--------------------------------------------------------------------
// Copyright (c) 2014-2015 Canonical Ltd.
//--------------------------------------------------------------------

package snappy

import (
	"crypto/sha256"
	"encoding/hex"
	"errors"
	"fmt"
	"log"
	"os"
	"path"
	"runtime"
	"strings"
	"time"

	partition "launchpad.net/snappy/partition"

	"github.com/mvo5/goconfigparser"
	dbus "launchpad.net/go-dbus/v1"
)

const (
	systemImageBusName    = "com.canonical.SystemImage"
	systemImageObjectPath = "/Service"
	systemImageInterface  = systemImageBusName

	// XXX: arbitrary value, but surely sufficient?
	systemImageTimeoutSecs = 30

	systemImagePartName = "ubuntu-core"

	// location of the channel config on the filesystem
	systemImageChannelConfig = "/etc/system-image/channel.ini"

	// the location for the ReloadConfig
	systemImageClientConfig = "/etc/system-image/client.ini"
)

type SystemImagePart struct {
	proxy *systemImageDBusProxy

	version        string
	versionDetails string
	channelName    string

	isInstalled bool
	isActive    bool

	partition partition.PartitionInterface
}

func (s *SystemImagePart) Type() SnapType {
	return SnapTypeCore
}

func (s *SystemImagePart) Name() string {
	return systemImagePartName
}

func (s *SystemImagePart) Version() string {
	return s.version
}

func (s *SystemImagePart) Description() string {
	return "ubuntu-core description"
}

func (s *SystemImagePart) Hash() string {
	hasher := sha256.New()
	hasher.Write([]byte(s.versionDetails))
	hexdigest := hex.EncodeToString(hasher.Sum(nil))

	return hexdigest
}

func (s *SystemImagePart) IsActive() bool {
	return s.isActive
}

func (s *SystemImagePart) IsInstalled() bool {
	return s.isInstalled
}

func (s *SystemImagePart) InstalledSize() int {
	return -1
}

func (s *SystemImagePart) DownloadSize() int {
	return -1
}

func (s *SystemImagePart) Install(pb ProgressMeter) (err error) {

	quitCh := make(chan int)
	if pb != nil {
		// FIXME: we need to find a way to stop this watcher
		updateProgressCh, err := s.proxy.makeWatcher("UpdateProgress")
		if err != nil {
			log.Panic(fmt.Sprintf("ERROR: %v", err))
			return nil
		}

		defer func() {
			quitCh <- 1
		}()
		pb.Start(100.0)
		go func() {
			for {
				var percent int32
				var eta float64
				select {
				case msg := <-updateProgressCh:
					err := msg.Args(&percent, &eta)
					if err == nil {
						if percent >= 0 {
							pb.Set(float64(percent))
						} else {
							pb.Spin("Applying")
						}
					}
				case <-quitCh:
					pb.Finished()
					break
				}
			}
		}()
	}

	// Ensure there is always a kernel + initrd to boot with, even
	// if the update does not provide new versions.
	err = s.partition.SyncBootloaderFiles()
	if err != nil {
		return err
	}

	err = s.proxy.DownloadUpdate()
	if err != nil {
		return err
	}

	// FIXME: switch s-i daemon back to current partition
	err = s.partition.UpdateBootloader()

	if pb != nil {
		quitCh <- 1
	}
	return err
}

func (s *SystemImagePart) Uninstall() (err error) {
	return errors.New("Uninstall of a core snap is not possible")
}

func (s *SystemImagePart) Config(configuration []byte) (err error) {
	return err
}

// Mark the *currently* booted rootfs as "good" (it booted :)
// Note: Not part of the Part interface.
func (s *SystemImagePart) MarkBootSuccessful() (err error) {

	return s.partition.MarkBootSuccessful()
}
func (s *SystemImagePart) Channel() string {

	return s.channelName
}

// Return true if the next boot will use the other root filesystem.
func (s *SystemImagePart) NextBootIsOther() bool {
	return s.partition.NextBootIsOther()
}

// Result of UpdateAvailableStatus() call
type updateStatus struct {
	is_available      bool
	downloading       bool
	available_version string
	update_size       int32
	last_update_date  string
	error_reason      string
}

// Result of the Information() call
type systemImageInfo map[string]string

type systemImageDBusProxy struct {
	proxy      *dbus.ObjectProxy
	connection *dbus.Connection
	partition  partition.PartitionInterface

	// the update status
	us updateStatus

	// signal watches
	updateAvailableStatus chan *dbus.Message
	updateApplied         chan *dbus.Message
	updateDownloaded      chan *dbus.Message
	updateFailed          chan *dbus.Message
	quitCh                chan int // can be used to stop the watchers
}

// this functions only exists to make testing easier, i.e. the testsuite
// will replace newPartition() to return a mockPartition
var newPartition = func() (p partition.PartitionInterface) {
	return partition.New()
}

func newSystemImageDBusProxy(bus dbus.StandardBus) *systemImageDBusProxy {
	var err error
	p := new(systemImageDBusProxy)
	p.partition = newPartition()

	if p.connection, err = dbus.Connect(bus); err != nil {
		log.Panic("Error: can not connect to the bus")
		return nil
	}

	p.proxy = p.connection.Object(systemImageBusName, systemImageObjectPath)
	if p.proxy == nil {
		log.Panic("ERROR: failed to create D-Bus proxy for system-image server")
		return nil
	}

	p.quitCh = make(chan int)
	p.updateAvailableStatus, err = p.makeWatcher("UpdateAvailableStatus")
	if err != nil {
		log.Panic(fmt.Sprintf("ERROR: %v", err))
		return nil
	}

	p.updateApplied, err = p.makeWatcher("Rebooting")
	if err != nil {
		log.Panic(fmt.Sprintf("ERROR: %v", err))
		return nil
	}

	p.updateDownloaded, err = p.makeWatcher("UpdateDownloaded")
	if err != nil {
		log.Panic(fmt.Sprintf("ERROR: %v", err))
		return nil
	}

	p.updateFailed, err = p.makeWatcher("UpdateFailed")
	if err != nil {
		log.Panic(fmt.Sprintf("ERROR: %v", err))
		return nil
	}

	return p
}

func (s *systemImageDBusProxy) Information() (info systemImageInfo, err error) {
	callName := "Information"
	msg, err := s.proxy.Call(systemImageBusName, callName)
	if err != nil {
		return info, err
	}

	err = msg.Args(&info)
	if err != nil {
		return info, err
	}

	// FIXME: workaround version number oddness
	if info["target_build_number"] == "-1" {
		info["target_build_number"] = "0~"
	}

	return info, nil
}

func (s *systemImageDBusProxy) GetSetting(key string) (v string, err error) {
	callName := "GetSetting"
	msg, err := s.proxy.Call(systemImageBusName, callName, key)
	if err != nil {
		return v, err
	}

	err = msg.Args(&v)
	if err != nil {
		return v, err
	}

	return v, nil
}

func (s *systemImageDBusProxy) makeWatcher(signalName string) (received chan *dbus.Message, err error) {
	watch, err := s.connection.WatchSignal(&dbus.MatchRule{
		Type:      dbus.TypeSignal,
		Sender:    systemImageBusName,
		Interface: systemImageInterface,
		Member:    signalName})
	if err != nil {
		return received, err
	}
	runtime.SetFinalizer(watch, func(u *dbus.SignalWatch) {
		u.Cancel()
	})

	received = make(chan *dbus.Message)
	go func() {
		for {
			select {
			case msg := <-watch.C:
				received <- msg
			}
		}
	}()

	return received, err
}

func (s *systemImageDBusProxy) ApplyUpdate() (err error) {
	callName := "ApplyUpdate"
	_, err = s.proxy.Call(systemImageBusName, callName)
	if err != nil {
		return err
	}
	select {
	case _ = <-s.updateApplied:
		break
	case _ = <-s.updateFailed:
		return errors.New("updateFailed")
		break
	}
	return nil
}

func (s *systemImageDBusProxy) DownloadUpdate() (err error) {
	callName := "DownloadUpdate"
	_, err = s.proxy.Call(systemImageBusName, callName)
	if err != nil {
		return err
	}
	select {
	case _ = <-s.updateDownloaded:
		s.ApplyUpdate()
	case _ = <-s.updateFailed:
		return errors.New("downloadFailed")
		break
	}

	return err
}

// Force system-image-dbus daemon to read the other partitions
// system-image configuration file so that it can calculate the correct
// upgrade path.
//
// If reset is true, force system-image to reload its configuration from
// the current rootfs, otherwise
func (s *systemImageDBusProxy) ReloadConfiguration(reset bool) (err error) {
	// Using RunWithOther() is safe since the
	// system-image-dbus daemon caches its configuration file,
	// so once the D-Bus call completes, it no longer cares
	// about configFile.
<<<<<<< HEAD
	return s.partition.RunWithOther(false, func(otherRoot string) (err error) {
		configFile := path.Join(otherRoot, systemImageClientConfig)
=======
	return s.partition.RunWithOther(partition.RO, func(otherRoot string) (err error) {
		configFile := otherRoot + systemImageClientConfig
>>>>>>> 12d697fa
		// FIXME: replace with FileExists() call once it's in a utility
		// package.
		_, err = os.Stat(configFile)
		if err != nil {
			// file doesn't exist, making this call a NOP.
			return nil
		}
		callName := "ReloadConfiguration"
		_, err = s.proxy.Call(systemImageBusName, callName, configFile)
		return err
	})
}

// Check to see if there is a system image update available
func (s *systemImageDBusProxy) CheckForUpdate() (us updateStatus, err error) {

	// Ensure the system-image-dbus daemon is looking at the correct
	// rootfs's configuration file
	if err = s.ReloadConfiguration(false); err != nil {
		return us, err
	}
	// FIXME: we can not switch back or DownloadUpdate is unhappy

	callName := "CheckForUpdate"
	_, err = s.proxy.Call(systemImageBusName, callName)
	if err != nil {
		return us, err
	}

	select {
	case msg := <-s.updateAvailableStatus:
		err = msg.Args(&s.us.is_available,
			&s.us.downloading,
			&s.us.available_version,
			&s.us.update_size,
			&s.us.last_update_date,
			&s.us.error_reason)

	case <-time.After(systemImageTimeoutSecs * time.Second):
		err = errors.New(fmt.Sprintf(
			"ERROR: "+
				"timed out after %d seconds "+
				"waiting for system image server to respond",
			systemImageTimeoutSecs))
	}

	return s.us, err
}

type SystemImageRepository struct {
	proxy     *systemImageDBusProxy
	partition partition.PartitionInterface
	myroot    string
}

// Constructor
func newSystemImageRepositoryForBus(bus dbus.StandardBus) *SystemImageRepository {
	return &SystemImageRepository{
		proxy:     newSystemImageDBusProxy(bus),
		partition: newPartition()}
}

func NewSystemImageRepository() *SystemImageRepository {
	return newSystemImageRepositoryForBus(dbus.SystemBus)
}

func (s *SystemImageRepository) Description() string {
	return "SystemImageRepository"
}

func (s *SystemImageRepository) makePartFromSystemImageConfigFile(path string, isActive bool) (part Part, err error) {
	cfg := goconfigparser.New()
	f, err := os.Open(path)
	if err != nil {
		log.Printf("Can not open '%s': %s", path, err)
		return part, err
	}
	defer f.Close()
	err = cfg.Read(f)
	if err != nil {
		log.Printf("Can not parse config '%s': err", path, err)
		return part, err
	}

	currentBuildNumber, err := cfg.Get("service", "build_number")
	versionDetails, err := cfg.Get("service", "version_detail")
	channelName, err := cfg.Get("service", "channel")
	return &SystemImagePart{
		isActive:       isActive,
		isInstalled:    true,
		proxy:          s.proxy,
		version:        currentBuildNumber,
		versionDetails: versionDetails,
		channelName:    channelName,
		partition:      s.partition}, err
}

func (s *SystemImageRepository) currentPart() Part {
	configFile := path.Join(s.myroot, systemImageChannelConfig)
	part, err := s.makePartFromSystemImageConfigFile(configFile, true)
	if err != nil {
		log.Printf("Can not make system-image part for %s: %s", configFile, err)
	}
	return part
}

// Returns the part associated with the other rootfs (if any)
func (s *SystemImageRepository) otherPart() Part {
	var part Part
<<<<<<< HEAD
	s.partition.RunWithOther(false, func(otherRoot string) (err error) {
		configFile := path.Join(s.myroot, otherRoot, systemImageChannelConfig)
=======
	s.partition.RunWithOther(partition.RO, func(otherRoot string) (err error) {
		configFile := s.myroot + otherRoot + systemImageChannelConfig
>>>>>>> 12d697fa
		part, err = s.makePartFromSystemImageConfigFile(configFile, false)
		if err != nil {
			log.Printf("Can not make system-image part for %s: %s", configFile, err)
		}
		return err
	})
	return part
}

func (s *SystemImageRepository) Search(terms string) (versions []Part, err error) {
	if strings.Contains(terms, systemImagePartName) {
		s.proxy.Information()
		part := s.currentPart()
		versions = append(versions, part)
	}
	return versions, err
}

func (s *SystemImageRepository) Details(snapName string) (versions []Part, err error) {
	if snapName == systemImagePartName {
		s.proxy.Information()
		part := s.currentPart()
		versions = append(versions, part)
	}
	return versions, err
}

func (s *SystemImageRepository) Updates() (parts []Part, err error) {
	if _, err = s.proxy.CheckForUpdate(); err != nil {
		return parts, err
	}
	current := s.currentPart()
	current_version := current.Version()
	target_version := s.proxy.us.available_version
	if VersionCompare(current_version, target_version) < 0 {
		parts = append(parts, &SystemImagePart{
			proxy:          s.proxy,
			version:        target_version,
			versionDetails: "?",
			channelName:    current.(*SystemImagePart).channelName,
			partition:      s.partition})
	}

	return parts, err
}

func (s *SystemImageRepository) Installed() (parts []Part, err error) {
	// current partition
	curr := s.currentPart()
	if curr != nil {
		parts = append(parts, curr)
	}

	// other partition
	other := s.otherPart()
	if other != nil {
		parts = append(parts, other)
	}

	return parts, err
}<|MERGE_RESOLUTION|>--- conflicted
+++ resolved
@@ -358,13 +358,8 @@
 	// system-image-dbus daemon caches its configuration file,
 	// so once the D-Bus call completes, it no longer cares
 	// about configFile.
-<<<<<<< HEAD
-	return s.partition.RunWithOther(false, func(otherRoot string) (err error) {
+	return s.partition.RunWithOther(partition.RO, func(otherRoot string) (err error) {
 		configFile := path.Join(otherRoot, systemImageClientConfig)
-=======
-	return s.partition.RunWithOther(partition.RO, func(otherRoot string) (err error) {
-		configFile := otherRoot + systemImageClientConfig
->>>>>>> 12d697fa
 		// FIXME: replace with FileExists() call once it's in a utility
 		// package.
 		_, err = os.Stat(configFile)
@@ -474,13 +469,8 @@
 // Returns the part associated with the other rootfs (if any)
 func (s *SystemImageRepository) otherPart() Part {
 	var part Part
-<<<<<<< HEAD
-	s.partition.RunWithOther(false, func(otherRoot string) (err error) {
+	s.partition.RunWithOther(partition.RO, func(otherRoot string) (err error) {
 		configFile := path.Join(s.myroot, otherRoot, systemImageChannelConfig)
-=======
-	s.partition.RunWithOther(partition.RO, func(otherRoot string) (err error) {
-		configFile := s.myroot + otherRoot + systemImageChannelConfig
->>>>>>> 12d697fa
 		part, err = s.makePartFromSystemImageConfigFile(configFile, false)
 		if err != nil {
 			log.Printf("Can not make system-image part for %s: %s", configFile, err)
