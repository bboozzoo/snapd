/*
 * Copyright (C) 2014-2015 Canonical Ltd
 *
 * This program is free software: you can redistribute it and/or modify
 * it under the terms of the GNU General Public License version 3 as
 * published by the Free Software Foundation.
 *
 * This program is distributed in the hope that it will be useful,
 * but WITHOUT ANY WARRANTY; without even the implied warranty of
 * MERCHANTABILITY or FITNESS FOR A PARTICULAR PURPOSE.  See the
 * GNU General Public License for more details.
 *
 * You should have received a copy of the GNU General Public License
 * along with this program.  If not, see <http://www.gnu.org/licenses/>.
 *
 */

package snappy

/* This part of the code implements enough of the click file format
   to install a "snap" package
   Limitations:
   - no per-user registration
   - no user-level hooks
   - more(?)
*/

import (
	"bytes"
	"encoding/json"
	"fmt"
	"io/ioutil"
	"log"
	"os"
	"os/exec"
	"path"
	"path/filepath"
	"strings"
	"text/template"

	"launchpad.net/snappy/clickdeb"
	"launchpad.net/snappy/helpers"
	"launchpad.net/snappy/logger"

	"github.com/mvo5/goconfigparser"
)

type clickAppHook map[string]string

type clickManifest struct {
	Name          string                  `json:"name"`
	Version       string                  `json:"version"`
	Type          SnapType                `json:"type,omitempty"`
	Framework     string                  `json:"framework,omitempty"`
	Description   string                  `json:"description,omitempty"`
	Icon          string                  `json:"icon,omitempty"`
	InstalledSize string                  `json:"installed-size,omitempty"`
	Maintainer    string                  `json:"maintainer,omitempty"`
	Title         string                  `json:"title,omitempty"`
	Hooks         map[string]clickAppHook `json:"hooks,omitempty"`
}

type clickHook struct {
	name    string
	exec    string
	user    string
	pattern string
}

const (
	// from debsig-verify-0.9/debsigs.h
	dsSuccess           = 0
	dsFailNosigs        = 10
	dsFailUnknownOrigin = 11
	dsFailNopolicies    = 12
	dsFailBadsig        = 13
	dsFailInternal      = 14
)

// ignore hooks of this type
var ignoreHooks = map[string]bool{
	"bin-path":       true,
	"snappy-systemd": true,
}

// Execute the hook.Exec command
func execHook(execCmd string) (err error) {
	// the spec says this is passed to the shell
	cmd := exec.Command("sh", "-c", execCmd)
	if err = cmd.Run(); err != nil {
		if exitCode, err := helpers.ExitCode(err); err != nil {
			return &ErrHookFailed{cmd: execCmd,
				exitCode: exitCode}
		}
		return err
	}

	return nil
}

// This function checks if the given exitCode is "ok" when running with
// --allow-unauthenticated. We allow package with no signature or with
// a unknown policy or with no policies at all. We do not allow overriding
// bad signatures
func allowUnauthenticatedOkExitCode(exitCode int) bool {
	return (exitCode == dsFailNosigs ||
		exitCode == dsFailUnknownOrigin ||
		exitCode == dsFailNopolicies)
}

// Tiny wrapper around the debsig-verify commandline
func runDebsigVerifyImpl(clickFile string, allowUnauthenticated bool) (err error) {
	cmd := exec.Command("debsig-verify", clickFile)
	if err := cmd.Run(); err != nil {
		exitCode, err := helpers.ExitCode(err)
		if err == nil {
			if allowUnauthenticated && allowUnauthenticatedOkExitCode(exitCode) {
				log.Println("Signature check failed, but installing anyway as requested")
				return nil
			}
			return &ErrSignature{exitCode: exitCode}
		}
		// not a exit code error, something else, pass on
		return err
	}
	return nil
}

var runDebsigVerify = runDebsigVerifyImpl

func auditClick(snapFile string, allowUnauthenticated bool) (err error) {
	// FIXME: check what more we need to do here, click is also doing
	//        permission checks
	return runDebsigVerify(snapFile, allowUnauthenticated)
}

func readClickManifest(data []byte) (manifest clickManifest, err error) {
	r := bytes.NewReader(data)
	dec := json.NewDecoder(r)
	err = dec.Decode(&manifest)
	return manifest, err
}

func readClickHookFile(hookFile string) (hook clickHook, err error) {
	// FIXME: fugly, write deb822 style parser if we keep this
	// FIXME2: the hook file will go probably entirely and gets
	//         implemented natively in go so ok for now :)
	cfg := goconfigparser.New()
	content, err := ioutil.ReadFile(hookFile)
	if err != nil {
		fmt.Printf("WARNING: failed to read %s", hookFile)
		return hook, err
	}
	err = cfg.Read(strings.NewReader("[hook]\n" + string(content)))
	if err != nil {
		fmt.Printf("WARNING: failed to parse %s", hookFile)
		return hook, err
	}
	hook.name, _ = cfg.Get("hook", "Hook-Name")
	hook.exec, _ = cfg.Get("hook", "Exec")
	hook.user, _ = cfg.Get("hook", "User")
	hook.pattern, _ = cfg.Get("hook", "Pattern")
	// FIXME: error on supported hook features like
	//    User-Level: yes
	//    Trigger: yes
	//    Single-Version: yes

	// urgh, click allows empty "Hook-Name"
	if hook.name == "" {
		hook.name = strings.Split(filepath.Base(hookFile), ".")[0]
	}

	return hook, err
}

func systemClickHooks() (hooks map[string]clickHook, err error) {
	hooks = make(map[string]clickHook)

	hookFiles, err := filepath.Glob(path.Join(clickSystemHooksDir, "*.hook"))
	if err != nil {
		return
	}
	for _, f := range hookFiles {
		hook, err := readClickHookFile(f)
		if err != nil {
			log.Printf("Can't read hook file %s: %s", f, err)
			continue
		}
		hooks[hook.name] = hook
	}
	return
}

func expandHookPattern(name, app, version, pattern string) (expanded string) {
	id := fmt.Sprintf("%s_%s_%s", name, app, version)
	// FIXME: support the other patterns (and see if they are used at all):
	//        - short-id
	//        - user (probably not!)
	//        - home (probably not!)
	//        - $$ (?)
	return strings.Replace(pattern, "${id}", id, -1)
}

type iterHooksFunc func(src, dst string, systemHook clickHook) error

// iterHooks will run the callback "f" for the given manifest
// so that the call back can arrange e.g. a new link
func iterHooks(manifest clickManifest, inhibitHooks bool, f iterHooksFunc) error {
	systemHooks, err := systemClickHooks()
	if err != nil {
		return err
	}

	for app, hook := range manifest.Hooks {
		for hookName, hookSourceFile := range hook {
			// ignore hooks that only exist for compatibility
			// with the old snappy-python (like bin-path,
			// snappy-systemd)
			if ignoreHooks[hookName] {
				continue
			}

			systemHook, ok := systemHooks[hookName]
			if !ok {
				log.Printf("WARNING: Skipping hook %s", hookName)
				continue
			}

			dst := filepath.Join(globalRootDir, expandHookPattern(manifest.Name, app, manifest.Version, systemHook.pattern))

			if _, err := os.Stat(dst); err == nil {
				if err := os.Remove(dst); err != nil {
					log.Printf("Warning: failed to remove %s: %s", dst, err)
				}
			}

			// run iter func here
			if err := f(hookSourceFile, dst, systemHook); err != nil {
				return err
			}

			if systemHook.exec != "" && !inhibitHooks {
				if err := execHook(systemHook.exec); err != nil {
					os.Remove(dst)
					return err
				}
			}
		}
	}

	return nil
}

func installClickHooks(targetDir string, manifest clickManifest, inhibitHooks bool) error {
	return iterHooks(manifest, inhibitHooks, func(src, dst string, systemHook clickHook) error {
		// setup the new link target here, iterHooks will take
		// care of running the hook
		realSrc := path.Join(targetDir, src)
		if err := os.Symlink(realSrc, dst); err != nil {
			return err
		}

		return nil
	})
}

func removeClickHooks(manifest clickManifest, inhibitHooks bool) (err error) {
	return iterHooks(manifest, inhibitHooks, func(src, dst string, systemHook clickHook) error {
		// nothing we need to do here, the iterHookss will remove
		// the hook symlink and call the hook itself
		return nil
	})
}

func readClickManifestFromClickDir(clickDir string) (manifest clickManifest, err error) {
	manifestFiles, err := filepath.Glob(path.Join(clickDir, ".click", "info", "*.manifest"))
	if err != nil {
		return manifest, err
	}
	if len(manifestFiles) != 1 {
		return manifest, fmt.Errorf("Error: got %v manifests in %v", len(manifestFiles), clickDir)
	}
	manifestData, err := ioutil.ReadFile(manifestFiles[0])
	manifest, err = readClickManifest([]byte(manifestData))
	return manifest, err
}

func removeClick(clickDir string) (err error) {
	manifest, err := readClickManifestFromClickDir(clickDir)
	if err != nil {
		return err
	}

	if err := removeClickHooks(manifest, false); err != nil {
		return err
	}

	// maybe remove current symlink
	currentSymlink := path.Join(path.Dir(clickDir), "current")
	p, _ := filepath.EvalSymlinks(currentSymlink)
	if clickDir == p {
		if err := unsetActiveClick(p, false); err != nil {
			return err
		}
	}

	return os.RemoveAll(clickDir)
}

func writeHashesFile(snapFile, instDir string) error {
	hashsum, err := helpers.Sha512sum(snapFile)
	if err != nil {
		return err
	}

	s := fmt.Sprintf("sha512: %s", hashsum)
	hashesFile := filepath.Join(instDir, "meta", "hashes")
	return ioutil.WriteFile(hashesFile, []byte(s), 0644)
}

// generate the name
func generateBinaryName(m *packageYaml, binary Binary) string {
	var binName string
	if m.Type == SnapTypeFramework {
		binName = filepath.Base(binary.Name)
	} else {
		binName = fmt.Sprintf("%s.%s", filepath.Base(binary.Name), m.Name)
	}

	return filepath.Join(snapBinariesDir, binName)
}

func binPathForBinary(pkgPath string, binary Binary) string {
	if binary.Exec != "" {
		return filepath.Join(pkgPath, binary.Exec)
	}

	return filepath.Join(pkgPath, binary.Name)
}

func generateSnapBinaryWrapper(binary Binary, pkgPath, aaProfile string, m *packageYaml) string {
	wrapperTemplate := `#!/bin/sh
# !!!never remove this line!!!
##TARGET={{.Target}}

set -e

TMPDIR="/tmp/snaps/{{.Name}}/{{.Version}}/tmp"
if [ ! -d "$TMPDIR" ]; then
    mkdir -p -m1777 "$TMPDIR"
fi
export TMPDIR
export TEMPDIR="$TMPDIR"

# app paths (deprecated)
export SNAPP_APP_PATH="{{.Path}}"
export SNAPP_APP_DATA_PATH="/var/lib/{{.Path}}"
export SNAPP_APP_USER_DATA_PATH="$HOME/{{.Path}}"
export SNAPP_APP_TMPDIR="$TMPDIR"
export SNAPP_OLD_PWD="$(pwd)"

# app paths
export SNAP_APP_PATH="{{.Path}}"
export SNAP_APP_DATA_PATH="/var/lib/{{.Path}}"
export SNAP_APP_USER_DATA_PATH="$HOME/{{.Path}}"
export SNAP_APP_TMPDIR="$TMPDIR"

# FIXME: this will need to become snappy arch or something
export SNAPPY_APP_ARCH="$(dpkg --print-architecture)"

if [ ! -d "$SNAP_APP_USER_DATA_PATH" ]; then
   mkdir -p "$SNAP_APP_USER_DATA_PATH"
fi
export HOME="$SNAP_APP_USER_DATA_PATH"

# export old pwd
export SNAP_OLD_PWD="$(pwd)"
cd {{.Path}}
aa-exec -p {{.AaProfile}} -- {{.Target}} "$@"
`
	actualBinPath := binPathForBinary(pkgPath, binary)

	var templateOut bytes.Buffer
	t := template.Must(template.New("wrapper").Parse(wrapperTemplate))
	wrapperData := struct {
		Name      string
		Version   string
		Target    string
		Path      string
		AaProfile string
	}{
		m.Name, m.Version, actualBinPath, pkgPath, aaProfile,
	}
	t.Execute(&templateOut, wrapperData)

	return templateOut.String()
}

func generateSnapServicesFile(service Service, baseDir string, aaProfile string, m *packageYaml) string {

	serviceTemplate := `[Unit]
Description={{.Description}}
After=apparmor.service click-system-hooks.service
Requires=apparmor.service click-system-hooks.service
X-Snappy=yes

[Service]
ExecStart={{.FullPathStart}}
WorkingDirectory={{.AppPath}}
Environment="SNAPP_APP_PATH={{.AppPath}}" "SNAPP_APP_DATA_PATH=/var/lib{{.AppPath}}" "SNAPP_APP_USER_DATA_PATH=%h{{.AppPath}}" "SNAP_APP_PATH={{.AppPath}}" "SNAP_APP_DATA_PATH=/var/lib{{.AppPath}}" "SNAP_APP_USER_DATA_PATH=%h{{.AppPath}}" "SNAP_APP={{.AppTriple}}"
AppArmorProfile={{.AaProfile}}
{{if .Stop}}ExecStop={{.Stop}}{{end}}
{{if .PostStop}}ExecPostStop={{.PostStop}}{{end}}
{{if .StopTimeout}}TimeoutStopSec={{.StopTimeout}}{{end}}

[Install]
WantedBy=multi-user.target
`
	var templateOut bytes.Buffer
	t := template.Must(template.New("wrapper").Parse(serviceTemplate))
	wrapperData := struct {
		packageYaml
		Service
		AppPath       string
		AaProfile     string
		FullPathStart string
		AppTriple     string
	}{
		*m, service, baseDir, aaProfile, filepath.Join(baseDir, service.Start), fmt.Sprintf("%s_%s_%s", m.Name, service.Name, m.Version),
	}
	if err := t.Execute(&templateOut, wrapperData); err != nil {
		// this can never happen, except we forget a variable
		logger.LogAndPanic(err)
	}

	return templateOut.String()
}

func generateServiceFileName(m *packageYaml, service Service) string {
	return filepath.Join(snapServicesDir, fmt.Sprintf("%s_%s_%s.service", m.Name, service.Name, m.Version))
}

var runSystemctl = runSystemctlImpl

func runSystemctlImpl(cmd ...string) error {
	// FIXME: find an elegant solution, only enable works with --root
	// +3 == "systemctl" + "daemon-reload", globalRootDir
	args := make([]string, 0, len(cmd)+3)
	args = append(args, "systemctl")
	if len(cmd) > 0 && cmd[0] == "enable" {
		args = append(args, "--root", globalRootDir)
	}
	args = append(args, cmd...)
	if err := exec.Command(args[0], args[1:]...).Run(); err != nil {
		exitCode, _ := helpers.ExitCode(err)
		return &ErrSystemCtl{cmd: args,
			exitCode: exitCode}
	}

	return nil
}

// takes a directory and removes the global root, this is needed
// when the SetRoot option is used and we need to generate
// content for the "Services" and "Binaries" section
func stripGlobalRootDir(dir string) string {
	if globalRootDir == "/" {
		return dir
	}

	return dir[len(globalRootDir):]
}

func addPackageServices(baseDir string, inhibitHooks bool) error {
	m, err := parsePackageYamlFile(filepath.Join(baseDir, "meta", "package.yaml"))
	if err != nil {
		return err
	}

	for _, service := range m.Services {
		aaProfile := fmt.Sprintf("%s_%s_%s", m.Name, service.Name, m.Version)
		// this will remove the global base dir when generating the
		// service file, this ensures that /apps/foo/1.0/bin/start
		// is in the service file when the SetRoot() option
		// is used
		realBaseDir := stripGlobalRootDir(baseDir)
		content := generateSnapServicesFile(service, realBaseDir, aaProfile, m)
		serviceFilename := generateServiceFileName(m, service)
		helpers.EnsureDir(filepath.Dir(serviceFilename), 0755)
		if err := ioutil.WriteFile(serviceFilename, []byte(content), 0755); err != nil {
			return err
		}

		// daemon-reload and start only if we are not in the
		// inhibitHooks mode
		//
		// *but* always run enable (which just sets a symlink)
		serviceName := filepath.Base(generateServiceFileName(m, service))
		if !inhibitHooks {
			if err := runSystemctl("daemon-reload"); err != nil {
				return err
			}
		}

		if err := runSystemctl("enable", serviceName); err != nil {
			return err
		}

		if !inhibitHooks {
			if err := runSystemctl("start", serviceName); err != nil {
				return err
			}
		}
	}

	return nil
}

func removePackageServices(baseDir string) error {
	m, err := parsePackageYamlFile(filepath.Join(baseDir, "meta", "package.yaml"))
	if err != nil {
		return err
	}
	for _, service := range m.Services {
		serviceName := filepath.Base(generateServiceFileName(m, service))
		if err := runSystemctl("stop", serviceName); err != nil {
			return err
		}
		if err := runSystemctl("disable", serviceName); err != nil {
			return err
		}
		// FIXME: wait for the service to be really stopped

		os.Remove(generateServiceFileName(m, service))
	}
	if err := runSystemctl("daemon-reload"); err != nil {
		return err
	}

	return nil
}

func getBinaryAaProfile(m *packageYaml, binary Binary) string {
	// check if there is a specific apparmor profile
	if binary.SecurityPolicy != "" {
		return binary.SecurityPolicy
	}
	// ... or apparmor.json
	if binary.SecurityTemplate != "" {
		return binary.SecurityTemplate
	}

	// FIXME: we need to generate a default aa profile here instead
	// of relying on a default one shipped by the package
	return fmt.Sprintf("%s_%s_%s", m.Name, filepath.Base(binary.Name), m.Version)
}

func addPackageBinaries(baseDir string) error {
	m, err := parsePackageYamlFile(filepath.Join(baseDir, "meta", "package.yaml"))
	if err != nil {
		return err
	}

	if err := os.MkdirAll(snapBinariesDir, 0755); err != nil {
		return err
	}

	for _, binary := range m.Binaries {
		aaProfile := getBinaryAaProfile(m, binary)
		// this will remove the global base dir when generating the
		// service file, this ensures that /apps/foo/1.0/bin/start
		// is in the service file when the SetRoot() option
		// is used
		realBaseDir := stripGlobalRootDir(baseDir)
		content := generateSnapBinaryWrapper(binary, realBaseDir, aaProfile, m)
		if err := ioutil.WriteFile(generateBinaryName(m, binary), []byte(content), 0755); err != nil {
			return err
		}
	}

	return nil
}

func removePackageBinaries(baseDir string) error {
	m, err := parsePackageYamlFile(filepath.Join(baseDir, "meta", "package.yaml"))
	if err != nil {
		return err
	}
	for _, binary := range m.Binaries {
		os.Remove(generateBinaryName(m, binary))
	}

	return nil
}

<<<<<<< HEAD
// takes a name and PATH (colon separated) and returns the full qualified path
func findBinaryInPath(name, path string) string {
	for _, entry := range strings.Split(path, ":") {
		fname := filepath.Join(entry, name)
		if st, err := os.Stat(fname); err == nil {
			// check for any x bit
			if st.Mode()&0111 != 0 {
				return fname
			}
		}
	}

	return ""
}

// unpackWithDropPrivs is a helper that will unapck the ClickDeb content
// into the target dir and drop privs when doing this.
//
// To do this reliably in go we need to exec a helper as we can not
// just fork() and drop privs in the child (no support for stock fork in go)
func unpackWithDropPrivs(d *clickdeb.ClickDeb, instDir string) error {
	// no need to drop privs, we are not root
	if !helpers.ShouldDropPrivs() {
		return d.Unpack(instDir)
	}

	// find priv helper executable
	privHelper := ""
	for _, path := range []string{"PATH", "GOPATH"} {
		privHelper = findBinaryInPath("snappy-go", os.Getenv(path))
		if privHelper != "" {
			break
		}
	}
	if privHelper == "" {
		return ErrUnpackHelperNotFound
	}

	cmd := exec.Command(privHelper, "internal-unpack", d.Path, instDir)
	cmd.Stdout = os.Stdout
	cmd.Stderr = os.Stderr
	if err := cmd.Run(); err != nil {
		return &ErrUnpackFailed{
			snapFile: d.Path,
			instDir:  instDir,
			origErr:  err,
		}
	}

	return nil
}

func installClick(snapFile string, flags InstallFlags) (err error) {
=======
type agreer interface {
	Agreed(intro, license string) bool
}

func installClick(snapFile string, flags InstallFlags, ag agreer) (err error) {
>>>>>>> a24be395
	// FIXME: drop privs to "snap:snap" here
	// like in http://bazaar.launchpad.net/~phablet-team/goget-ubuntu-touch/trunk/view/head:/sysutils/utils.go#L64

	allowUnauthenticated := (flags & AllowUnauthenticated) != 0
	err = auditClick(snapFile, allowUnauthenticated)
	if err != nil {
		return err
		// ?
		//return SnapAuditError
	}

	d := clickdeb.ClickDeb{Path: snapFile}
	manifestData, err := d.ControlMember("manifest")
	if err != nil {
		log.Printf("Snap inspect failed: %s", snapFile)
		return err
	}
	manifest, err := readClickManifest([]byte(manifestData))
	if err != nil {
		return err
	}

	yamlData, err := d.MetaMember("package.yaml")
	if err != nil {
		return err
	}
	m, err := parsePackageYamlData(yamlData)
	if m.ExplicitLicenseAgreement {
		if ag == nil {
			return ErrLicenseNotAccepted
		}
		license, err := d.MetaMember("license.txt")
		if err != nil || len(license) == 0 {
			return ErrLicenseNotProvided
		}
		msg := fmt.Sprintf("%s requires that you accept the following license before continuing", m.Name)
		if !ag.Agreed(msg, string(license)) {
			return ErrLicenseNotAccepted
		}
	}

	dataDir := filepath.Join(snapDataDir, manifest.Name, manifest.Version)

	targetDir := snapAppsDir
	// the "oem" parts are special
	if manifest.Type == SnapTypeOem {
		targetDir = snapOemDir
	}

	instDir := filepath.Join(targetDir, manifest.Name, manifest.Version)
	if err := helpers.EnsureDir(instDir, 0755); err != nil {
		log.Printf("WARNING: Can not create %s", instDir)
	}

	// if anything goes wrong here we cleanup
	defer func() {
		if err == nil {
			return
		}
		if _, err := os.Stat(instDir); err == nil {
			if err := os.RemoveAll(instDir); err != nil {
				log.Printf("Warning: failed to remove %s: %s", instDir, err)
			}
		}
	}()

	// we need to call the external helper so that we can reliable drop
	// privs
	if err := unpackWithDropPrivs(&d, instDir); err != nil {
		return err
	}

	// legacy, the hooks (e.g. apparmor) need this. Once we converted
	// all hooks this can go away
	clickMetaDir := path.Join(instDir, ".click", "info")
	os.MkdirAll(clickMetaDir, 0755)
	err = ioutil.WriteFile(path.Join(clickMetaDir, manifest.Name+".manifest"), manifestData, 0644)
	if err != nil {
		return
	}

	// write the hashes now
	if err := writeHashesFile(snapFile, instDir); err != nil {
		return err
	}

	inhibitHooks := (flags & InhibitHooks) != 0

	currentActiveDir, _ := filepath.EvalSymlinks(filepath.Join(instDir, "..", "current"))
	// deal with the data:
	//
	// if there was a previous version, stop it
	// from being active so that it stops running and can no longer be
	// started then copy the data
	//
	// otherwise just create a empty data dir
	if currentActiveDir != "" {
		oldManifest, err := readClickManifestFromClickDir(currentActiveDir)
		if err != nil {
			return err
		}

		// we need to stop making it active
		if err := unsetActiveClick(currentActiveDir, inhibitHooks); err != nil {
			// if anything goes wrong try to activate the old
			// one again and pass the error on
			setActiveClick(currentActiveDir, inhibitHooks)
			return err
		}

		if err := copySnapData(manifest.Name, oldManifest.Version, manifest.Version); err != nil {
			// FIXME: remove newDir

			// restore the previous version
			setActiveClick(currentActiveDir, inhibitHooks)
			return err
		}
	} else {
		if err := helpers.EnsureDir(dataDir, 0755); err != nil {
			log.Printf("WARNING: Can not create %s", dataDir)
			return err
		}
	}

	// and finally make active
	if err := setActiveClick(instDir, inhibitHooks); err != nil {
		// ensure to revert on install failure
		if currentActiveDir != "" {
			setActiveClick(currentActiveDir, inhibitHooks)
		}
		return err
	}

	return nil
}

// Copy all data for "snapName" from "oldVersion" to "newVersion"
// (but never overwrite)
func copySnapData(snapName, oldVersion, newVersion string) (err error) {
	// collect the directories, homes first
	oldDataDirs, err := filepath.Glob(filepath.Join(snapDataHomeGlob, snapName, oldVersion))
	if err != nil {
		return err
	}
	// then system data
	oldSystemPath := filepath.Join(snapDataDir, snapName, oldVersion)
	oldDataDirs = append(oldDataDirs, oldSystemPath)

	for _, oldDir := range oldDataDirs {
		// replace the trailing "../$old-ver" with the "../$new-ver"
		newDir := filepath.Join(filepath.Dir(oldDir), newVersion)
		if err := copySnapDataDirectory(oldDir, newDir); err != nil {
			return err
		}
	}

	return nil
}

// Lowlevel copy the snap data (but never override existing data)
func copySnapDataDirectory(oldPath, newPath string) (err error) {
	if _, err := os.Stat(oldPath); err == nil {
		if _, err := os.Stat(newPath); err != nil {
			// there is no golang "CopyFile" and we want hardlinks
			// by default to save space
			cmd := exec.Command("cp", "-al", oldPath, newPath)
			if err := cmd.Run(); err != nil {
				if exitCode, err := helpers.ExitCode(err); err != nil {
					return &ErrDataCopyFailed{
						oldPath:  oldPath,
						newPath:  newPath,
						exitCode: exitCode}
				}
				return err
			}
		}
	}
	return nil
}

func unsetActiveClick(clickDir string, inhibitHooks bool) error {
	currentSymlink := filepath.Join(clickDir, "..", "current")

	// sanity check
	currentActiveDir, err := filepath.EvalSymlinks(currentSymlink)
	if err != nil {
		return err
	}
	if clickDir != currentActiveDir {
		return ErrSnapNotActive
	}

	// remove generated services, binaries, clickHooks
	if err := removePackageBinaries(clickDir); err != nil {
		return err
	}

	if err := removePackageServices(clickDir); err != nil {
		return err
	}

	manifest, err := readClickManifestFromClickDir(clickDir)
	if err != nil {
		return err
	}
	if err := removeClickHooks(manifest, inhibitHooks); err != nil {
		return err
	}

	// and finally the current symlink
	if err := os.Remove(currentSymlink); err != nil {
		log.Printf("Warning: failed to remove %s: %s", currentSymlink, err)
	}

	return nil
}

func setActiveClick(baseDir string, inhibitHooks bool) error {
	currentActiveSymlink := filepath.Join(baseDir, "..", "current")
	currentActiveDir, _ := filepath.EvalSymlinks(currentActiveSymlink)

	// already active, nothing to do
	if baseDir == currentActiveDir {
		return nil
	}

	// there is already an active part
	if currentActiveDir != "" {
		unsetActiveClick(currentActiveDir, inhibitHooks)
	}

	// make new part active
	newActiveManifest, err := readClickManifestFromClickDir(baseDir)
	if err != nil {
		return err
	}

	if err := installClickHooks(baseDir, newActiveManifest, inhibitHooks); err != nil {
		// cleanup the failed hooks
		removeClickHooks(newActiveManifest, inhibitHooks)
		return err
	}

	// add the "binaries:" from the package.yaml
	if err := addPackageBinaries(baseDir); err != nil {
		return err
	}
	// add the "services:" from the package.yaml
	if err := addPackageServices(baseDir, inhibitHooks); err != nil {
		return err
	}

	// FIXME: we want to get rid of the current symlink
	if _, err := os.Stat(currentActiveSymlink); err == nil {
		if err := os.Remove(currentActiveSymlink); err != nil {
			log.Printf("Warning: failed to remove %s: %s", currentActiveSymlink, err)
		}
	}

	// symlink is relative to parent dir
	return os.Symlink(filepath.Base(baseDir), currentActiveSymlink)
}<|MERGE_RESOLUTION|>--- conflicted
+++ resolved
@@ -593,7 +593,6 @@
 	return nil
 }
 
-<<<<<<< HEAD
 // takes a name and PATH (colon separated) and returns the full qualified path
 func findBinaryInPath(name, path string) string {
 	for _, entry := range strings.Split(path, ":") {
@@ -646,14 +645,11 @@
 	return nil
 }
 
-func installClick(snapFile string, flags InstallFlags) (err error) {
-=======
 type agreer interface {
 	Agreed(intro, license string) bool
 }
 
 func installClick(snapFile string, flags InstallFlags, ag agreer) (err error) {
->>>>>>> a24be395
 	// FIXME: drop privs to "snap:snap" here
 	// like in http://bazaar.launchpad.net/~phablet-team/goget-ubuntu-touch/trunk/view/head:/sysutils/utils.go#L64
 
