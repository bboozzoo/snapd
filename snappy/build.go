/*
 * Copyright (C) 2014-2015 Canonical Ltd
 *
 * This program is free software: you can redistribute it and/or modify
 * it under the terms of the GNU General Public License version 3 as
 * published by the Free Software Foundation.
 *
 * This program is distributed in the hope that it will be useful,
 * but WITHOUT ANY WARRANTY; without even the implied warranty of
 * MERCHANTABILITY or FITNESS FOR A PARTICULAR PURPOSE.  See the
 * GNU General Public License for more details.
 *
 * You should have received a copy of the GNU General Public License
 * along with this program.  If not, see <http://www.gnu.org/licenses/>.
 *
 */

package snappy

import (
	"bufio"
	"encoding/json"
	"fmt"
	"io"
	"io/ioutil"
	"os"
	"os/exec"
	"path/filepath"
<<<<<<< HEAD
	"runtime"
=======
	"regexp"
>>>>>>> 8ae57782
	"strings"
	"text/template"

	"launchpad.net/snappy/clickdeb"
	"launchpad.net/snappy/helpers"

	"gopkg.in/yaml.v2"
)

// FIXME: this is lie we tell click to make it happy for now
const staticPreinst = `#! /bin/sh
echo "Click packages may not be installed directly using dpkg."
echo "Use 'click install' instead."
exit 1
`

// from click's click.build.ClickBuilderBase, and there from
// @Dpkg::Source::Package::tar_ignore_default_pattern;
// changed to regexps from globs for sanity (hah)
//
// Please resist the temptation of optimizing the regexp by grouping
// things by hand. People will find it unreadable enough as it is.
var shouldExclude = regexp.MustCompile(strings.Join([]string{
	`\.snap$`, // added
	`\.click$`,
	`^\..*\.sw.$`,
	`~$`,
	`^,,`,
	`^\.[#~]`,
	`^\.arch-ids$`,
	`^\.arch-inventory$`,
	`^\.bzr$`,
	`^\.bzr-builddeb$`,
	`^\.bzr\.backup$`,
	`^\.bzr\.tags$`,
	`^\.bzrignore$`,
	`^\.cvsignore$`,
	`^\.git$`,
	`^\.gitattributes$`,
	`^\.gitignore$`,
	`^\.gitmodules$`,
	`^\.hg$`,
	`^\.hgignore$`,
	`^\.hgsigs$`,
	`^\.hgtags$`,
	`^\.shelf$`,
	`^\.svn$`,
	`^CVS$`,
	`^DEADJOE$`,
	`^RCS$`,
	`^_MTN$`,
	`^_darcs$`,
	`^{arch}$`,
}, "|")).MatchString

const defaultApparmorJSON = `{
    "template": "default",
    "policy_groups": [
        "networking"
    ],
    "policy_vendor": "ubuntu-snappy",
    "policy_version": 1.3
}`

// small helper that return the architecture or "multi" if its multiple arches
func debArchitecture(m *packageYaml) string {
	if len(m.Architectures) > 1 {
		return "multi"
	}
	return m.Architectures[0]
}

func parseReadme(readme string) (title, description string, err error) {
	file, err := os.Open(readme)
	if err != nil {
		return "", "", err
	}

	scanner := bufio.NewScanner(file)
	for scanner.Scan() {
		if title == "" {
			title = scanner.Text()
			continue
		}

		if description != "" && scanner.Text() == "" {
			break
		}
		description += scanner.Text()
	}
	if title == "" {
		return "", "", ErrReadmeInvalid
	}
	if description == "" {
		description = "no description"
	}

	return title, description, nil
}

func handleBinaries(buildDir string, m *packageYaml) error {
	for _, v := range m.Binaries {
		hookName := filepath.Base(v.Name)

		if _, ok := m.Integration[hookName]; !ok {
			m.Integration[hookName] = make(map[string]string)
		}
		m.Integration[hookName]["bin-path"] = v.Name

		_, hasApparmor := m.Integration[hookName]["apparmor"]
		_, hasApparmorProfile := m.Integration[hookName]["apparmor-profile"]
		if !hasApparmor && !hasApparmorProfile {
			defaultApparmorJSONFile := filepath.Join("meta", hookName+".apparmor")
			if err := ioutil.WriteFile(filepath.Join(buildDir, defaultApparmorJSONFile), []byte(defaultApparmorJSON), 0644); err != nil {
				return err
			}
			m.Integration[hookName]["apparmor"] = defaultApparmorJSONFile
		}
	}

	return nil
}

func handleServices(buildDir string, m *packageYaml) error {
	_, description, err := parseReadme(filepath.Join(buildDir, "meta", "readme.md"))
	if err != nil {
		return err
	}

	for _, v := range m.Services {
		hookName := filepath.Base(v.Name)

		if _, ok := m.Integration[hookName]; !ok {
			m.Integration[hookName] = make(map[string]string)
		}

		// generate snappyd systemd unit json
		if v.Description == "" {
			v.Description = description
		}
		snappySystemdContent, err := json.MarshalIndent(v, "", " ")
		if err != nil {
			return err
		}
		snappySystemdContentFile := filepath.Join("meta", hookName+".snappy-systemd")
		if err := ioutil.WriteFile(filepath.Join(buildDir, snappySystemdContentFile), []byte(snappySystemdContent), 0644); err != nil {
			return err
		}
		m.Integration[hookName]["snappy-systemd"] = snappySystemdContentFile

		// generate apparmor
		_, hasApparmor := m.Integration[hookName]["apparmor"]
		_, hasApparmorProfile := m.Integration[hookName]["apparmor-profile"]
		if !hasApparmor && !hasApparmorProfile {
			defaultApparmorJSONFile := filepath.Join("meta", hookName+".apparmor")
			if err := ioutil.WriteFile(filepath.Join(buildDir, defaultApparmorJSONFile), []byte(defaultApparmorJSON), 0644); err != nil {
				return err
			}
			m.Integration[hookName]["apparmor"] = defaultApparmorJSONFile
		}
	}

	return nil
}

func handleConfigHookApparmor(buildDir string, m *packageYaml) error {
	configHookFile := filepath.Join(buildDir, "meta", "hooks", "config")
	if !helpers.FileExists(configHookFile) {
		return nil
	}

	hookName := "snappy-config"
	defaultApparmorJSONFile := filepath.Join("meta", hookName+".apparmor")
	if err := ioutil.WriteFile(filepath.Join(buildDir, defaultApparmorJSONFile), []byte(defaultApparmorJSON), 0644); err != nil {
		return err
	}
	m.Integration[hookName] = make(map[string]string)
	m.Integration[hookName]["apparmor"] = defaultApparmorJSONFile

	return nil
}

// the du(1) command, useful to override for testing
var duCmd = "du"

func dirSize(buildDir string) (string, error) {
	cmd := exec.Command(duCmd, "-s", "--apparent-size", buildDir)
	output, err := cmd.Output()
	if err != nil {
		return "", err
	}

	return strings.Fields(string(output))[0], nil
}

func writeHashes(buildDir, dataTar string) error {

	debianDir := filepath.Join(buildDir, "DEBIAN")
	os.MkdirAll(debianDir, 0755)

	hashes := hashesYaml{}
	sha512, err := helpers.Sha512sum(dataTar)
	if err != nil {
		return err
	}
	hashes.ArchiveSha512 = sha512

	err = filepath.Walk(buildDir, func(path string, info os.FileInfo, err error) error {
		if strings.HasPrefix(path[len(buildDir):], "/DEBIAN") {
			return nil
		}
		if path == buildDir {
			return nil
		}

		sha512sum := ""
		// pointer so that omitempty works (we don't want size for
		// directories or symlinks)
		var size *int64
		if info.Mode().IsRegular() {
			sha512sum, err = helpers.Sha512sum(path)
			if err != nil {
				return err
			}
			fsize := info.Size()
			size = &fsize
		}

		hashes.Files = append(hashes.Files, fileHash{
			Name:   path[len(buildDir)+1:],
			Size:   size,
			Sha512: sha512sum,
			// FIXME: not portable, this output is different on
			//        windows, macos
			Mode: newYamlFileMode(info.Mode()),
		})

		return nil
	})
	if err != nil {
		return err
	}

	content, err := yaml.Marshal(hashes)
	if err != nil {
		return err
	}

	return ioutil.WriteFile(filepath.Join(debianDir, "hashes.yaml"), []byte(content), 0644)
}

func writeDebianControl(buildDir string, m *packageYaml) error {
	debianDir := filepath.Join(buildDir, "DEBIAN")
	if err := os.MkdirAll(debianDir, 0755); err != nil {
		return err
	}

	// get "du" output, a deb needs the size in 1k blocks
	installedSize, err := dirSize(buildDir)
	if err != nil {
		return err
	}

	// title description
	title, description, err := parseReadme(filepath.Join(buildDir, "meta", "readme.md"))
	if err != nil {
		return err
	}

	// create debian/control
	debianControlFile, err := os.OpenFile(filepath.Join(debianDir, "control"), os.O_WRONLY|os.O_CREATE, 0644)
	if err != nil {
		return err
	}
	defer debianControlFile.Close()

	// generate debian/control content
	// FIXME: remove "Click-Version: 0.4" once we no longer need compat
	//        with snappy-python
	const debianControlTemplate = `Package: {{.Name}}
Version: {{.Version}}
Click-Version: 0.4
Architecture: {{.DebArchitecture}}
Maintainer: {{.Vendor}}
Installed-Size: {{.InstalledSize}}
Description: {{.Title}}
 {{.Descripton}}
`
	t := template.Must(template.New("control").Parse(debianControlTemplate))
	debianControlData := struct {
		Name            string
		Version         string
		Vendor          string
		InstalledSize   string
		Title           string
		Description     string
		DebArchitecture string
	}{
		m.Name, m.Version, m.Vendor, installedSize, title, description, debArchitecture(m),
	}
	t.Execute(debianControlFile, debianControlData)

	// write static preinst
	return ioutil.WriteFile(filepath.Join(debianDir, "preinst"), []byte(staticPreinst), 0755)
}

func writeClickManifest(buildDir string, m *packageYaml) error {
	installedSize, err := dirSize(buildDir)
	if err != nil {
		return err
	}

	// title description
	title, description, err := parseReadme(filepath.Join(buildDir, "meta", "readme.md"))
	if err != nil {
		return err
	}

	cm := clickManifest{
		Name:          m.Name,
		Version:       m.Version,
		Framework:     m.Framework,
		Type:          m.Type,
		Icon:          m.Icon,
		InstalledSize: installedSize,
		Title:         title,
		Description:   description,
		Maintainer:    m.Vendor,
		Hooks:         m.Integration,
	}
	manifestContent, err := json.MarshalIndent(cm, "", " ")
	if err != nil {
		return err
	}

	if err := ioutil.WriteFile(filepath.Join(buildDir, "DEBIAN", "manifest"), []byte(manifestContent), 0644); err != nil {
		return err
	}

	return nil
}

func copyToBuildDir(sourceDir, buildDir string) error {
	sourceDir, err := filepath.Abs(sourceDir)
	if err != nil {
		return err
	}

	err = os.Remove(buildDir)
	if err != nil && !os.IsNotExist(err) {
		// this shouldn't happen, but.
		return err
	}

	return filepath.Walk(sourceDir, func(path string, info os.FileInfo, errin error) (err error) {
		if errin != nil {
			return errin
		}

		if shouldExclude(filepath.Base(path)) {
			if info.IsDir() {
				return filepath.SkipDir
			}
			return nil
		}

		dest := filepath.Join(buildDir, path[len(sourceDir):])
		if info.IsDir() {
			return os.Mkdir(dest, info.Mode())
		}

		// it's a file. Maybe we can link it?
		if os.Link(path, dest) == nil {
			// whee
			return nil
		}
		// sigh. ok, copy it is.
		in, err := os.Open(path)
		if err != nil {
			return err
		}
		defer in.Close()

		out, err := os.OpenFile(dest, os.O_WRONLY|os.O_CREATE|os.O_EXCL, info.Mode())
		if err != nil {
			return err
		}
		defer func() {
			// XXX: write a test for this. I dare you. I double-dare you.
			xerr := out.Close()
			if err == nil {
				err = xerr
			}
		}()
		_, err = io.Copy(out, in)
		// no need to sync, as it's a tempdir
		return err
	})
}

var nonEmptyLicense = regexp.MustCompile(`(?s)\S+`).Match

func checkLicenseExists(sourceDir string) error {
	lic := filepath.Join(sourceDir, "meta", "license.txt")
	if _, err := os.Stat(lic); err != nil {
		return err
	}
	buf, err := ioutil.ReadFile(lic)
	if err != nil {
		return err
	}
	if !nonEmptyLicense(buf) {
		return ErrLicenseBlank
	}
	return nil
}

var licenseChecker = checkLicenseExists

// Build the given sourceDirectory and return the generated snap file
func Build(sourceDir string) (string, error) {

	// ensure we have valid content
	m, err := parsePackageYamlFile(filepath.Join(sourceDir, "meta", "package.yaml"))
	if err != nil {
		return "", err
	}

	if m.ExplicitLicenseAgreement {
		err = licenseChecker(sourceDir)
		if err != nil {
			return "", err
		}
	}

	// create build dir
	buildDir, err := ioutil.TempDir("", "snappy-build-")
	if err != nil {
		return "", err
	}
	defer os.RemoveAll(buildDir)

	if err := copyToBuildDir(sourceDir, buildDir); err != nil {
		return "", err
	}

	// FIXME: the store needs this right now
	if !strings.Contains(m.Framework, "ubuntu-core-15.04-dev1") {
		l := strings.Split(m.Framework, ",")
		if l[0] == "" {
			m.Framework = "ubuntu-core-15.04-dev1"
		} else {
			l = append(l, "ubuntu-core-15.04-dev1")
			m.Framework = strings.Join(l, ", ")
		}
	}

	// defaults, mangling
	if m.Integration == nil {
		m.Integration = make(map[string]clickAppHook)
	}

	// generate compat hooks for binaries
	if err := handleBinaries(buildDir, m); err != nil {
		return "", err
	}

	// generate compat hooks for services
	if err := handleServices(buildDir, m); err != nil {
		return "", err
	}

	// generate config hook apparmor
	if err := handleConfigHookApparmor(buildDir, m); err != nil {
		return "", err
	}

	if err := writeDebianControl(buildDir, m); err != nil {
		return "", err
	}

	// manifest
	if err := writeClickManifest(buildDir, m); err != nil {
		return "", err
	}

	// build the package
	snapName := fmt.Sprintf("%s_%s_%v.snap", m.Name, m.Version, debArchitecture(m))

	// build it
	d := clickdeb.ClickDeb{Path: snapName}
	err = d.Build(buildDir, func(dataTar string) error {
		// write hashes of the files plus the generated data tar
		return writeHashes(buildDir, dataTar)
	})
	if err != nil {
		return "", err
	}

	return snapName, nil
}<|MERGE_RESOLUTION|>--- conflicted
+++ resolved
@@ -26,11 +26,7 @@
 	"os"
 	"os/exec"
 	"path/filepath"
-<<<<<<< HEAD
-	"runtime"
-=======
 	"regexp"
->>>>>>> 8ae57782
 	"strings"
 	"text/template"
 
