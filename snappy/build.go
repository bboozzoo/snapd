/*
 * Copyright (C) 2014-2015 Canonical Ltd
 *
 * This program is free software: you can redistribute it and/or modify
 * it under the terms of the GNU General Public License version 3 as
 * published by the Free Software Foundation.
 *
 * This program is distributed in the hope that it will be useful,
 * but WITHOUT ANY WARRANTY; without even the implied warranty of
 * MERCHANTABILITY or FITNESS FOR A PARTICULAR PURPOSE.  See the
 * GNU General Public License for more details.
 *
 * You should have received a copy of the GNU General Public License
 * along with this program.  If not, see <http://www.gnu.org/licenses/>.
 *
 */

package snappy

import (
	"bufio"
	"encoding/json"
	"fmt"
	"io/ioutil"
	"os"
	"os/exec"
	"path/filepath"
	"regexp"
	"strings"
	"text/template"

	"launchpad.net/snappy/clickdeb"
	"launchpad.net/snappy/helpers"

	"gopkg.in/yaml.v2"
)

// FIXME: this is lie we tell click to make it happy for now
const staticPreinst = `#! /bin/sh
echo "Click packages may not be installed directly using dpkg."
echo "Use 'click install' instead."
exit 1
`

// from click's click.build.ClickBuilderBase, and there from
// @Dpkg::Source::Package::tar_ignore_default_pattern;
// changed to regexps from globs for sanity (hah)
//
// Please resist the temptation of optimizing the regexp by grouping
// things by hand. People will find it unreadable enough as it is.
var shouldExclude = regexp.MustCompile(strings.Join([]string{
	`\.snap$`, // added
	`\.click$`,
	`^\..*\.sw.$`,
	`~$`,
	`^,,`,
	`^\.[#~]`,
	`^\.arch-ids$`,
	`^\.arch-inventory$`,
	`^\.bzr$`,
	`^\.bzr-builddeb$`,
	`^\.bzr\.backup$`,
	`^\.bzr\.tags$`,
	`^\.bzrignore$`,
	`^\.cvsignore$`,
	`^\.git$`,
	`^\.gitattributes$`,
	`^\.gitignore$`,
	`^\.gitmodules$`,
	`^\.hg$`,
	`^\.hgignore$`,
	`^\.hgsigs$`,
	`^\.hgtags$`,
	`^\.shelf$`,
	`^\.svn$`,
	`^CVS$`,
	`^DEADJOE$`,
	`^RCS$`,
	`^_MTN$`,
	`^_darcs$`,
	`^{arch}$`,
}, "|")).MatchString

// small helper that return the architecture or "multi" if its multiple arches
func debArchitecture(m *packageYaml) string {
	switch len(m.Architectures) {
	case 0:
		return "unknown"
	case 1:
		return m.Architectures[0]
	default:
		return "multi"
	}
}

func parseReadme(readme string) (title, description string, err error) {
	file, err := os.Open(readme)
	if err != nil {
		return "", "", err
	}

	scanner := bufio.NewScanner(file)
	for scanner.Scan() {
		if title == "" {
			title = scanner.Text()
			continue
		}

		if description != "" && scanner.Text() == "" {
			break
		}
		description += scanner.Text()
	}
	if title == "" {
		return "", "", ErrReadmeInvalid
	}

	if strings.TrimSpace(description) == "" {
		description = "no description"
	}

	return title, description, nil
}

func handleBinaries(buildDir string, m *packageYaml) error {
	for _, v := range m.Binaries {
		hookName := filepath.Base(v.Name)

		if _, ok := m.Integration[hookName]; !ok {
			m.Integration[hookName] = make(map[string]string)
		}
		// legacy click hook
		m.Integration[hookName]["bin-path"] = v.Exec

		// handle the apparmor stuff
		if err := handleApparmor(buildDir, m, hookName, &v.SecurityDefinitions); err != nil {
			return err
		}
	}

	return nil
}

func handleServices(buildDir string, m *packageYaml) error {
	_, description, err := parseReadme(filepath.Join(buildDir, "meta", "readme.md"))
	if err != nil {
		return err
	}

	for _, v := range m.Services {
		hookName := filepath.Base(v.Name)

		if _, ok := m.Integration[hookName]; !ok {
			m.Integration[hookName] = make(map[string]string)
		}

		// generate snappyd systemd unit json
		if v.Description == "" {
			v.Description = description
		}

		// omit the name from the json to make the
		// click-reviewers-tool happy
		v.Name = ""
		snappySystemdContent, err := json.MarshalIndent(v, "", " ")
		if err != nil {
			return err
		}
		snappySystemdContentFile := filepath.Join("meta", hookName+".snappy-systemd")
		if err := ioutil.WriteFile(filepath.Join(buildDir, snappySystemdContentFile), []byte(snappySystemdContent), 0644); err != nil {
			return err
		}
		m.Integration[hookName]["snappy-systemd"] = snappySystemdContentFile

		// handle the apparmor stuff
		if err := handleApparmor(buildDir, m, hookName, &v.SecurityDefinitions); err != nil {
			return err
		}
	}

	return nil
}

func handleConfigHookApparmor(buildDir string, m *packageYaml) error {
	configHookFile := filepath.Join(buildDir, "meta", "hooks", "config")
	if !helpers.FileExists(configHookFile) {
		return nil
	}

	hookName := "snappy-config"
	s := &SecurityDefinitions{}
	content, err := s.generateApparmorJSONContent()
	if err != nil {
		return err
	}
	configApparmorJSONFile := filepath.Join("meta", hookName+".apparmor")
	if err := ioutil.WriteFile(filepath.Join(buildDir, configApparmorJSONFile), content, 0644); err != nil {
		return err
	}
	m.Integration[hookName] = make(map[string]string)
	m.Integration[hookName]["apparmor"] = configApparmorJSONFile

	return nil
}

// the du(1) command, useful to override for testing
var duCmd = "du"

func dirSize(buildDir string) (string, error) {
	cmd := exec.Command(duCmd, "-s", "--apparent-size", buildDir)
	output, err := cmd.Output()
	if err != nil {
		return "", err
	}

	return strings.Fields(string(output))[0], nil
}

func hashForFile(buildDir, path string, info os.FileInfo) (h *fileHash, err error) {
	sha512sum := ""
	// pointer so that omitempty works (we don't want size for
	// directories or symlinks)
	var size *int64
	if info.Mode().IsRegular() {
		sha512sum, err = helpers.Sha512sum(path)
		if err != nil {
			return nil, err
		}
		fsize := info.Size()
		size = &fsize
	}

	// major/minor handling
	device := ""
	major, minor, err := helpers.MajorMinor(info)
	if err == nil {
		device = fmt.Sprintf("%v,%v", major, minor)
	}

	if buildDir != "" {
		path = path[len(buildDir)+1:]
	}

	return &fileHash{
		Name:   path,
		Size:   size,
		Sha512: sha512sum,
		Device: device,
		// FIXME: not portable, this output is different on
		//        windows, macos
		Mode: newYamlFileMode(info.Mode()),
	}, nil
}

func writeHashes(buildDir, dataTar string) error {

	debianDir := filepath.Join(buildDir, "DEBIAN")
	os.MkdirAll(debianDir, 0755)

	hashes := hashesYaml{}
	sha512, err := helpers.Sha512sum(dataTar)
	if err != nil {
		return err
	}
	hashes.ArchiveSha512 = sha512

	err = filepath.Walk(buildDir, func(path string, info os.FileInfo, err error) error {
		if strings.HasPrefix(path[len(buildDir):], "/DEBIAN") {
			return nil
		}
		if path == buildDir {
			return nil
		}

		hash, err := hashForFile(buildDir, path, info)
		if err != nil {
			return err
		}
		hashes.Files = append(hashes.Files, hash)

		return nil
	})
	if err != nil {
		return err
	}

	content, err := yaml.Marshal(hashes)
	if err != nil {
		return err
	}

	return ioutil.WriteFile(filepath.Join(debianDir, "hashes.yaml"), []byte(content), 0644)
}

func writeDebianControl(buildDir string, m *packageYaml) error {
	debianDir := filepath.Join(buildDir, "DEBIAN")
	if err := os.MkdirAll(debianDir, 0755); err != nil {
		return err
	}

	// get "du" output, a deb needs the size in 1k blocks
	installedSize, err := dirSize(buildDir)
	if err != nil {
		return err
	}

	// title
	title, _, err := parseReadme(filepath.Join(buildDir, "meta", "readme.md"))
	if err != nil {
		return err
	}

	// create debian/control
	debianControlFile, err := os.OpenFile(filepath.Join(debianDir, "control"), os.O_WRONLY|os.O_CREATE, 0644)
	if err != nil {
		return err
	}
	defer debianControlFile.Close()

	// generate debian/control content
	// FIXME: remove "Click-Version: 0.4" once we no longer need compat
	//        with snappy-python
	const debianControlTemplate = `Package: {{.Name}}
Version: {{.Version}}
Click-Version: 0.4
Architecture: {{.DebArchitecture}}
Maintainer: {{.Vendor}}
Installed-Size: {{.InstalledSize}}
Description: {{.Title}}
`
	t := template.Must(template.New("control").Parse(debianControlTemplate))
	debianControlData := struct {
		Name            string
		Version         string
		Vendor          string
		InstalledSize   string
		Title           string
		DebArchitecture string
	}{
		m.Name, m.Version, m.Vendor, installedSize, title, debArchitecture(m),
	}
	t.Execute(debianControlFile, debianControlData)

	// write static preinst
	return ioutil.WriteFile(filepath.Join(debianDir, "preinst"), []byte(staticPreinst), 0755)
}

func writeClickManifest(buildDir string, m *packageYaml) error {
	installedSize, err := dirSize(buildDir)
	if err != nil {
		return err
	}

	// title description
	title, description, err := parseReadme(filepath.Join(buildDir, "meta", "readme.md"))
	if err != nil {
		return err
	}

	cm := clickManifest{
		Name:          m.Name,
		Version:       m.Version,
		Architecture:  m.Architectures,
		Framework:     m.FrameworksForClick(),
		Type:          m.Type,
		Icon:          m.Icon,
		InstalledSize: installedSize,
		Title:         title,
		Description:   description,
		Maintainer:    m.Vendor,
		Hooks:         m.Integration,
	}
	manifestContent, err := json.MarshalIndent(cm, "", " ")
	if err != nil {
		return err
	}

	if err := ioutil.WriteFile(filepath.Join(buildDir, "DEBIAN", "manifest"), []byte(manifestContent), 0644); err != nil {
		return err
	}

	return nil
}

func copyToBuildDir(sourceDir, buildDir string) error {
	sourceDir, err := filepath.Abs(sourceDir)
	if err != nil {
		return err
	}

	err = os.Remove(buildDir)
	if err != nil && !os.IsNotExist(err) {
		// this shouldn't happen, but.
		return err
	}

	return filepath.Walk(sourceDir, func(path string, info os.FileInfo, errin error) (err error) {
		if errin != nil {
			return errin
		}

		if shouldExclude(filepath.Base(path)) {
			if info.IsDir() {
				return filepath.SkipDir
			}
			return nil
		}

		dest := filepath.Join(buildDir, path[len(sourceDir):])

		// handle dirs
		if info.IsDir() {
			return os.Mkdir(dest, info.Mode())
		}

<<<<<<< HEAD
		// handle char/block devices
		if helpers.IsDevice(info.Mode()) {
			// XXX: move into helpers.CopyFile and make that
			//      helpers.CopyThing ?
			cmd := exec.Command("cp", "-av", path, dest)
			if output, err := cmd.CombinedOutput(); err != nil {
				if exitCode, err := helpers.ExitCode(err); err == nil {
					return &ErrMknod{
						exitCode: exitCode,
						output:   output,
					}
				}
				return err
			}
			return nil
		}

		// fail if its unsupported
		if !info.Mode().IsRegular() {
			return fmt.Errorf("can not handle type of file %s", path)
=======
		if (info.Mode() & os.ModeSymlink) != 0 {
			target, err := os.Readlink(path)
			if err != nil {
				return err
			}
			return os.Symlink(target, dest)
>>>>>>> d0f64b22
		}

		// it's a file. Maybe we can link it?
		if os.Link(path, dest) == nil {
			// whee
			return nil
		}
		// sigh. ok, copy it is.
		return helpers.CopyFile(path, dest, helpers.CopyFlagDefault)
	})
}

var nonEmptyLicense = regexp.MustCompile(`(?s)\S+`).Match

func checkLicenseExists(sourceDir string) error {
	lic := filepath.Join(sourceDir, "meta", "license.txt")
	if _, err := os.Stat(lic); err != nil {
		return err
	}
	buf, err := ioutil.ReadFile(lic)
	if err != nil {
		return err
	}
	if !nonEmptyLicense(buf) {
		return ErrLicenseBlank
	}
	return nil
}

var licenseChecker = checkLicenseExists

// Build the given sourceDirectory and return the generated snap file
func Build(sourceDir, targetDir string) (string, error) {

	// ensure we have valid content
	m, err := parsePackageYamlFile(filepath.Join(sourceDir, "meta", "package.yaml"))
	if err != nil {
		return "", err
	}

	if m.ExplicitLicenseAgreement {
		if err := licenseChecker(sourceDir); err != nil {
			return "", err
		}
	}

	if err := m.checkForNameClashes(); err != nil {
		return "", err
	}

	// create build dir
	buildDir, err := ioutil.TempDir("", "snappy-build-")
	if err != nil {
		return "", err
	}
	defer os.RemoveAll(buildDir)

	if err := copyToBuildDir(sourceDir, buildDir); err != nil {
		return "", err
	}

	// defaults, mangling
	if m.Integration == nil {
		m.Integration = make(map[string]clickAppHook)
	}

	// generate compat hooks for binaries
	if err := handleBinaries(buildDir, m); err != nil {
		return "", err
	}

	// generate compat hooks for services
	if err := handleServices(buildDir, m); err != nil {
		return "", err
	}

	// generate config hook apparmor
	if err := handleConfigHookApparmor(buildDir, m); err != nil {
		return "", err
	}

	if err := writeDebianControl(buildDir, m); err != nil {
		return "", err
	}

	// manifest
	if err := writeClickManifest(buildDir, m); err != nil {
		return "", err
	}

	// build the package
	snapName := fmt.Sprintf("%s_%s_%v.snap", m.Name, m.Version, debArchitecture(m))

	if targetDir != "" {
		snapName = filepath.Join(targetDir, snapName)
		if _, err := os.Stat(targetDir); os.IsNotExist(err) {
			if err := os.MkdirAll(targetDir, 0755); err != nil {
				return "", err
			}
		}
	}

	// build it
	d, err := clickdeb.Create(snapName)
	if err != nil {
		return "", err
	}
	defer d.Close()

	err = d.Build(buildDir, func(dataTar string) error {
		// write hashes of the files plus the generated data tar
		return writeHashes(buildDir, dataTar)
	})
	if err != nil {
		return "", err
	}

	return snapName, nil
}<|MERGE_RESOLUTION|>--- conflicted
+++ resolved
@@ -413,7 +413,6 @@
 			return os.Mkdir(dest, info.Mode())
 		}
 
-<<<<<<< HEAD
 		// handle char/block devices
 		if helpers.IsDevice(info.Mode()) {
 			// XXX: move into helpers.CopyFile and make that
@@ -426,22 +425,20 @@
 						output:   output,
 					}
 				}
-				return err
 			}
 			return nil
 		}
-
-		// fail if its unsupported
-		if !info.Mode().IsRegular() {
-			return fmt.Errorf("can not handle type of file %s", path)
-=======
 		if (info.Mode() & os.ModeSymlink) != 0 {
 			target, err := os.Readlink(path)
 			if err != nil {
 				return err
 			}
 			return os.Symlink(target, dest)
->>>>>>> d0f64b22
+		}
+
+		// fail if its unsupported
+		if !info.Mode().IsRegular() {
+			return fmt.Errorf("can not handle type of file %s", path)
 		}
 
 		// it's a file. Maybe we can link it?
