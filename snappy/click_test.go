/*
 * Copyright (C) 2014-2015 Canonical Ltd
 *
 * This program is free software: you can redistribute it and/or modify
 * it under the terms of the GNU General Public License version 3 as
 * published by the Free Software Foundation.
 *
 * This program is distributed in the hope that it will be useful,
 * but WITHOUT ANY WARRANTY; without even the implied warranty of
 * MERCHANTABILITY or FITNESS FOR A PARTICULAR PURPOSE.  See the
 * GNU General Public License for more details.
 *
 * You should have received a copy of the GNU General Public License
 * along with this program.  If not, see <http://www.gnu.org/licenses/>.
 *
 */

package snappy

import (
	"errors"
	"fmt"
	"io/ioutil"
	"os"
	"path"
	"path/filepath"
	"strings"

	"github.com/mvo5/goconfigparser"
	. "launchpad.net/gocheck"

	"launchpad.net/snappy/clickdeb"
	"launchpad.net/snappy/helpers"
	"launchpad.net/snappy/progress"
	"launchpad.net/snappy/systemd"
)

func (s *SnapTestSuite) TestReadManifest(c *C) {
	manifestData := []byte(`{
   "description": "This is a simple hello world example.",
    "hooks": {
        "echo": {
            "apparmor": "meta/echo.apparmor",
            "bin-path": "bin/echo"
        },
        "env": {
            "apparmor": "meta/env.apparmor",
            "bin-path": "bin/env"
        },
        "evil": {
            "apparmor": "meta/evil.apparmor",
            "bin-path": "bin/evil"
        }
    },
    "icon": "meta/hello.svg",
    "installed-size": "59",
    "maintainer": "Michael Vogt <mvo@ubuntu.com>",
    "name": "hello-world",
    "title": "Hello world example",
    "version": "1.0.5"
}`)
	manifest, err := readClickManifest(manifestData)
	c.Assert(err, IsNil)
	c.Assert(manifest.Name, Equals, "hello-world")
	c.Assert(manifest.Version, Equals, "1.0.5")
	c.Assert(manifest.Hooks["evil"]["bin-path"], Equals, "bin/evil")
	c.Assert(manifest.Hooks["evil"]["apparmor"], Equals, "meta/evil.apparmor")
}

func makeClickHook(c *C, hookContent string) {
	cfg := goconfigparser.New()
	c.Assert(cfg.ReadString("[hook]\n"+hookContent), IsNil)
	hookName, err := cfg.Get("hook", "Hook-Name")
	c.Assert(err, IsNil)

	if _, err := os.Stat(clickSystemHooksDir); err != nil {
		os.MkdirAll(clickSystemHooksDir, 0755)
	}
	ioutil.WriteFile(path.Join(clickSystemHooksDir, hookName+".hook"), []byte(hookContent), 0644)
}

func (s *SnapTestSuite) TestReadClickHookFile(c *C) {
	makeClickHook(c, `Hook-Name: systemd
User: root
Exec: /usr/lib/click-systemd/systemd-clickhook
Pattern: /var/lib/systemd/click/${id}`)
	hook, err := readClickHookFile(path.Join(clickSystemHooksDir, "systemd.hook"))
	c.Assert(err, IsNil)
	c.Assert(hook.name, Equals, "systemd")
	c.Assert(hook.user, Equals, "root")
	c.Assert(hook.exec, Equals, "/usr/lib/click-systemd/systemd-clickhook")
	c.Assert(hook.pattern, Equals, "/var/lib/systemd/click/${id}")

	// click allows non-existing "Hook-Name" and uses the filename then
	makeClickHook(c, `Hook-Name: apparmor
Pattern: /var/lib/apparmor/click/${id}`)
	hook, err = readClickHookFile(path.Join(clickSystemHooksDir, "apparmor.hook"))
	c.Assert(err, IsNil)
	c.Assert(hook.name, Equals, "apparmor")
}

func (s *SnapTestSuite) TestReadClickHooksDir(c *C) {
	makeClickHook(c, `Hook-Name: systemd
User: root
Exec: /usr/lib/click-systemd/systemd-clickhook
Pattern: /var/lib/systemd/click/${id}`)
	hooks, err := systemClickHooks()
	c.Assert(err, IsNil)
	c.Assert(hooks, HasLen, 1)
	c.Assert(hooks["systemd"].name, Equals, "systemd")
}

func (s *SnapTestSuite) TestHandleClickHooks(c *C) {
	// we can not strip the global rootdir for the hook tests
	stripGlobalRootDir = func(s string) string { return s }

	// two hooks to ensure iterating works correct
	testSymlinkDir := path.Join(s.tempdir, "/var/lib/systemd/click/")
	os.MkdirAll(testSymlinkDir, 0755)

	content := `Hook-Name: systemd
Pattern: /var/lib/systemd/click/${id}
`
	makeClickHook(c, content)

	os.MkdirAll(path.Join(s.tempdir, "/var/lib/apparmor/click/"), 0755)
	testSymlinkDir2 := path.Join(s.tempdir, "/var/lib/apparmor/click/")
	os.MkdirAll(testSymlinkDir2, 0755)
	content = `Hook-Name: apparmor
Pattern: /var/lib/apparmor/click/${id}
`
	makeClickHook(c, content)

	instDir := path.Join(s.tempdir, "apps", "foo", "1.0")
	os.MkdirAll(instDir, 0755)
	ioutil.WriteFile(path.Join(instDir, "path-to-systemd-file"), []byte(""), 0644)
	ioutil.WriteFile(path.Join(instDir, "path-to-apparmor-file"), []byte(""), 0644)
	manifest := clickManifest{
		Name:    "foo",
		Version: "1.0",
		Hooks: map[string]clickAppHook{
			"app": clickAppHook{
				"systemd":  "path-to-systemd-file",
				"apparmor": "path-to-apparmor-file",
			},
		},
	}
	err := installClickHooks(instDir, manifest, false)
	c.Assert(err, IsNil)
	p := fmt.Sprintf("%s/%s_%s_%s", testSymlinkDir, manifest.Name, "app", manifest.Version)
	_, err = os.Stat(p)
	c.Assert(err, IsNil)
	symlinkTarget, err := filepath.EvalSymlinks(p)
	c.Assert(err, IsNil)
	c.Assert(symlinkTarget, Equals, path.Join(instDir, "path-to-systemd-file"))

	p = fmt.Sprintf("%s/%s_%s_%s", testSymlinkDir2, manifest.Name, "app", manifest.Version)
	_, err = os.Stat(p)
	c.Assert(err, IsNil)
	symlinkTarget, err = filepath.EvalSymlinks(p)
	c.Assert(err, IsNil)
	c.Assert(symlinkTarget, Equals, path.Join(instDir, "path-to-apparmor-file"))

	// now ensure we can remove
	err = removeClickHooks(manifest, false)
	c.Assert(err, IsNil)
	_, err = os.Stat(fmt.Sprintf("%s/%s_%s_%s", testSymlinkDir, manifest.Name, "app", manifest.Version))
	c.Assert(err, NotNil)
}

func (s *SnapTestSuite) TestLocalSnapInstall(c *C) {
	snapFile := makeTestSnapPackage(c, "")
	name, err := installClick(snapFile, 0, nil, testNamespace)
	c.Assert(err, IsNil)
	c.Check(name, Equals, "foo")

	baseDir := filepath.Join(snapAppsDir, fooComposedName, "1.0")
	contentFile := filepath.Join(baseDir, "bin", "foo")
	content, err := ioutil.ReadFile(contentFile)
	c.Assert(err, IsNil)
	c.Assert(string(content), Equals, "#!/bin/sh\necho \"hello\"")

	// ensure we have the manifest too
	_, err = os.Stat(filepath.Join(baseDir, ".click", "info", "foo.manifest"))
	c.Assert(err, IsNil)

	// ensure we have the data dir
	_, err = os.Stat(path.Join(s.tempdir, "var", "lib", "apps", "foo", "1.0"))
	c.Assert(err, IsNil)

	// ensure we have the hashes
	snap := NewInstalledSnapPart(filepath.Join(baseDir, "meta", "package.yaml"), testNamespace)
	c.Assert(snap.Hash(), Not(Equals), "")
}

func (s *SnapTestSuite) TestLocalSnapInstallDebsigVerifyFails(c *C) {
	runDebsigVerify = func(snapFile string, allowUnauth bool) (err error) {
		return errors.New("something went wrong")
	}

	snapFile := makeTestSnapPackage(c, "")
	_, err := installClick(snapFile, 0, nil, testNamespace)
	c.Assert(err, NotNil)

	contentFile := path.Join(s.tempdir, "apps", fooComposedName, "1.0", "bin", "foo")
	_, err = os.Stat(contentFile)
	c.Assert(err, NotNil)
}

// ensure that the right parameters are passed to runDebsigVerify()
func (s *SnapTestSuite) TestLocalSnapInstallDebsigVerifyPassesUnauth(c *C) {
	var expectedUnauth bool
	runDebsigVerify = func(snapFile string, allowUnauth bool) (err error) {
		c.Assert(allowUnauth, Equals, expectedUnauth)
		return nil
	}

	expectedUnauth = true
	snapFile := makeTestSnapPackage(c, "")
	name, err := installClick(snapFile, AllowUnauthenticated, nil, testNamespace)
	c.Assert(err, IsNil)
	c.Check(name, Equals, "foo")

	expectedUnauth = false
	_, err = installClick(snapFile, 0, nil, testNamespace)
	c.Assert(err, IsNil)
}

type agreerator struct {
	y       bool
	intro   string
	license string
}

func (a *agreerator) Agreed(intro, license string) bool {
	a.intro = intro
	a.license = license
	return a.y
}
func (a *agreerator) Notify(string) {}

// if the snap asks for accepting a license, and an agreer isn't provided,
// install fails
func (s *SnapTestSuite) TestLocalSnapInstallMissingAccepterFails(c *C) {
	pkg := makeTestSnapPackage(c, "explicit-license-agreement: Y")
	_, err := installClick(pkg, 0, nil, testNamespace)
	c.Check(err, Equals, ErrLicenseNotAccepted)
}

// if the snap asks for accepting a license, and an agreer is provided, and
// Agreed returns false, install fails
func (s *SnapTestSuite) TestLocalSnapInstallNegAccepterFails(c *C) {
	pkg := makeTestSnapPackage(c, "explicit-license-agreement: Y")
	_, err := installClick(pkg, 0, &agreerator{y: false}, testNamespace)
	c.Check(err, Equals, ErrLicenseNotAccepted)
}

// if the snap asks for accepting a license, and an agreer is provided, but
// the click has no license, install fails
func (s *SnapTestSuite) TestLocalSnapInstallNoLicenseFails(c *C) {
	licenseChecker = func(string) error { return nil }
	defer func() { licenseChecker = checkLicenseExists }()

	pkg := makeTestSnapPackageFull(c, "explicit-license-agreement: Y", false)
	_, err := installClick(pkg, 0, &agreerator{y: true}, testNamespace)
	c.Check(err, Equals, ErrLicenseNotProvided)
}

// if the snap asks for accepting a license, and an agreer is provided, and
// Agreed returns true, install succeeds
func (s *SnapTestSuite) TestLocalSnapInstallPosAccepterWorks(c *C) {
	pkg := makeTestSnapPackage(c, "explicit-license-agreement: Y")
	_, err := installClick(pkg, 0, &agreerator{y: true}, testNamespace)
	c.Check(err, Equals, nil)
}

// Agreed is given reasonable values for intro and license
func (s *SnapTestSuite) TestLocalSnapInstallAccepterReasonable(c *C) {
	pkg := makeTestSnapPackage(c, "name: foobar\nexplicit-license-agreement: Y")
	ag := &agreerator{y: true}
	_, err := installClick(pkg, 0, ag, testNamespace)
	c.Assert(err, Equals, nil)
	c.Check(ag.intro, Matches, ".*foobar.*requires.*license.*")
	c.Check(ag.license, Equals, "WTFPL")
}

// If a previous version is installed with the same license version, the agreer
// isn't called
func (s *SnapTestSuite) TestPreviouslyAcceptedLicense(c *C) {
	ag := &agreerator{y: true}
	yaml := "name: foox\nexplicit-license-agreement: Y\nlicense-version: 2\n"
	yamlFile, err := makeInstalledMockSnap(s.tempdir, yaml+"version: 1")
	pkgdir := filepath.Dir(filepath.Dir(yamlFile))
	c.Assert(os.MkdirAll(filepath.Join(pkgdir, ".click", "info"), 0755), IsNil)
	c.Assert(ioutil.WriteFile(filepath.Join(pkgdir, ".click", "info", "foox.manifest"), []byte(`{"name": "foox"}`), 0644), IsNil)
	c.Assert(setActiveClick(pkgdir, true, ag), IsNil)

	pkg := makeTestSnapPackage(c, yaml+"version: 2")
	_, err = installClick(pkg, 0, ag, testNamespace)
	c.Assert(err, Equals, nil)
	c.Check(ag.intro, Equals, "")
	c.Check(ag.license, Equals, "")
}

// If a previous version is installed with the same license version, but without
// explicit license agreement set, the agreer *is* called
func (s *SnapTestSuite) TestSameLicenseVersionButNotRequired(c *C) {
	ag := &agreerator{y: true}
	yaml := "name: foox\nlicense-version: 2\n"
	yamlFile, err := makeInstalledMockSnap(s.tempdir, yaml+"version: 1")
	pkgdir := filepath.Dir(filepath.Dir(yamlFile))
	c.Assert(os.MkdirAll(filepath.Join(pkgdir, ".click", "info"), 0755), IsNil)
	c.Assert(ioutil.WriteFile(filepath.Join(pkgdir, ".click", "info", "foox.manifest"), []byte(`{"name": "foox"}`), 0644), IsNil)
	c.Assert(setActiveClick(pkgdir, true, ag), IsNil)

	pkg := makeTestSnapPackage(c, yaml+"version: 2\nexplicit-license-agreement: Y")
	_, err = installClick(pkg, 0, ag, testNamespace)
	c.Assert(err, Equals, nil)
	c.Check(ag.license, Equals, "WTFPL")
}

// If a previous version is installed with a different license version, the
// agreer *is* called
func (s *SnapTestSuite) TestDifferentLicenseVersion(c *C) {
	ag := &agreerator{y: true}
	yaml := "name: foox\nexplicit-license-agreement: Y\n"
	yamlFile, err := makeInstalledMockSnap(s.tempdir, yaml+"license-version: 2\nversion: 1")
	pkgdir := filepath.Dir(filepath.Dir(yamlFile))
	c.Assert(os.MkdirAll(filepath.Join(pkgdir, ".click", "info"), 0755), IsNil)
	c.Assert(ioutil.WriteFile(filepath.Join(pkgdir, ".click", "info", "foox.manifest"), []byte(`{"name": "foox"}`), 0644), IsNil)
	c.Assert(setActiveClick(pkgdir, true, ag), IsNil)

	pkg := makeTestSnapPackage(c, yaml+"license-version: 3\nversion: 2")
	_, err = installClick(pkg, 0, ag, testNamespace)
	c.Assert(err, Equals, nil)
	c.Check(ag.license, Equals, "WTFPL")
}

func (s *SnapTestSuite) TestSnapRemove(c *C) {
	allSystemctl := []string{}
	systemd.SystemctlCmd = func(cmd ...string) ([]byte, error) {
		allSystemctl = append(allSystemctl, cmd[0])
		return nil, nil
	}

	targetDir := path.Join(s.tempdir, "apps")
	_, err := installClick(makeTestSnapPackage(c, ""), 0, nil, testNamespace)
	c.Assert(err, IsNil)

	instDir := path.Join(targetDir, fooComposedName, "1.0")
	_, err = os.Stat(instDir)
	c.Assert(err, IsNil)

	err = removeClick(instDir, nil)
	c.Assert(err, IsNil)

	_, err = os.Stat(instDir)
	c.Assert(err, NotNil)

	// we don't run unneeded systemctl reloads
	c.Assert(allSystemctl, HasLen, 0)
}

func (s *SnapTestSuite) TestLocalOemSnapInstall(c *C) {
	snapFile := makeTestSnapPackage(c, `name: foo
version: 1.0
type: oem
icon: foo.svg
vendor: Foo Bar <foo@example.com>`)
	_, err := installClick(snapFile, 0, nil, testNamespace)
	c.Assert(err, IsNil)

	contentFile := path.Join(s.tempdir, "oem", fooComposedName, "1.0", "bin", "foo")
	_, err = os.Stat(contentFile)
	c.Assert(err, IsNil)
	_, err = os.Stat(path.Join(s.tempdir, "oem", fooComposedName, "1.0", ".click", "info", "foo.manifest"))
	c.Assert(err, IsNil)
}

func (s *SnapTestSuite) TestClickSetActive(c *C) {
	packageYaml := `name: foo
icon: foo.svg
vendor: Foo Bar <foo@example.com>
`
	snapFile := makeTestSnapPackage(c, packageYaml+"version: 1.0")
	_, err := installClick(snapFile, AllowUnauthenticated, nil, testNamespace)
	c.Assert(err, IsNil)

	snapFile = makeTestSnapPackage(c, packageYaml+"version: 2.0")
	_, err = installClick(snapFile, AllowUnauthenticated, nil, testNamespace)
	c.Assert(err, IsNil)

	// ensure v2 is active
	repo := NewLocalSnapRepository(filepath.Join(s.tempdir, "apps"))
	parts, err := repo.Installed()
	c.Assert(err, IsNil)
	c.Assert(parts, HasLen, 2)
	c.Assert(parts[0].Version(), Equals, "1.0")
	c.Assert(parts[0].IsActive(), Equals, false)
	c.Assert(parts[1].Version(), Equals, "2.0")
	c.Assert(parts[1].IsActive(), Equals, true)

	// set v1 active
	err = setActiveClick(parts[0].(*SnapPart).basedir, false, nil)
	parts, err = repo.Installed()
	c.Assert(err, IsNil)
	c.Assert(parts[0].Version(), Equals, "1.0")
	c.Assert(parts[0].IsActive(), Equals, true)
	c.Assert(parts[1].Version(), Equals, "2.0")
	c.Assert(parts[1].IsActive(), Equals, false)

}

func (s *SnapTestSuite) TestClickCopyData(c *C) {
	snapDataHomeGlob = filepath.Join(s.tempdir, "home", "*", "apps")
	homeDir := filepath.Join(s.tempdir, "home", "user1", "apps")
	homeData := filepath.Join(homeDir, "foo", "1.0")
	err := helpers.EnsureDir(homeData, 0755)
	c.Assert(err, IsNil)

	packageYaml := `name: foo
icon: foo.svg
vendor: Foo Bar <foo@example.com>
`
	canaryData := []byte("ni ni ni")

	snapFile := makeTestSnapPackage(c, packageYaml+"version: 1.0")
	_, err = installClick(snapFile, AllowUnauthenticated, nil, testNamespace)
	c.Assert(err, IsNil)
	canaryDataFile := filepath.Join(snapDataDir, "foo", "1.0", "canary.txt")
	err = ioutil.WriteFile(canaryDataFile, canaryData, 0644)
	c.Assert(err, IsNil)
	err = ioutil.WriteFile(filepath.Join(homeData, "canary.home"), canaryData, 0644)
	c.Assert(err, IsNil)

	snapFile = makeTestSnapPackage(c, packageYaml+"version: 2.0")
	_, err = installClick(snapFile, AllowUnauthenticated, nil, testNamespace)
	c.Assert(err, IsNil)
	newCanaryDataFile := filepath.Join(snapDataDir, "foo", "2.0", "canary.txt")
	content, err := ioutil.ReadFile(newCanaryDataFile)
	c.Assert(err, IsNil)
	c.Assert(content, DeepEquals, canaryData)

	newHomeDataCanaryFile := filepath.Join(homeDir, "foo", "2.0", "canary.home")
	content, err = ioutil.ReadFile(newHomeDataCanaryFile)
	c.Assert(err, IsNil)
	c.Assert(content, DeepEquals, canaryData)
}

// ensure that even with no home dir there is no error and the
// system data gets copied
func (s *SnapTestSuite) TestClickCopyDataNoUserHomes(c *C) {
	// this home dir path does not exist
	snapDataHomeGlob = filepath.Join(s.tempdir, "no-such-home", "*", "apps")

	packageYaml := `name: foo
icon: foo.svg
vendor: Foo Bar <foo@example.com>
`
	snapFile := makeTestSnapPackage(c, packageYaml+"version: 1.0")
	_, err := installClick(snapFile, AllowUnauthenticated, nil, testNamespace)
	c.Assert(err, IsNil)
	canaryDataFile := filepath.Join(snapDataDir, "foo", "1.0", "canary.txt")
	err = ioutil.WriteFile(canaryDataFile, []byte(""), 0644)
	c.Assert(err, IsNil)

	snapFile = makeTestSnapPackage(c, packageYaml+"version: 2.0")
	_, err = installClick(snapFile, AllowUnauthenticated, nil, testNamespace)
	c.Assert(err, IsNil)
	_, err = os.Stat(filepath.Join(snapDataDir, "foo", "2.0", "canary.txt"))
	c.Assert(err, IsNil)
}

func (s *SnapTestSuite) TestClickCopyRemovesHooksFirst(c *C) {
	// we can not strip the global rootdir for the hook tests
	stripGlobalRootDir = func(s string) string { return s }

	// this hook will create a hook.trace file with the *.hook
	// files generated, this is then later used to verify that
	// the hook files got generated/removed in the right order
	hookContent := fmt.Sprintf(`Hook-Name: tracehook
User: root
Exec: (cd %s && printf "now: $(find . -name "*.tracehook")\n") >> %s/hook.trace
Pattern: /${id}.tracehook`, s.tempdir, s.tempdir)
	makeClickHook(c, hookContent)

	packageYaml := `name: bar
icon: foo.svg
vendor: Foo Bar <foo@example.com>
integration:
 app:
  tracehook: meta/package.yaml
`
	// install 1.0 and then upgrade to 2.0
	snapFile := makeTestSnapPackage(c, packageYaml+"version: 1.0")
	_, err := installClick(snapFile, AllowUnauthenticated, nil, "")
	c.Assert(err, IsNil)
	canaryDataFile := filepath.Join(snapDataDir, "bar", "1.0", "canary.txt")
	err = ioutil.WriteFile(canaryDataFile, []byte(""), 0644)
	c.Assert(err, IsNil)

	snapFile = makeTestSnapPackage(c, packageYaml+"version: 2.0")
	_, err = installClick(snapFile, AllowUnauthenticated, nil, "")
	c.Assert(err, IsNil)
	_, err = os.Stat(filepath.Join(snapDataDir, "bar", "2.0", "canary.txt"))
	c.Assert(err, IsNil)

	// read the hook trace file, this shows that 1.0 was active, then
	// it go de-activated and finally 2.0 got activated
	content, err := ioutil.ReadFile(filepath.Join(s.tempdir, "hook.trace"))
	c.Assert(err, IsNil)
	// Forcefully in one line to avoid issues with hidden spaces,
	// it is visually obvious in this form.
	hookRun := fmt.Sprintf("now: ./bar_app_1.0.tracehook\nnow: \nnow: ./bar_app_2.0.tracehook\n")
	c.Assert(string(content), Equals, hookRun)
}

func (s *SnapTestSuite) TestClickCopyDataHookFails(c *C) {
	// we can not strip the global rootdir for the hook tests
	stripGlobalRootDir = func(s string) string { return s }

	// this is a special hook that fails on a 2.0 upgrade, this way
	// we can ensure that upgrades can work
	hookContent := fmt.Sprintf(`Hook-Name: hooky
User: root
Exec: if test -e %s/bar_app_2.0.hooky; then echo "this log message is harmless and can be ignored"; false; fi
Pattern: /${id}.hooky`, s.tempdir)
	makeClickHook(c, hookContent)

	packageYaml := `name: bar
icon: foo.svg
vendor: Foo Bar <foo@example.com>
integration:
 app:
  hooky: meta/package.yaml
`

	// install 1.0 and then upgrade to 2.0
	snapFile := makeTestSnapPackage(c, packageYaml+"version: 1.0")
	_, err := installClick(snapFile, AllowUnauthenticated, nil, testNamespace)
	c.Assert(err, IsNil)
	canaryDataFile := filepath.Join(snapDataDir, "bar", "1.0", "canary.txt")
	err = ioutil.WriteFile(canaryDataFile, []byte(""), 0644)
	c.Assert(err, IsNil)

	snapFile = makeTestSnapPackage(c, packageYaml+"version: 2.0")
	_, err = installClick(snapFile, AllowUnauthenticated, nil, testNamespace)
	c.Assert(err, NotNil)

	// installing 2.0 will fail in the hooks,
	//   so ensure we fall back to v1.0
	content, err := ioutil.ReadFile(filepath.Join(snapAppsDir, "bar."+testNamespace, "current", "meta", "package.yaml"))
	c.Assert(err, IsNil)
	c.Assert(strings.Contains(string(content), "version: 1.0"), Equals, true)

	// no leftovers from the failed install
	_, err = os.Stat(filepath.Join(snapAppsDir, fooComposedName, "2.0"))
	c.Assert(err, NotNil)
}

const expectedWrapper = `#!/bin/sh
# !!!never remove this line!!!
##TARGET=/apps/pastebinit.mvo/1.4.0.0.1/bin/pastebinit

set -e

TMPDIR="/tmp/snaps/pastebinit.mvo/1.4.0.0.1/tmp"
if [ ! -d "$TMPDIR" ]; then
    mkdir -p -m1777 "$TMPDIR"
fi
export TMPDIR
export TEMPDIR="$TMPDIR"

# app paths (deprecated)
export SNAPP_APP_PATH="/apps/pastebinit.mvo/1.4.0.0.1/"
export SNAPP_APP_DATA_PATH="/var/lib//apps/pastebinit.mvo/1.4.0.0.1/"
export SNAPP_APP_USER_DATA_PATH="$HOME//apps/pastebinit.mvo/1.4.0.0.1/"
export SNAPP_APP_TMPDIR="$TMPDIR"
export SNAPP_OLD_PWD="$(pwd)"

# app paths
export SNAP_APP_PATH="/apps/pastebinit.mvo/1.4.0.0.1/"
export SNAP_APP_DATA_PATH="/var/lib//apps/pastebinit.mvo/1.4.0.0.1/"
export SNAP_APP_USER_DATA_PATH="$HOME//apps/pastebinit.mvo/1.4.0.0.1/"
export SNAP_APP_TMPDIR="$TMPDIR"

# FIXME: this will need to become snappy arch or something
export SNAPPY_APP_ARCH="$(dpkg --print-architecture)"

if [ ! -d "$SNAP_APP_USER_DATA_PATH" ]; then
   mkdir -p "$SNAP_APP_USER_DATA_PATH"
fi
export HOME="$SNAP_APP_USER_DATA_PATH"

# export old pwd
export SNAP_OLD_PWD="$(pwd)"
cd /apps/pastebinit.mvo/1.4.0.0.1/
aa-exec -p pastebinit.mvo_pastebinit_1.4.0.0.1 -- /apps/pastebinit.mvo/1.4.0.0.1/bin/pastebinit "$@"
`

func (s *SnapTestSuite) TestSnappyGenerateSnapBinaryWrapper(c *C) {
	binary := Binary{Name: "pastebinit", Exec: "bin/pastebinit"}
	pkgPath := "/apps/pastebinit.mvo/1.4.0.0.1/"
	aaProfile := "pastebinit.mvo_pastebinit_1.4.0.0.1"
	m := packageYaml{Name: "pastebinit.mvo",
		Version: "1.4.0.0.1"}

	generatedWrapper := generateSnapBinaryWrapper(binary, pkgPath, aaProfile, &m)
	c.Assert(generatedWrapper, Equals, expectedWrapper)
}

func (s *SnapTestSuite) TestSnappyBinPathForBinaryNoExec(c *C) {
	binary := Binary{Name: "pastebinit", Exec: "bin/pastebinit"}
	pkgPath := "/apps/pastebinit.mvo/1.0/"
	c.Assert(binPathForBinary(pkgPath, binary), Equals, "/apps/pastebinit.mvo/1.0/bin/pastebinit")
}

func (s *SnapTestSuite) TestSnappyBinPathForBinaryWithExec(c *C) {
	binary := Binary{
		Name: "pastebinit",
		Exec: "bin/random-pastebin",
	}
	pkgPath := "/apps/pastebinit.mvo/1.1/"
	c.Assert(binPathForBinary(pkgPath, binary), Equals, "/apps/pastebinit.mvo/1.1/bin/random-pastebin")
}

func (s *SnapTestSuite) TestSnappyHandleBinariesOnInstall(c *C) {
	packageYaml := `name: foo
icon: foo.svg
vendor: Foo Bar <foo@example.com>
binaries:
 - name: bin/bar
`
	snapFile := makeTestSnapPackage(c, packageYaml+"version: 1.0")
	_, err := installClick(snapFile, AllowUnauthenticated, nil, "mvo")
	c.Assert(err, IsNil)

	// ensure that the binary wrapper file go generated with the right
	// name
<<<<<<< HEAD
	binaryWrapper := filepath.Join(snapBinariesDir, "foo.bar")
=======
	binaryWrapper := filepath.Join(snapBinariesDir, "foo.foo")
>>>>>>> 39550082
	c.Assert(helpers.FileExists(binaryWrapper), Equals, true)

	// and that it gets removed on remove
	snapDir := filepath.Join(snapAppsDir, "foo", "1.0")
	err = removeClick(snapDir, nil)
	c.Assert(err, IsNil)
	c.Assert(helpers.FileExists(binaryWrapper), Equals, false)
	c.Assert(helpers.FileExists(snapDir), Equals, false)
}

func (s *SnapTestSuite) TestSnappyHandleBinariesOnUpgrade(c *C) {
	packageYaml := `name: foo
icon: foo.svg
vendor: Foo Bar <foo@example.com>
binaries:
 - name: bin/bar
`
	snapFile := makeTestSnapPackage(c, packageYaml+"version: 1.0")
	_, err := installClick(snapFile, AllowUnauthenticated, nil, "mvo")
	c.Assert(err, IsNil)

	// ensure that the binary wrapper file go generated with the right
	// path
<<<<<<< HEAD
	oldSnapBin := filepath.Join(snapAppsDir[len(globalRootDir):], "foo", "1.0", "bin", "bar")
	binaryWrapper := filepath.Join(snapBinariesDir, "foo.bar")
=======
	oldSnapBin := filepath.Join(snapAppsDir[len(globalRootDir):], "foo.mvo", "1.0", "bin", "foo")
	binaryWrapper := filepath.Join(snapBinariesDir, "foo.foo")
>>>>>>> 39550082
	content, err := ioutil.ReadFile(binaryWrapper)
	c.Assert(err, IsNil)
	c.Assert(strings.Contains(string(content), oldSnapBin), Equals, true)

	// and that it gets updated on upgrade
	snapFile = makeTestSnapPackage(c, packageYaml+"version: 2.0")
	_, err = installClick(snapFile, AllowUnauthenticated, nil, "mvo")
	c.Assert(err, IsNil)
	newSnapBin := filepath.Join(snapAppsDir[len(globalRootDir):], "foo", "2.0", "bin", "bar")
	content, err = ioutil.ReadFile(binaryWrapper)
	c.Assert(err, IsNil)
	c.Assert(strings.Contains(string(content), newSnapBin), Equals, true)
}

func (s *SnapTestSuite) TestSnappyHandleServicesOnInstall(c *C) {
	packageYaml := `name: foo
icon: foo.svg
vendor: Foo Bar <foo@example.com>
services:
 - name: service
   start: bin/hello
`
	snapFile := makeTestSnapPackage(c, packageYaml+"version: 1.0")
	_, err := installClick(snapFile, AllowUnauthenticated, nil, "mvo")
	c.Assert(err, IsNil)

	servicesFile := filepath.Join(snapServicesDir, "foo_service_1.0.service")
	c.Assert(helpers.FileExists(servicesFile), Equals, true)
	st, err := os.Stat(servicesFile)
	c.Assert(err, IsNil)
	// should _not_ be executable
	c.Assert(st.Mode().String(), Equals, "-rw-r--r--")

	// and that it gets removed on remove
	snapDir := filepath.Join(snapAppsDir, "foo", "1.0")
	err = removeClick(snapDir, new(progress.NullProgress))
	c.Assert(err, IsNil)
	c.Assert(helpers.FileExists(servicesFile), Equals, false)
	c.Assert(helpers.FileExists(snapDir), Equals, false)
}

func (s *SnapTestSuite) TestSnappyHandleServicesOnInstallInhibit(c *C) {
	allSystemctl := [][]string{}
	systemd.SystemctlCmd = func(cmd ...string) ([]byte, error) {
		allSystemctl = append(allSystemctl, cmd)
		return []byte("ActiveState=inactive\n"), nil
	}

	packageYaml := `name: foo
icon: foo.svg
vendor: Foo Bar <foo@example.com>
services:
 - name: service
   start: bin/hello
`
	snapFile := makeTestSnapPackage(c, packageYaml+"version: 1.0")
	_, err := installClick(snapFile, InhibitHooks, nil, testNamespace)
	c.Assert(err, IsNil)

	c.Assert(allSystemctl, HasLen, 0)

}

const expectedService = `[Unit]
Description=The docker app deployment mechanism
After=ubuntu-snappy.run-hooks.service
X-Snappy=yes

[Service]
ExecStart=/apps/docker/1.3.3.001/bin/docker.wrap
WorkingDirectory=/apps/docker/1.3.3.001/
Environment="SNAPP_APP_PATH=/apps/docker/1.3.3.001/" "SNAPP_APP_DATA_PATH=/var/lib/apps/docker/1.3.3.001/" "SNAPP_APP_USER_DATA_PATH=%h/apps/docker/1.3.3.001/" "SNAP_APP_PATH=/apps/docker/1.3.3.001/" "SNAP_APP_DATA_PATH=/var/lib/apps/docker/1.3.3.001/" "SNAP_APP_USER_DATA_PATH=%h/apps/docker/1.3.3.001/" "SNAP_APP=docker_docker_1.3.3.001" "TMPDIR=/tmp/snaps/docker/1.3.3.001/tmp" "SNAP_APP_TMPDIR=/tmp/snaps/docker/1.3.3.001/tmp"
AppArmorProfile=docker_docker_1.3.3.001




[Install]
WantedBy=multi-user.target
`

func (s *SnapTestSuite) TestSnappyGenerateSnapServicesFile(c *C) {
	service := Service{Name: "docker",
		Start:       "bin/docker.wrap",
		Description: "The docker app deployment mechanism",
	}
	pkgPath := "/apps/docker/1.3.3.001/"
	aaProfile := "docker_docker_1.3.3.001"
	m := packageYaml{Name: "docker",
		Version: "1.3.3.001",
	}

	generated := generateSnapServicesFile(service, pkgPath, aaProfile, &m)
	c.Assert(generated, Equals, expectedService)
}

func (s *SnapTestSuite) TestFindBinaryInPath(c *C) {
	fakeBinDir := c.MkDir()
	runMePath := filepath.Join(fakeBinDir, "runme")
	err := ioutil.WriteFile(runMePath, []byte(""), 0755)
	c.Assert(err, IsNil)

	p := filepath.Join(fakeBinDir, "not-executable")
	err = ioutil.WriteFile(p, []byte(""), 0644)
	c.Assert(err, IsNil)

	fakePATH := fmt.Sprintf("/some/dir:%s", fakeBinDir)
	c.Assert(findBinaryInPath("runme", fakePATH), Equals, runMePath)
	c.Assert(findBinaryInPath("no-such-binary-nowhere", fakePATH), Equals, "")
	c.Assert(findBinaryInPath("not-executable", fakePATH), Equals, "")
}

func (s *SnapTestSuite) TestLocalSnapInstallRunHooks(c *C) {
	// we can not strip the global rootdir for the hook tests
	stripGlobalRootDir = func(s string) string { return s }

	hookSymlinkDir := filepath.Join(s.tempdir, "/var/lib/click/hooks/systemd")
	c.Assert(os.MkdirAll(hookSymlinkDir, 0755), IsNil)

	hookContent := fmt.Sprintf(`Hook-Name: systemd
User: root
Exec: touch %s/i-ran
Pattern: /var/lib/click/hooks/systemd/${id}`, s.tempdir)
	makeClickHook(c, hookContent)

	packageYaml := `name: foo
icon: foo.svg
vendor: Foo Bar <foo@example.com>
integration:
 app:
  systemd: meta/package.yaml
`
	snapFile := makeTestSnapPackage(c, packageYaml+"version: 1.0")

	// install it
	_, err := installClick(snapFile, 0, nil, testNamespace)
	c.Assert(err, IsNil)

	// verify we have the symlink
	c.Assert(helpers.FileExists(filepath.Join(hookSymlinkDir, "foo_app_1.0")), Equals, true)
	// and the hook exec was called
	c.Assert(helpers.FileExists(filepath.Join(s.tempdir, "i-ran")), Equals, true)
}

func (s *SnapTestSuite) TestLocalSnapInstallInhibitHooks(c *C) {
	// we can not strip the global rootdir for the hook tests
	stripGlobalRootDir = func(s string) string { return s }

	hookSymlinkDir := filepath.Join(s.tempdir, "/var/lib/click/hooks/systemd")
	c.Assert(os.MkdirAll(hookSymlinkDir, 0755), IsNil)

	hookContent := fmt.Sprintf(`Hook-Name: systemd
User: root
Exec: touch %s/i-ran
Pattern: /var/lib/click/hooks/systemd/${id}`, s.tempdir)
	makeClickHook(c, hookContent)

	packageYaml := `name: foo
icon: foo.svg
vendor: Foo Bar <foo@example.com>
integration:
 app:
  systemd: meta/package.yaml
`
	snapFile := makeTestSnapPackage(c, packageYaml+"version: 1.0")

	// install it
	_, err := installClick(snapFile, InhibitHooks, nil, testNamespace)
	c.Assert(err, IsNil)

	// verify we have the symlink
	c.Assert(helpers.FileExists(filepath.Join(hookSymlinkDir, "foo_app_1.0")), Equals, true)
	// but the hook exec was not called
	c.Assert(helpers.FileExists(filepath.Join(s.tempdir, "i-ran")), Equals, false)
}

func (s *SnapTestSuite) TestAddPackageServicesStripsGlobalRootdir(c *C) {
	// ensure that even with a global rootdir the paths in the generated
	// .services file are setup correctly (i.e. that the global root
	// is stripped)
	c.Assert(globalRootDir, Not(Equals), "/")

	yamlFile, err := makeInstalledMockSnap(s.tempdir, "")
	c.Assert(err, IsNil)
	baseDir := filepath.Dir(filepath.Dir(yamlFile))
	err = addPackageServices(baseDir, false, nil)
	c.Assert(err, IsNil)

	content, err := ioutil.ReadFile(filepath.Join(s.tempdir, "/etc/systemd/system/hello-app_svc1_1.10.service"))
	c.Assert(err, IsNil)
	c.Assert(strings.Contains(string(content), "\nExecStart=/apps/"+helloAppComposedName+"/1.10/bin/hello\n"), Equals, true)
}

func (s *SnapTestSuite) TestAddPackageBinariesStripsGlobalRootdir(c *C) {
	// ensure that even with a global rootdir the paths in the generated
	// .services file are setup correctly (i.e. that the global root
	// is stripped)
	c.Assert(globalRootDir, Not(Equals), "/")

	yamlFile, err := makeInstalledMockSnap(s.tempdir, "")
	c.Assert(err, IsNil)
	baseDir := filepath.Dir(filepath.Dir(yamlFile))
	err = addPackageBinaries(baseDir)
	c.Assert(err, IsNil)

	content, err := ioutil.ReadFile(filepath.Join(s.tempdir, "/apps/bin/hello-app.hello"))
	c.Assert(err, IsNil)

	needle := `
cd /apps/hello-app.testspacethename/1.10
aa-exec -p hello-app_hello_1.10 -- /apps/hello-app.testspacethename/1.10/bin/hello "$@"
`
	c.Assert(strings.Contains(string(content), needle), Equals, true)
}

var expectedServiceWrapper = `[Unit]
Description=A fun webserver
After=ubuntu-snappy.run-hooks.service
X-Snappy=yes

[Service]
ExecStart=/apps/xkcd-webserver.canonical/0.3.4/bin/foo start
WorkingDirectory=/apps/xkcd-webserver.canonical/0.3.4/
Environment="SNAPP_APP_PATH=/apps/xkcd-webserver.canonical/0.3.4/" "SNAPP_APP_DATA_PATH=/var/lib/apps/xkcd-webserver.canonical/0.3.4/" "SNAPP_APP_USER_DATA_PATH=%h/apps/xkcd-webserver.canonical/0.3.4/" "SNAP_APP_PATH=/apps/xkcd-webserver.canonical/0.3.4/" "SNAP_APP_DATA_PATH=/var/lib/apps/xkcd-webserver.canonical/0.3.4/" "SNAP_APP_USER_DATA_PATH=%h/apps/xkcd-webserver.canonical/0.3.4/" "SNAP_APP=xckd-webserver.canonical_xkcd-webserver_0.3.4" "TMPDIR=/tmp/snaps/xckd-webserver.canonical/0.3.4/tmp" "SNAP_APP_TMPDIR=/tmp/snaps/xckd-webserver.canonical/0.3.4/tmp"
AppArmorProfile=xkcd-webserver.canonical_xkcd-webserver_0.3.4
ExecStop=/apps/xkcd-webserver.canonical/0.3.4/bin/foo stop
ExecStopPost=/apps/xkcd-webserver.canonical/0.3.4/bin/foo post-stop
TimeoutStopSec=30

[Install]
WantedBy=multi-user.target
`

func (s *SnapTestSuite) TestSnappyGenerateSnapServiceWrapper(c *C) {
	service := Service{Name: "xkcd-webserver",
		Start:       "bin/foo start",
		Stop:        "bin/foo stop",
		PostStop:    "bin/foo post-stop",
		StopTimeout: DefaultTimeout,
		Description: "A fun webserver",
	}
	pkgPath := "/apps/xkcd-webserver.canonical/0.3.4/"
	aaProfile := "xkcd-webserver.canonical_xkcd-webserver_0.3.4"
	m := packageYaml{Name: "xckd-webserver.canonical",
		Version: "0.3.4"}

	generatedWrapper := generateSnapServicesFile(service, pkgPath, aaProfile, &m)
	c.Assert(generatedWrapper, Equals, expectedServiceWrapper)
}

func (s *SnapTestSuite) TestSnappyRunHooks(c *C) {
	hookWasRunStamp := fmt.Sprintf("%s/systemd-was-run", s.tempdir)
	c.Assert(helpers.FileExists(hookWasRunStamp), Equals, false)

	makeClickHook(c, fmt.Sprintf(`Hook-Name: systemd
User: root
Exec: touch %s
Pattern: /var/lib/systemd/click/${id}`, hookWasRunStamp))

	err := RunHooks()
	c.Assert(err, IsNil)
	c.Assert(helpers.FileExists(hookWasRunStamp), Equals, true)
}

func (s *SnapTestSuite) TestInstallChecksForClashes(c *C) {
	// creating the thing by hand (as build refuses to)...
	tmpdir := c.MkDir()
	os.MkdirAll(path.Join(tmpdir, "meta"), 0755)
	yaml := []byte(`name: hello
version: 1.0.1
vendor: Foo <foo@example.com>
services:
 - name: foo
binaries:
 - name: foo
`)
	yamlFile := path.Join(tmpdir, "meta", "package.yaml")
	c.Assert(ioutil.WriteFile(yamlFile, yaml, 0644), IsNil)
	readmeMd := path.Join(tmpdir, "meta", "readme.md")
	c.Assert(ioutil.WriteFile(readmeMd, []byte("blah\nx"), 0644), IsNil)
	m, err := parsePackageYamlData(yaml)
	c.Assert(err, IsNil)
	c.Assert(writeDebianControl(tmpdir, m), IsNil)
	c.Assert(writeClickManifest(tmpdir, m), IsNil)
	snapName := fmt.Sprintf("%s_%s_all.snap", m.Name, m.Version)
	d, err := clickdeb.Create(snapName)
	c.Assert(err, IsNil)
	defer d.Close()
	c.Assert(d.Build(tmpdir, func(dataTar string) error {
		return writeHashes(tmpdir, dataTar)
	}), IsNil)

	_, err = installClick(snapName, 0, nil, testNamespace)
	c.Assert(err, ErrorMatches, ".*binary and service both called foo.*")
}

func (s *SnapTestSuite) TestInstallChecksFrameworks(c *C) {
	packageYaml := `name: foo
version: 0.1
vendor: Foo Bar <foo@example.com>
frameworks:
  - missing
`
	snapFile := makeTestSnapPackage(c, packageYaml)
	_, err := installClick(snapFile, 0, nil, testNamespace)
	c.Assert(err, ErrorMatches, `.*missing framework.*`)
}

func (s *SnapTestSuite) TestInstallClickHooksCallsStripRootDir(c *C) {
	content := `Hook-Name: systemd
Pattern: /var/lib/systemd/click/${id}
`
	makeClickHook(c, content)
	os.MkdirAll(path.Join(s.tempdir, "/var/lib/systemd/click/"), 0755)

	manifest := clickManifest{
		Name:    "foo",
		Version: "1.0",
		Hooks: map[string]clickAppHook{
			"app": clickAppHook{
				"systemd": "path-to-systemd-file",
			},
		},
	}

	stripGlobalRootDirWasCalled := false
	stripGlobalRootDir = func(s string) string {
		stripGlobalRootDirWasCalled = true
		return s
	}

	err := installClickHooks(c.MkDir(), manifest, false)
	c.Assert(err, IsNil)
	c.Assert(stripGlobalRootDirWasCalled, Equals, true)
}<|MERGE_RESOLUTION|>--- conflicted
+++ resolved
@@ -637,15 +637,11 @@
 
 	// ensure that the binary wrapper file go generated with the right
 	// name
-<<<<<<< HEAD
 	binaryWrapper := filepath.Join(snapBinariesDir, "foo.bar")
-=======
-	binaryWrapper := filepath.Join(snapBinariesDir, "foo.foo")
->>>>>>> 39550082
 	c.Assert(helpers.FileExists(binaryWrapper), Equals, true)
 
 	// and that it gets removed on remove
-	snapDir := filepath.Join(snapAppsDir, "foo", "1.0")
+	snapDir := filepath.Join(snapAppsDir, "foo.mvo", "1.0")
 	err = removeClick(snapDir, nil)
 	c.Assert(err, IsNil)
 	c.Assert(helpers.FileExists(binaryWrapper), Equals, false)
@@ -665,13 +661,8 @@
 
 	// ensure that the binary wrapper file go generated with the right
 	// path
-<<<<<<< HEAD
-	oldSnapBin := filepath.Join(snapAppsDir[len(globalRootDir):], "foo", "1.0", "bin", "bar")
+	oldSnapBin := filepath.Join(snapAppsDir[len(globalRootDir):], "foo.mvo", "1.0", "bin", "bar")
 	binaryWrapper := filepath.Join(snapBinariesDir, "foo.bar")
-=======
-	oldSnapBin := filepath.Join(snapAppsDir[len(globalRootDir):], "foo.mvo", "1.0", "bin", "foo")
-	binaryWrapper := filepath.Join(snapBinariesDir, "foo.foo")
->>>>>>> 39550082
 	content, err := ioutil.ReadFile(binaryWrapper)
 	c.Assert(err, IsNil)
 	c.Assert(strings.Contains(string(content), oldSnapBin), Equals, true)
@@ -680,7 +671,7 @@
 	snapFile = makeTestSnapPackage(c, packageYaml+"version: 2.0")
 	_, err = installClick(snapFile, AllowUnauthenticated, nil, "mvo")
 	c.Assert(err, IsNil)
-	newSnapBin := filepath.Join(snapAppsDir[len(globalRootDir):], "foo", "2.0", "bin", "bar")
+	newSnapBin := filepath.Join(snapAppsDir[len(globalRootDir):], "foo.mvo", "2.0", "bin", "bar")
 	content, err = ioutil.ReadFile(binaryWrapper)
 	c.Assert(err, IsNil)
 	c.Assert(strings.Contains(string(content), newSnapBin), Equals, true)
@@ -706,7 +697,7 @@
 	c.Assert(st.Mode().String(), Equals, "-rw-r--r--")
 
 	// and that it gets removed on remove
-	snapDir := filepath.Join(snapAppsDir, "foo", "1.0")
+	snapDir := filepath.Join(snapAppsDir, "foo.mvo", "1.0")
 	err = removeClick(snapDir, new(progress.NullProgress))
 	c.Assert(err, IsNil)
 	c.Assert(helpers.FileExists(servicesFile), Equals, false)
