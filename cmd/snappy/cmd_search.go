--- conflicted
+++ resolved
@@ -36,11 +36,7 @@
 		"Query the store for available packages",
 		&cmdSearch{})
 	if err != nil {
-<<<<<<< HEAD
-		logger.Panicf("unable to search: %v", err)
-=======
 		logger.Panicf("Unable to search: %v", err)
->>>>>>> 85f6fab6
 	}
 
 	cmd.Aliases = append(cmd.Aliases, "se")
