--- conflicted
+++ resolved
@@ -99,23 +99,16 @@
     return false;
 }
 
-<<<<<<< HEAD
-static bool traverse_looking_for_prefix_in_dir(DIR *root, const char *prefix, const char *skip) {
-=======
 static const size_t max_traversal_depth = 32;
 
 static bool traverse_looking_for_prefix_in_dir(DIR *root, const char *prefix, const char *skip, size_t depth) {
     if (depth > max_traversal_depth) {
         die("cannot traverse cgroups hierarchy deeper than %zu levels", max_traversal_depth);
     }
->>>>>>> ad357b08
     while (true) {
         errno = 0;
         struct dirent *ent = readdir(root);
         if (ent == NULL) {
-<<<<<<< HEAD
-            if (errno != 0) {
-=======
             // is this an error?
             if (errno != 0) {
                 if (errno == ENOENT) {
@@ -124,7 +117,6 @@
                     // the entries may go away at any time
                     break;
                 }
->>>>>>> ad357b08
                 die("cannot read directory entry");
             }
             break;
@@ -133,39 +125,15 @@
             continue;
         }
         if (sc_streq(ent->d_name, "..") || sc_streq(ent->d_name, ".")) {
-<<<<<<< HEAD
-            /* we don't want to go up or process the current directory again */
-            continue;
-        }
-        if (sc_streq(ent->d_name, skip)) {
-=======
             // we don't want to go up or process the current directory again
             continue;
         }
         if (sc_streq(ent->d_name, skip)) {
             // we were asked to skip this group
->>>>>>> ad357b08
             continue;
         }
         if (sc_startswith(ent->d_name, prefix)) {
             debug("found matching prefix in \"%s\"", ent->d_name);
-<<<<<<< HEAD
-            /* the directory starts with our prefix */
-            return true;
-        }
-        int entfd = openat(dirfd(root), ent->d_name, O_DIRECTORY | O_NOFOLLOW | O_CLOEXEC);
-        if (entfd == -1) {
-            die("cannot open directory entry \"%s\"", ent->d_name);
-        }
-        debug("got directory fd: %d", entfd);
-        /* takes ownership o the file descriptor? */
-        DIR *entdir SC_CLEANUP(sc_cleanup_closedir) = fdopendir(entfd);
-        if (entdir == NULL) {
-            die("cannot fdopendir directory \"%s\"", ent->d_name);
-        }
-        debug("descend into %s", ent->d_name);
-        int found = traverse_looking_for_prefix_in_dir(entdir, prefix, skip);
-=======
             // the directory starts with our prefix
             return true;
         }
@@ -186,7 +154,6 @@
             die("cannot fdopendir directory \"%s\"", ent->d_name);
         }
         bool found = traverse_looking_for_prefix_in_dir(entdir, prefix, skip, depth + 1);
->>>>>>> ad357b08
         if (found == true) {
             return true;
         }
@@ -197,13 +164,6 @@
 bool sc_cgroup_v2_is_tracking_snap(const char *snap_instance) {
     debug("is cgroup tracking snap %s?", snap_instance);
     char tracking_group_name[PATH_MAX] = {0};
-<<<<<<< HEAD
-    sc_must_snprintf(tracking_group_name, sizeof tracking_group_name, "snap.%s.", snap_instance);
-
-    char *own_group SC_CLEANUP(sc_cleanup_string) = sc_cgroup_v2_own_path_full();
-    if (own_group == NULL) {
-        die("cannot obtain own group path");
-=======
     // tracking groups created by snap run chain have a format:
     // snap.<name>.<app>.<uuid>.scope, while the groups corresponding to snap
     // services created by systemd are named like this:
@@ -216,33 +176,12 @@
     char *own_group SC_CLEANUP(sc_cleanup_string) = sc_cgroup_v2_own_path_full();
     if (own_group == NULL) {
         die("cannot obtain own cgroup v2 group path");
->>>>>>> ad357b08
     }
     debug("own group: %s", own_group);
     char *just_leaf = strrchr(own_group, '/');
     if (just_leaf == NULL) {
         die("cannot obtain the leaf group path");
     }
-<<<<<<< HEAD
-    /* pointing at /, advance to the next char */
-    just_leaf += 1;
-    debug("leap group: %s", just_leaf);
-
-    // this would otherwise be inherently racy, but the caller is expected to
-    // keep the snap instance lock, thus preventing new apps of that snap from
-    // starting; not we can still return false positive if the currently running
-    // process exits but we look at the hierarchy before systemd has cleaned up
-    // the group
-
-    bool found = false;
-    debug("opening %s", cgroup_dir);
-    DIR *root SC_CLEANUP(sc_cleanup_closedir) = opendir(cgroup_dir);
-    if (root == NULL) {
-        die("cannot open cgroup root dir");
-    }
-    found = traverse_looking_for_prefix_in_dir(root, tracking_group_name, just_leaf);
-    return found;
-=======
     // pointing at /, advance to the next char
     just_leaf += 1;
 
@@ -264,7 +203,6 @@
     // correspond to the snap (i.e. their name matches the pattern), but skip
     // our own group in the process
     return traverse_looking_for_prefix_in_dir(root, tracking_group_name, just_leaf, 1);
->>>>>>> ad357b08
 }
 
 static const char *self_cgroup = "/proc/self/cgroup";
@@ -281,17 +219,6 @@
         char *line SC_CLEANUP(sc_cleanup_string) = NULL;
         size_t linesz = 0;
         ssize_t sz = getline(&line, &linesz, in);
-<<<<<<< HEAD
-        if (sz == -1) {
-            if (feof(in)) {
-                break;
-            }
-            if (ferror(in)) {
-                die("cannot read line from %s", self_cgroup);
-            }
-        }
-        debug("got line: \'%s\'", line);
-=======
         if (sz < 0 && errno != 0) {
             die("cannot read line from %s", self_cgroup);
         }
@@ -299,7 +226,6 @@
             // end of file
             break;
         }
->>>>>>> ad357b08
         if (!sc_startswith(line, "0::")) {
             continue;
         }
@@ -307,13 +233,8 @@
         if (len <= 3) {
             die("unexpected content of group entry %s", line);
         }
-<<<<<<< HEAD
-        /* \n does not normally appear inside the group path, but if it did, it
-         * would be escaped anyway */
-=======
         // \n does not normally appear inside the group path, but if it did, it
         // would be escaped anyway
->>>>>>> ad357b08
         char *newline = strchr(line, '\n');
         if (newline != NULL) {
             *newline = '\0';
