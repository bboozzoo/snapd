/*
 * Copyright (C) 2017 Canonical Ltd
 *
 * This program is free software: you can redistribute it and/or modify
 * it under the terms of the GNU General Public License version 3 as
 * published by the Free Software Foundation.
 *
 * This program is distributed in the hope that it will be useful,
 * but WITHOUT ANY WARRANTY; without even the implied warranty of
 * MERCHANTABILITY or FITNESS FOR A PARTICULAR PURPOSE.  See the
 * GNU General Public License for more details.
 *
 * You should have received a copy of the GNU General Public License
 * along with this program.  If not, see <http://www.gnu.org/licenses/>.
 *
 */

#include "snap.h"
#include "snap.c"

#include <glib.h>

static void test_verify_security_tag(void)
{
	// First, test the names we know are good
	g_assert_true(verify_security_tag("snap.name.app", "name"));
	g_assert_true(verify_security_tag
		      ("snap.network-manager.NetworkManager",
		       "network-manager"));
	g_assert_true(verify_security_tag("snap.f00.bar-baz1", "f00"));
	g_assert_true(verify_security_tag("snap.foo.hook.bar", "foo"));
	g_assert_true(verify_security_tag("snap.foo.hook.bar-baz", "foo"));
	g_assert_true(verify_security_tag
		      ("snap.foo_instance.bar-baz", "foo_instance"));
	g_assert_true(verify_security_tag
		      ("snap.foo_instance.hook.bar-baz", "foo_instance"));
	g_assert_true(verify_security_tag
		      ("snap.foo_bar.hook.bar-baz", "foo_bar"));

	// Now, test the names we know are bad
	g_assert_false(verify_security_tag
		       ("pkg-foo.bar.0binary-bar+baz", "bar"));
	g_assert_false(verify_security_tag("pkg-foo_bar_1.1", ""));
	g_assert_false(verify_security_tag("appname/..", ""));
	g_assert_false(verify_security_tag("snap", ""));
	g_assert_false(verify_security_tag("snap.", ""));
	g_assert_false(verify_security_tag("snap.name", "name"));
	g_assert_false(verify_security_tag("snap.name.", "name"));
	g_assert_false(verify_security_tag("snap.name.app.", "name"));
	g_assert_false(verify_security_tag("snap.name.hook.", "name"));
	g_assert_false(verify_security_tag("snap!name.app", "!name"));
	g_assert_false(verify_security_tag("snap.-name.app", "-name"));
	g_assert_false(verify_security_tag("snap.name!app", "name!"));
	g_assert_false(verify_security_tag("snap.name.-app", "name"));
	g_assert_false(verify_security_tag("snap.name.app!hook.foo", "name"));
	g_assert_false(verify_security_tag("snap.name.app.hook!foo", "name"));
	g_assert_false(verify_security_tag("snap.name.app.hook.-foo", "name"));
	g_assert_false(verify_security_tag("snap.name.app.hook.f00", "name"));
	g_assert_false(verify_security_tag("sna.pname.app", "pname"));
	g_assert_false(verify_security_tag("snap.n@me.app", "n@me"));
	g_assert_false(verify_security_tag("SNAP.name.app", "name"));
	g_assert_false(verify_security_tag("snap.Name.app", "Name"));
	// This used to be false but it's now allowed.
	g_assert_true(verify_security_tag("snap.0name.app", "0name"));
	g_assert_false(verify_security_tag("snap.-name.app", "-name"));
	g_assert_false(verify_security_tag("snap.name.@app", "name"));
	g_assert_false(verify_security_tag(".name.app", "name"));
	g_assert_false(verify_security_tag("snap..name.app", ".name"));
	g_assert_false(verify_security_tag("snap.name..app", "name."));
	g_assert_false(verify_security_tag("snap.name.app..", "name"));
	// These contain invalid instance key
	g_assert_false(verify_security_tag("snap.foo_.bar-baz", "foo"));
	g_assert_false(verify_security_tag
		       ("snap.foo_toolonginstance.bar-baz", "foo"));
	g_assert_false(verify_security_tag
		       ("snap.foo_inst@nace.bar-baz", "foo"));
	g_assert_false(verify_security_tag
		       ("snap.foo_in-stan-ce.bar-baz", "foo"));
	g_assert_false(verify_security_tag("snap.foo_in stan.bar-baz", "foo"));

	// Test names that are both good, but snap name doesn't match security tag
	g_assert_false(verify_security_tag("snap.foo.hook.bar", "fo"));
	g_assert_false(verify_security_tag("snap.foo.hook.bar", "fooo"));
	g_assert_false(verify_security_tag("snap.foo.hook.bar", "snap"));
	g_assert_false(verify_security_tag("snap.foo.hook.bar", "bar"));
	g_assert_false(verify_security_tag("snap.foo_instance.bar", "foo_bar"));

	// Regression test 12to8
	g_assert_true(verify_security_tag("snap.12to8.128to8", "12to8"));
	g_assert_true(verify_security_tag("snap.123test.123test", "123test"));
	g_assert_true(verify_security_tag
		      ("snap.123test.hook.configure", "123test"));
}

static void test_sc_is_hook_security_tag(void)
{
	// First, test the names we know are good
	g_assert_true(sc_is_hook_security_tag("snap.foo.hook.bar"));
	g_assert_true(sc_is_hook_security_tag("snap.foo.hook.bar-baz"));
	g_assert_true(sc_is_hook_security_tag
		      ("snap.foo_instance.hook.bar-baz"));
	g_assert_true(sc_is_hook_security_tag("snap.foo_bar.hook.bar-baz"));

	// Now, test the names we know are not valid hook security tags
	g_assert_false(sc_is_hook_security_tag("snap.foo_instance.bar-baz"));
	g_assert_false(sc_is_hook_security_tag("snap.name.app!hook.foo"));
	g_assert_false(sc_is_hook_security_tag("snap.name.app.hook!foo"));
	g_assert_false(sc_is_hook_security_tag("snap.name.app.hook.-foo"));
	g_assert_false(sc_is_hook_security_tag("snap.name.app.hook.f00"));
}

static void test_sc_snap_or_instance_name_validate(gconstpointer data)
{
	typedef void (*validate_func_t) (const char *, struct sc_error **);

	validate_func_t validate = (validate_func_t) data;
	bool is_instance =
	    (validate == sc_instance_name_validate) ? true : false;

	struct sc_error *err = NULL;

	// Smoke test, a valid snap name
	validate("hello-world", &err);
	g_assert_null(err);

	// Smoke test: invalid character 
	validate("hello world", &err);
	g_assert_nonnull(err);
	g_assert_true(sc_error_match
		      (err, SC_SNAP_DOMAIN, SC_SNAP_INVALID_NAME));
	g_assert_cmpstr(sc_error_msg(err), ==,
			"snap name must use lower case letters, digits or dashes");
	sc_error_free(err);

	// Smoke test: no letters
	validate("", &err);
	g_assert_nonnull(err);
	g_assert_true(sc_error_match
		      (err, SC_SNAP_DOMAIN, SC_SNAP_INVALID_NAME));
	g_assert_cmpstr(sc_error_msg(err), ==,
			"snap name must contain at least one letter");
	sc_error_free(err);

	// Smoke test: leading dash
	validate("-foo", &err);
	g_assert_nonnull(err);
	g_assert_true(sc_error_match
		      (err, SC_SNAP_DOMAIN, SC_SNAP_INVALID_NAME));
	g_assert_cmpstr(sc_error_msg(err), ==,
			"snap name cannot start with a dash");
	sc_error_free(err);

	// Smoke test: trailing dash
	validate("foo-", &err);
	g_assert_nonnull(err);
	g_assert_true(sc_error_match
		      (err, SC_SNAP_DOMAIN, SC_SNAP_INVALID_NAME));
	g_assert_cmpstr(sc_error_msg(err), ==,
			"snap name cannot end with a dash");
	sc_error_free(err);

	// Smoke test: double dash
	validate("f--oo", &err);
	g_assert_nonnull(err);
	g_assert_true(sc_error_match
		      (err, SC_SNAP_DOMAIN, SC_SNAP_INVALID_NAME));
	g_assert_cmpstr(sc_error_msg(err), ==,
			"snap name cannot contain two consecutive dashes");
	sc_error_free(err);

	// Smoke test: NULL name is not valid
	validate(NULL, &err);
	g_assert_nonnull(err);
	// the only case when instance name validation diverges from snap name
	// validation
	if (!is_instance) {
		g_assert_true(sc_error_match
			      (err, SC_SNAP_DOMAIN, SC_SNAP_INVALID_NAME));
		g_assert_cmpstr(sc_error_msg(err), ==,
				"snap name cannot be NULL");
	} else {
		g_assert_true(sc_error_match
			      (err, SC_SNAP_DOMAIN,
			       SC_SNAP_INVALID_INSTANCE_NAME));
		g_assert_cmpstr(sc_error_msg(err), ==,
				"snap instance name cannot be NULL");
	}
	sc_error_free(err);

	const char *valid_names[] = {
		"a", "aa", "aaa", "aaaa",
		"a-a", "aa-a", "a-aa", "a-b-c",
		"a0", "a-0", "a-0a",
		"01game", "1-or-2"
	};
	for (size_t i = 0; i < sizeof valid_names / sizeof *valid_names; ++i) {
		g_test_message("checking valid snap name: %s", valid_names[i]);
		validate(valid_names[i], &err);
		g_assert_null(err);
	}
	const char *invalid_names[] = {
		// name cannot be empty
		"",
		// names cannot be too long
		"xxxxxxxxxxxxxxxxxxxxxxxxxxxxxxxxxxxxxxxxx",
		"xxxxxxxxxxxxxxxxxxxx-xxxxxxxxxxxxxxxxxxxx",
		"1111111111111111111111111111111111111111x",
		"x1111111111111111111111111111111111111111",
		"x-x-x-x-x-x-x-x-x-x-x-x-x-x-x-x-x-x-x-x-x",
		// dashes alone are not a name
		"-", "--",
		// double dashes in a name are not allowed
		"a--a",
		// name should not end with a dash
		"a-",
		// name cannot have any spaces in it
		"a ", " a", "a a",
		// a number alone is not a name
		"0", "123", "1-2-3",
		// identifier must be plain ASCII
		"日本語", "한글", "ру́сский язы́к",
	};
	for (size_t i = 0; i < sizeof invalid_names / sizeof *invalid_names;
	     ++i) {
		g_test_message("checking invalid snap name: >%s<",
			       invalid_names[i]);
		validate(invalid_names[i], &err);
		g_assert_nonnull(err);
		g_assert_true(sc_error_match
			      (err, SC_SNAP_DOMAIN, SC_SNAP_INVALID_NAME));
		sc_error_free(err);
	}
	// Regression test: 12to8 and 123test
	validate("12to8", &err);
	g_assert_null(err);
	validate("123test", &err);
	g_assert_null(err);

	// In case we switch to a regex, here's a test that could break things.
	const char good_bad_name[] = "u-94903713687486543234157734673284536758";
	char varname[sizeof good_bad_name] = { 0 };
	for (size_t i = 3; i <= sizeof varname - 1; i++) {
		g_assert_nonnull(memcpy(varname, good_bad_name, i));
		varname[i] = 0;
		g_test_message("checking valid snap name: >%s<", varname);
		validate(varname, &err);
		g_assert_null(err);
		sc_error_free(err);
	}
}

static void test_sc_snap_name_validate__respects_error_protocol(void)
{
	if (g_test_subprocess()) {
		sc_snap_name_validate("hello world", NULL);
		g_test_message("expected sc_snap_name_validate to return");
		g_test_fail();
		return;
	}
	g_test_trap_subprocess(NULL, 0, 0);
	g_test_trap_assert_failed();
	g_test_trap_assert_stderr
	    ("snap name must use lower case letters, digits or dashes\n");
}

static void test_sc_instance_name_validate(void)
{
	struct sc_error *err = NULL;

	sc_instance_name_validate("hello-world", &err);
	g_assert_null(err);
	sc_instance_name_validate("hello-world_foo", &err);
	g_assert_null(err);

	// just the separator
	sc_instance_name_validate("_", &err);
	g_assert_nonnull(err);
	g_assert_true(sc_error_match
<<<<<<< HEAD
		      (err, SC_SNAP_DOMAIN, SC_SNAP_INVALID_INSTANCE_NAME));
=======
		      (err, SC_SNAP_DOMAIN, SC_SNAP_INVALID_NAME));
>>>>>>> d396371d
	g_assert_cmpstr(sc_error_msg(err), ==,
			"snap name must contain at least one letter");
	sc_error_free(err);

	// just name, with separator, missing instance key
	sc_instance_name_validate("hello-world_", &err);
	g_assert_nonnull(err);
	g_assert_true(sc_error_match
		      (err, SC_SNAP_DOMAIN, SC_SNAP_INVALID_INSTANCE_KEY));
	g_assert_cmpstr(sc_error_msg(err), ==,
			"instance key must contain at least one letter or digit");
	sc_error_free(err);

	// only separator and instance key, missing name
	sc_instance_name_validate("_bar", &err);
	g_assert_nonnull(err);
	g_assert_true(sc_error_match
<<<<<<< HEAD
		      (err, SC_SNAP_DOMAIN, SC_SNAP_INVALID_INSTANCE_NAME));
=======
		      (err, SC_SNAP_DOMAIN, SC_SNAP_INVALID_NAME));
>>>>>>> d396371d
	g_assert_cmpstr(sc_error_msg(err), ==,
			"snap name must contain at least one letter");
	sc_error_free(err);

	sc_instance_name_validate("", &err);
	g_assert_nonnull(err);
	g_assert_true(sc_error_match
		      (err, SC_SNAP_DOMAIN, SC_SNAP_INVALID_NAME));
	g_assert_cmpstr(sc_error_msg(err), ==,
			"snap name must contain at least one letter");
	sc_error_free(err);

<<<<<<< HEAD
=======
	// third separator
	sc_instance_name_validate("foo_bar_baz", &err);
	g_assert_nonnull(err);
	g_assert_true(sc_error_match
		      (err, SC_SNAP_DOMAIN, SC_SNAP_INVALID_INSTANCE_NAME));
	g_assert_cmpstr(sc_error_msg(err), ==,
			"snap instance name can contain only one underscore");
	sc_error_free(err);

>>>>>>> d396371d
	const char *valid_names[] = {
		"a", "aa", "aaa", "aaaa",
		"a_a", "aa_1", "a_123", "a_0123456789",
	};
	for (size_t i = 0; i < sizeof valid_names / sizeof *valid_names; ++i) {
		g_test_message("checking valid instance name: %s",
			       valid_names[i]);
		sc_instance_name_validate(valid_names[i], &err);
		g_assert_null(err);
	}
	const char *invalid_names[] = {
		// only letters and digits in the instance key
		"a_--23))", "a_ ", "a_091234#", "a_123_456",
		// up to 10 characters for the instance key
		"a_01234567891", "a_0123456789123",
		// snap name must not be more than 40 characters, regardless of instance
		// key
<<<<<<< HEAD
		"xxxxxxxxxxxxxxxxxxxxxxxxxxxxxxxxxxxxxxxxx_foobar",
		"xxxxxxxxxxxxxxxxxxxx-xxxxxxxxxxxxxxxxxxxx_foobar",
		// instance key  must be plain ASCII
		"foobar_日本語",
=======
		"01234567890123456789012345678901234567890_foobar",
		"01234567890123456789-01234567890123456789_foobar",
		// instance key  must be plain ASCII
		"foobar_日本語",
		// way too many underscores
		"foobar_baz_zed_daz",
		"foobar______",
>>>>>>> d396371d
	};
	for (size_t i = 0; i < sizeof invalid_names / sizeof *invalid_names;
	     ++i) {
		g_test_message("checking invalid instance name: >%s<",
			       invalid_names[i]);
		sc_instance_name_validate(invalid_names[i], &err);
		g_assert_nonnull(err);
		sc_error_free(err);
	}
}

static void test_sc_snap_drop_instance_key_no_dest(void)
{
	if (g_test_subprocess()) {
		sc_snap_drop_instance_key("foo_bar", NULL, 0);
		g_test_fail();
		return;
	}
	g_test_trap_subprocess(NULL, 0, 0);
	g_test_trap_assert_failed();

}

static void test_sc_snap_drop_instance_key_short_dest(void)
{
	if (g_test_subprocess()) {
		char dest[10] = { 0 };
		sc_snap_drop_instance_key("foo-foo-foo-foo-foo_bar", dest,
					  sizeof dest);
		g_test_fail();
		return;
	}
	g_test_trap_subprocess(NULL, 0, 0);
	g_test_trap_assert_failed();
}

static void test_sc_snap_drop_instance_key_short_dest2(void)
{
	if (g_test_subprocess()) {
		char dest[3] = { 0 };	// "foo" sans the nil byte
		sc_snap_drop_instance_key("foo", dest, sizeof dest);
		g_test_fail();
		return;
	}
	g_test_trap_subprocess(NULL, 0, 0);
	g_test_trap_assert_failed();
}

static void test_sc_snap_drop_instance_key_no_name(void)
{
	if (g_test_subprocess()) {
		char dest[10] = { 0 };
		sc_snap_drop_instance_key(NULL, dest, sizeof dest);
		g_test_fail();
		return;
	}
	g_test_trap_subprocess(NULL, 0, 0);
	g_test_trap_assert_failed();
}

static void test_sc_snap_drop_instance_key_basic(void)
{
	char name[41] = { 0xff };

	sc_snap_drop_instance_key("foo_bar", name, sizeof name);
	g_assert_cmpstr(name, ==, "foo");

	memset(name, 0xff, sizeof name);
	sc_snap_drop_instance_key("foo-bar_bar", name, sizeof name);
	g_assert_cmpstr(name, ==, "foo-bar");

	memset(name, 0xff, sizeof name);
	sc_snap_drop_instance_key("foo-bar", name, sizeof name);
	g_assert_cmpstr(name, ==, "foo-bar");

	memset(name, 0xff, sizeof name);
	sc_snap_drop_instance_key("_baz", name, sizeof name);
	g_assert_cmpstr(name, ==, "");

	memset(name, 0xff, sizeof name);
	sc_snap_drop_instance_key("foo", name, sizeof name);
	g_assert_cmpstr(name, ==, "foo");
}

static void test_sc_snap_split_instance_name_trailing_nil(void)
{
	if (g_test_subprocess()) {
		char dest[3] = { 0 };
		// pretend there is no place for trailing \0
		sc_snap_split_instance_name("_", NULL, 0, dest, 0);
		g_test_fail();
		return;
	}
	g_test_trap_subprocess(NULL, 0, 0);
	g_test_trap_assert_failed();
}

static void test_sc_snap_split_instance_name_short_instance_dest(void)
{
	if (g_test_subprocess()) {
		char dest[10] = { 0 };
		sc_snap_split_instance_name("foo_barbarbarbar", NULL, 0,
					    dest, sizeof dest);
		g_test_fail();
		return;
	}
	g_test_trap_subprocess(NULL, 0, 0);
	g_test_trap_assert_failed();
}

static void test_sc_snap_split_instance_name_basic(void)
{
	char name[41] = { 0xff };
	char instance[20] = { 0xff };

	sc_snap_split_instance_name("foo_bar", name, sizeof name, instance,
				    sizeof instance);
	g_assert_cmpstr(name, ==, "foo");
	g_assert_cmpstr(instance, ==, "bar");

	memset(name, 0xff, sizeof name);
	memset(instance, 0xff, sizeof instance);
	sc_snap_split_instance_name("foo-bar_bar", name, sizeof name, instance,
				    sizeof instance);
	g_assert_cmpstr(name, ==, "foo-bar");
	g_assert_cmpstr(instance, ==, "bar");

	memset(name, 0xff, sizeof name);
	memset(instance, 0xff, sizeof instance);
	sc_snap_split_instance_name("foo-bar", name, sizeof name, instance,
				    sizeof instance);
	g_assert_cmpstr(name, ==, "foo-bar");
	g_assert_cmpstr(instance, ==, "");

	memset(name, 0xff, sizeof name);
	memset(instance, 0xff, sizeof instance);
	sc_snap_split_instance_name("_baz", name, sizeof name, instance,
				    sizeof instance);
	g_assert_cmpstr(name, ==, "");
	g_assert_cmpstr(instance, ==, "baz");

	memset(name, 0xff, sizeof name);
	memset(instance, 0xff, sizeof instance);
	sc_snap_split_instance_name("foo", name, sizeof name, instance,
				    sizeof instance);
	g_assert_cmpstr(name, ==, "foo");
	g_assert_cmpstr(instance, ==, "");

	memset(name, 0xff, sizeof name);
	sc_snap_split_instance_name("foo_bar", name, sizeof name, NULL, 0);
	g_assert_cmpstr(name, ==, "foo");

	memset(instance, 0xff, sizeof instance);
	sc_snap_split_instance_name("foo_bar", NULL, 0, instance,
				    sizeof instance);
	g_assert_cmpstr(instance, ==, "bar");

	memset(name, 0xff, sizeof name);
	memset(instance, 0xff, sizeof instance);
	sc_snap_split_instance_name("hello_world_surprise", name, sizeof name,
				    instance, sizeof instance);
	g_assert_cmpstr(name, ==, "hello");
	g_assert_cmpstr(instance, ==, "world_surprise");

	memset(name, 0xff, sizeof name);
	memset(instance, 0xff, sizeof instance);
	sc_snap_split_instance_name("", name, sizeof name, instance,
				    sizeof instance);
	g_assert_cmpstr(name, ==, "");
	g_assert_cmpstr(instance, ==, "");

	memset(name, 0xff, sizeof name);
	memset(instance, 0xff, sizeof instance);
	sc_snap_split_instance_name("_", name, sizeof name, instance,
				    sizeof instance);
	g_assert_cmpstr(name, ==, "");
	g_assert_cmpstr(instance, ==, "");

	memset(name, 0xff, sizeof name);
	memset(instance, 0xff, sizeof instance);
	sc_snap_split_instance_name("foo_", name, sizeof name, instance,
				    sizeof instance);
	g_assert_cmpstr(name, ==, "foo");
	g_assert_cmpstr(instance, ==, "");
}

static void __attribute__ ((constructor)) init(void)
{
	g_test_add_func("/snap/verify_security_tag", test_verify_security_tag);
	g_test_add_func("/snap/sc_is_hook_security_tag",
			test_sc_is_hook_security_tag);

	g_test_add_data_func("/snap/sc_snap_name_validate",
			     sc_snap_name_validate,
			     test_sc_snap_or_instance_name_validate);
	g_test_add_func("/snap/sc_snap_name_validate/respects_error_protocol",
			test_sc_snap_name_validate__respects_error_protocol);

	g_test_add_data_func("/snap/sc_instance_name_validate/just_name",
			     sc_instance_name_validate,
			     test_sc_snap_or_instance_name_validate);
	g_test_add_func("/snap/sc_instance_name_validate/full",
			test_sc_instance_name_validate);

	g_test_add_func("/snap/sc_snap_drop_instance_key/basic",
			test_sc_snap_drop_instance_key_basic);
	g_test_add_func("/snap/sc_snap_drop_instance_key/no_dest",
			test_sc_snap_drop_instance_key_no_dest);
	g_test_add_func("/snap/sc_snap_drop_instance_key/no_name",
			test_sc_snap_drop_instance_key_no_name);
	g_test_add_func("/snap/sc_snap_drop_instance_key/short_dest",
			test_sc_snap_drop_instance_key_short_dest);
	g_test_add_func("/snap/sc_snap_drop_instance_key/short_dest2",
			test_sc_snap_drop_instance_key_short_dest2);

	g_test_add_func("/snap/sc_snap_split_instance_name/basic",
			test_sc_snap_split_instance_name_basic);
	g_test_add_func("/snap/sc_snap_split_instance_name/trailing_nil",
			test_sc_snap_split_instance_name_trailing_nil);
	g_test_add_func("/snap/sc_snap_split_instance_name/short_instance_dest",
			test_sc_snap_split_instance_name_short_instance_dest);
}<|MERGE_RESOLUTION|>--- conflicted
+++ resolved
@@ -276,11 +276,7 @@
 	sc_instance_name_validate("_", &err);
 	g_assert_nonnull(err);
 	g_assert_true(sc_error_match
-<<<<<<< HEAD
-		      (err, SC_SNAP_DOMAIN, SC_SNAP_INVALID_INSTANCE_NAME));
-=======
-		      (err, SC_SNAP_DOMAIN, SC_SNAP_INVALID_NAME));
->>>>>>> d396371d
+		      (err, SC_SNAP_DOMAIN, SC_SNAP_INVALID_NAME));
 	g_assert_cmpstr(sc_error_msg(err), ==,
 			"snap name must contain at least one letter");
 	sc_error_free(err);
@@ -298,11 +294,7 @@
 	sc_instance_name_validate("_bar", &err);
 	g_assert_nonnull(err);
 	g_assert_true(sc_error_match
-<<<<<<< HEAD
-		      (err, SC_SNAP_DOMAIN, SC_SNAP_INVALID_INSTANCE_NAME));
-=======
-		      (err, SC_SNAP_DOMAIN, SC_SNAP_INVALID_NAME));
->>>>>>> d396371d
+		      (err, SC_SNAP_DOMAIN, SC_SNAP_INVALID_NAME));
 	g_assert_cmpstr(sc_error_msg(err), ==,
 			"snap name must contain at least one letter");
 	sc_error_free(err);
@@ -315,8 +307,6 @@
 			"snap name must contain at least one letter");
 	sc_error_free(err);
 
-<<<<<<< HEAD
-=======
 	// third separator
 	sc_instance_name_validate("foo_bar_baz", &err);
 	g_assert_nonnull(err);
@@ -326,7 +316,6 @@
 			"snap instance name can contain only one underscore");
 	sc_error_free(err);
 
->>>>>>> d396371d
 	const char *valid_names[] = {
 		"a", "aa", "aaa", "aaaa",
 		"a_a", "aa_1", "a_123", "a_0123456789",
@@ -344,12 +333,6 @@
 		"a_01234567891", "a_0123456789123",
 		// snap name must not be more than 40 characters, regardless of instance
 		// key
-<<<<<<< HEAD
-		"xxxxxxxxxxxxxxxxxxxxxxxxxxxxxxxxxxxxxxxxx_foobar",
-		"xxxxxxxxxxxxxxxxxxxx-xxxxxxxxxxxxxxxxxxxx_foobar",
-		// instance key  must be plain ASCII
-		"foobar_日本語",
-=======
 		"01234567890123456789012345678901234567890_foobar",
 		"01234567890123456789-01234567890123456789_foobar",
 		// instance key  must be plain ASCII
@@ -357,7 +340,6 @@
 		// way too many underscores
 		"foobar_baz_zed_daz",
 		"foobar______",
->>>>>>> d396371d
 	};
 	for (size_t i = 0; i < sizeof invalid_names / sizeof *invalid_names;
 	     ++i) {
