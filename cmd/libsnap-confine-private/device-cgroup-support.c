--- conflicted
+++ resolved
@@ -155,14 +155,6 @@
      * the map as a set with 0 sized key, but this is currently unsupported by
      * the kernel (as of 5.13) */
     sc_cgroup_v2_device_value map_value __attribute__((unused));
-<<<<<<< HEAD
-    /* NOTE: we pull a nasty hack, the structure is packed and its size isn't
-     * aligned to multiples of 4; if we place it on a stack at an address
-     * aligned to 4 bytes, the starting offsets of major and minor would be
-     * unaligned; however, the first field of the structure is 1 byte, so we can
-     * put the structure at 4 byte aligned address -1 and thus major and minor
-     * end up aligned without too much hassle */
-=======
     /* we need to place the key structure on the stack and pull a nasty hack
      * here, the structure is packed and its size isn't aligned to multiples of
      * 4; if we place it on a stack at an address aligned to 4 bytes, the
@@ -173,7 +165,6 @@
      * the key structure start at the offset that meets the alignment properties
      * described above and such that the whole structure fits on the stack (even
      * with some spare room) */
->>>>>>> 3961e0a9
     size_t key_start = 17;
     struct bpf_insn prog[] = {
         /* r1 holds pointer to bpf_cgroup_dev_ctx */
@@ -327,22 +318,14 @@
         }
         (void)sc_set_effective_identity(old);
     } else if (!from_existing) {
-<<<<<<< HEAD
-        /* the devices access map exists, and we have been asked to setup a cgroup */
-=======
         /* the devices access map exists, and we have been asked to setup a
          * cgroup, so clear the old map first so it was like it never existed */
->>>>>>> 3961e0a9
 
         debug("found existing device map");
         /* the v1 implementation blocks all devices by default and then adds
          * each assigned one individually, however for v2 there's no way to drop
-<<<<<<< HEAD
-         * all the contents of the map*/
-=======
          * all the contents of the map, so we need to find out what keys are
          * there in the map */
->>>>>>> 3961e0a9
 
         /* first collect all keys in the map */
         sc_cgroup_v2_device_key *existing_keys SC_CLEANUP(_sc_cleanup_v2_device_key) =
