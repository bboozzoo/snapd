
EXTRA_DIST = VERSION snap-confine/PORTING
CLEANFILES =
TESTS =
libexec_PROGRAMS =
dist_man_MANS =
noinst_PROGRAMS =
noinst_LIBRARIES =

CHECK_CFLAGS = -Wall -Wextra -Wmissing-prototypes -Wstrict-prototypes \
	-Wno-missing-field-initializers -Wno-unused-parameter

# Make all warnings errors when building for unit tests
if WITH_UNIT_TESTS
CHECK_CFLAGS += -Werror
endif

subdirs = \
		  libsnap-confine-private \
		  snap-confine \
		  snap-discard-ns \
		  snap-gdb-shim \
		  snap-update-ns \
		  snapd-env-generator \
		  snapd-generator \
		  system-shutdown

# Run check-syntax when checking
# TODO: conver those to autotools-style tests later
check: check-unit-tests

# Force particular coding style on all source and header files.
.PHONY: check-syntax-c
check-syntax-c:
	echo "WARNING: check-syntax-c produces different results for different version of indent"
	echo "Your version of indent: `indent --version`"
	@d=`mktemp -d`; \
	trap 'rm -rf $d' EXIT; \
	for f in $(foreach dir,$(subdirs),$(wildcard $(srcdir)/$(dir)/*.[ch])) ; do \
	       out="$$d/`basename $$f.out`"; \
	       echo "Checking $$f ... "; \
	       HOME=$(srcdir) indent "$$f" -o "$$out"; \
	       diff -Naur "$$f" "$$out" || exit 1; \
	done;

.PHONY: check-unit-tests
if WITH_UNIT_TESTS
check-unit-tests: snap-confine/unit-tests system-shutdown/unit-tests libsnap-confine-private/unit-tests
	$(HAVE_VALGRIND) ./libsnap-confine-private/unit-tests
	SNAP_DEVICE_HELPER=$(srcdir)/snap-confine/snap-device-helper $(HAVE_VALGRIND) ./snap-confine/unit-tests
	$(HAVE_VALGRIND) ./system-shutdown/unit-tests
else
check-unit-tests:
	echo "unit tests are disabled (rebuild with --enable-unit-tests)"
endif

new_format = \
<<<<<<< HEAD
	 snap-confine/seccomp-support-ext.c \
	 snap-confine/seccomp-support-ext.h \
=======
	 libsnap-confine-private/cgroup-pids-support.c \
	 libsnap-confine-private/cgroup-pids-support.h \
	 libsnap-confine-private/cgroup-support.c \
	 libsnap-confine-private/cgroup-support.h \
	 snap-confine/seccomp-support-ext.c \
	 snap-confine/seccomp-support-ext.h \
	 snap-confine/selinux-support.c \
	 snap-confine/selinux-support.h \
>>>>>>> c0a35481
	 snap-discard-ns/snap-discard-ns.c
.PHONY: fmt
fmt:: $(filter     $(addprefix %,$(new_format)),$(foreach dir,$(subdirs),$(wildcard $(srcdir)/$(dir)/*.[ch])))
	clang-format -style='{BasedOnStyle: Google, IndentWidth: 4, ColumnLimit: 120}' -i $^

fmt:: $(filter-out $(addprefix %,$(new_format)),$(foreach dir,$(subdirs),$(wildcard $(srcdir)/$(dir)/*.[ch])))
	HOME=$(srcdir) indent $^

# The hack target helps devlopers work on snap-confine on their live system by
# installing a fresh copy of snap confine and the appropriate apparmor profile.
.PHONY: hack
hack: snap-confine/snap-confine-debug snap-confine/snap-confine.apparmor snap-update-ns/snap-update-ns snap-seccomp/snap-seccomp snap-discard-ns/snap-discard-ns
	sudo install -D -m 6755 snap-confine/snap-confine-debug $(DESTDIR)$(libexecdir)/snap-confine
	sudo install -m 644 snap-confine/snap-confine.apparmor $(DESTDIR)/etc/apparmor.d/$(patsubst .%,%,$(subst /,.,$(libexecdir))).snap-confine.real
	sudo install -d -m 755 $(DESTDIR)/var/lib/snapd/apparmor/snap-confine/
	sudo apparmor_parser -r snap-confine/snap-confine.apparmor
	sudo install -m 755 snap-update-ns/snap-update-ns $(DESTDIR)$(libexecdir)/snap-update-ns
	sudo install -m 755 snap-discard-ns/snap-discard-ns $(DESTDIR)$(libexecdir)/snap-discard-ns
	sudo install -m 755 snap-seccomp/snap-seccomp $(DESTDIR)$(libexecdir)/snap-seccomp

# for the hack target also:
snap-update-ns/snap-update-ns: snap-update-ns/*.go snap-update-ns/*.[ch]
	cd snap-update-ns && GOPATH=$(or $(GOPATH),$(realpath $(srcdir)/../../../../..)) go build -i -v
snap-seccomp/snap-seccomp: snap-seccomp/*.go
	cd snap-seccomp && GOPATH=$(or $(GOPATH),$(realpath $(srcdir)/../../../../..)) go build -i -v

##
## libsnap-confine-private.a
##

noinst_LIBRARIES += libsnap-confine-private.a

libsnap_confine_private_a_SOURCES = \
	libsnap-confine-private/apparmor-support.c \
	libsnap-confine-private/apparmor-support.h \
	libsnap-confine-private/cgroup-freezer-support.c \
	libsnap-confine-private/cgroup-freezer-support.h \
	libsnap-confine-private/cgroup-pids-support.c \
	libsnap-confine-private/cgroup-pids-support.h \
	libsnap-confine-private/cgroup-support.c \
	libsnap-confine-private/cgroup-support.h \
	libsnap-confine-private/classic.c \
	libsnap-confine-private/classic.h \
	libsnap-confine-private/cleanup-funcs.c \
	libsnap-confine-private/cleanup-funcs.h \
	libsnap-confine-private/error.c \
	libsnap-confine-private/error.h \
	libsnap-confine-private/fault-injection.c \
	libsnap-confine-private/fault-injection.h \
	libsnap-confine-private/feature.c \
	libsnap-confine-private/feature.h \
	libsnap-confine-private/locking.c \
	libsnap-confine-private/locking.h \
	libsnap-confine-private/mount-opt.c \
	libsnap-confine-private/mount-opt.h \
	libsnap-confine-private/mountinfo.c \
	libsnap-confine-private/mountinfo.h \
	libsnap-confine-private/privs.c \
	libsnap-confine-private/privs.h \
	libsnap-confine-private/secure-getenv.c \
	libsnap-confine-private/secure-getenv.h \
	libsnap-confine-private/snap.c \
	libsnap-confine-private/snap.h \
	libsnap-confine-private/string-utils.c \
	libsnap-confine-private/string-utils.h \
	libsnap-confine-private/tool.c \
	libsnap-confine-private/tool.h \
	libsnap-confine-private/utils.c \
	libsnap-confine-private/utils.h
libsnap_confine_private_a_CFLAGS = $(CHECK_CFLAGS)

noinst_LIBRARIES += libsnap-confine-private-debug.a
libsnap_confine_private_debug_a_SOURCES = $(libsnap_confine_private_a_SOURCES)
libsnap_confine_private_debug_a_CFLAGS = $(CHECK_CFLAGS) -DSNAP_CONFINE_DEBUG_BUILD=1

if WITH_UNIT_TESTS
noinst_PROGRAMS += libsnap-confine-private/unit-tests
libsnap_confine_private_unit_tests_SOURCES = \
	libsnap-confine-private/classic-test.c \
	libsnap-confine-private/cleanup-funcs-test.c \
	libsnap-confine-private/error-test.c \
	libsnap-confine-private/fault-injection-test.c \
	libsnap-confine-private/feature-test.c \
	libsnap-confine-private/locking-test.c \
	libsnap-confine-private/mount-opt-test.c \
	libsnap-confine-private/mountinfo-test.c \
	libsnap-confine-private/privs-test.c \
	libsnap-confine-private/secure-getenv-test.c \
	libsnap-confine-private/snap-test.c \
	libsnap-confine-private/string-utils-test.c \
	libsnap-confine-private/test-utils-test.c \
	libsnap-confine-private/test-utils.c \
	libsnap-confine-private/unit-tests-main.c \
	libsnap-confine-private/unit-tests.c \
	libsnap-confine-private/unit-tests.h \
	libsnap-confine-private/utils-test.c
libsnap_confine_private_unit_tests_CFLAGS = $(CHECK_CFLAGS) $(GLIB_CFLAGS)
libsnap_confine_private_unit_tests_LDADD = $(GLIB_LIBS)
libsnap_confine_private_unit_tests_CFLAGS += -D_ENABLE_FAULT_INJECTION
libsnap_confine_private_unit_tests_STATIC =

if STATIC_LIBCAP
libsnap_confine_private_unit_tests_STATIC += -lcap
else
libsnap_confine_private_unit_tests_LDADD += -lcap
endif  # STATIC_LIBCAP

# Use a hacked rule if we're doing static build. This allows us to inject the LIBS += .. rule below.
libsnap-confine-private/unit-tests$(EXEEXT): $(libsnap_confine_private_unit_tests_OBJECTS) $(libsnap_confine_private_unit_tests_DEPENDENCIES) $(EXTRA_libsnap_confine_private_unit_tests_DEPENDENCIES) libsnap-confine-private/$(am__dirstamp)
	@rm -f libsnap-confine-private/unit-tests$(EXEEXT)
	$(AM_V_CCLD)$(libsnap_confine_private_unit_tests_LINK) $(libsnap_confine_private_unit_tests_OBJECTS) $(libsnap_confine_private_unit_tests_LDADD) $(LIBS)

libsnap-confine-private/unit-tests$(EXEEXT): LIBS += -Wl,-Bstatic $(libsnap_confine_private_unit_tests_STATIC) -Wl,-Bdynamic
endif  # WITH_UNIT_TESTS

##
## decode-mount-opts
##

noinst_PROGRAMS += decode-mount-opts/decode-mount-opts

decode_mount_opts_decode_mount_opts_SOURCES = \
	decode-mount-opts/decode-mount-opts.c
decode_mount_opts_decode_mount_opts_LDADD = libsnap-confine-private.a
decode_mount_opts_decode_mount_opts_STATIC =

if STATIC_LIBCAP
decode_mount_opts_decode_mount_opts_STATIC += -lcap
else
decode_mount_opts_decode_mount_opts_LDADD += -lcap
endif  # STATIC_LIBCAP

# XXX: this makes automake generate decode_mount_opts_decode_mount_opts_LINK
decode_mount_opts_decode_mount_opts_CFLAGS = -D_fake

# Use a hacked rule if we're doing static build. This allows us to inject the LIBS += .. rule below.
decode-mount-opts/decode-mount-opts$(EXEEXT): $(decode_mount_opts_decode_mount_opts_OBJECTS) $(decode_mount_opts_decode_mount_opts_DEPENDENCIES) $(EXTRA_decode_mount_opts_decode_mount_opts_DEPENDENCIES) libsnap-confine-private/$(am__dirstamp)
	@rm -f decode-mount-opts/decode-mount-opts$(EXEEXT)
	$(AM_V_CCLD)$(decode_mount_opts_decode_mount_opts_LINK) $(decode_mount_opts_decode_mount_opts_OBJECTS) $(decode_mount_opts_decode_mount_opts_LDADD) $(LIBS)

decode-mount-opts/decode-mount-opts$(EXEEXT): LIBS += -Wl,-Bstatic $(decode_mount_opts_decode_mount_opts_STATIC) -Wl,-Bdynamic

##
## snap-confine
##

libexec_PROGRAMS += snap-confine/snap-confine
if HAVE_RST2MAN
dist_man_MANS += snap-confine/snap-confine.8
CLEANFILES += snap-confine/snap-confine.8
endif
EXTRA_DIST += snap-confine/snap-confine.rst
EXTRA_DIST += snap-confine/snap-confine.apparmor.in

snap_confine_snap_confine_SOURCES = \
	snap-confine/cookie-support.c \
	snap-confine/cookie-support.h \
	snap-confine/mount-support-nvidia.c \
	snap-confine/mount-support-nvidia.h \
	snap-confine/mount-support.c \
	snap-confine/mount-support.h \
	snap-confine/ns-support.c \
	snap-confine/ns-support.h \
	snap-confine/snap-confine-args.c \
	snap-confine/snap-confine-args.h \
	snap-confine/snap-confine.c \
	snap-confine/udev-support.c \
	snap-confine/udev-support.h \
	snap-confine/user-support.c \
	snap-confine/user-support.h

snap_confine_snap_confine_CFLAGS = $(CHECK_CFLAGS) $(AM_CFLAGS) -DLIBEXECDIR=\"$(libexecdir)\" -DNATIVE_LIBDIR=\"$(libdir)\"
snap_confine_snap_confine_LDFLAGS = $(AM_LDFLAGS)
snap_confine_snap_confine_LDADD = libsnap-confine-private.a
snap_confine_snap_confine_CFLAGS += $(LIBUDEV_CFLAGS)
snap_confine_snap_confine_LDADD += $(snap_confine_snap_confine_extra_libs)
# _STATIC is where we collect statically linked in libraries
snap_confine_snap_confine_STATIC =
# use a separate variable instead of snap_confine_snap_confine_LDADD to collect
# all external libraries, this way it can be reused in
# snap_confine_snap_confine_debug_LDADD withouth applying any text
# transformations
snap_confine_snap_confine_extra_libs = $(LIBUDEV_LIBS)

if STATIC_LIBCAP
snap_confine_snap_confine_STATIC += -lcap
else
snap_confine_snap_confine_extra_libs += -lcap
endif  # STATIC_LIBCAP

# Use a hacked rule if we're doing static build. This allows us to inject the LIBS += .. rule below.
snap-confine/snap-confine$(EXEEXT): $(snap_confine_snap_confine_OBJECTS) $(snap_confine_snap_confine_DEPENDENCIES) $(EXTRA_snap_confine_snap_confine_DEPENDENCIES) libsnap-confine-private/$(am__dirstamp)
	@rm -f snap-confine/snap-confine$(EXEEXT)
	$(AM_V_CCLD)$(snap_confine_snap_confine_LINK) $(snap_confine_snap_confine_OBJECTS) $(snap_confine_snap_confine_LDADD) $(LIBS)

snap-confine/snap-confine$(EXEEXT): LIBS += -Wl,-Bstatic $(snap_confine_snap_confine_STATIC) -Wl,-Bdynamic -pthread

# This is here to help fix rpmlint hardening issue.
# https://en.opensuse.org/openSUSE:Packaging_checks#non-position-independent-executable
snap_confine_snap_confine_CFLAGS += $(SUID_CFLAGS)
snap_confine_snap_confine_LDFLAGS += $(SUID_LDFLAGS)

if SECCOMP
snap_confine_snap_confine_SOURCES += \
	snap-confine/seccomp-support-ext.c \
	snap-confine/seccomp-support-ext.h \
	snap-confine/seccomp-support.c \
	snap-confine/seccomp-support.h
snap_confine_snap_confine_CFLAGS += $(SECCOMP_CFLAGS)
if STATIC_LIBSECCOMP
snap_confine_snap_confine_STATIC += $(shell $(PKG_CONFIG) --static --libs libseccomp)
else
snap_confine_snap_confine_extra_libs += $(SECCOMP_LIBS)
endif  # STATIC_LIBSECCOMP
endif  # SECCOMP

if APPARMOR
snap_confine_snap_confine_CFLAGS += $(APPARMOR_CFLAGS)
if STATIC_LIBAPPARMOR
snap_confine_snap_confine_STATIC += $(shell $(PKG_CONFIG) --static --libs libapparmor)
else
snap_confine_snap_confine_extra_libs += $(APPARMOR_LIBS)
endif  # STATIC_LIBAPPARMOR
endif  # APPARMOR

if SELINUX
snap_confine_snap_confine_SOURCES += \
	snap-confine/selinux-support.c \
	snap-confine/selinux-support.h
snap_confine_snap_confine_CFLAGS += $(SELINUX_CFLAGS)
if STATIC_LIBSELINUX
snap_confine_snap_confine_STATIC += $(shell $(PKG_CONFIG) --static --libs libselinux)
else
snap_confine_snap_confine_extra_libs += $(SELINUX_LIBS)
endif  # STATIC_LIBSECCOMP
endif  # SELINUX

# an extra build that has additional debugging enabled at compile time

noinst_PROGRAMS += snap-confine/snap-confine-debug
snap_confine_snap_confine_debug_SOURCES = $(snap_confine_snap_confine_SOURCES)
snap_confine_snap_confine_debug_CFLAGS = $(snap_confine_snap_confine_CFLAGS)
snap_confine_snap_confine_debug_LDFLAGS = $(snap_confine_snap_confine_LDFLAGS)
snap_confine_snap_confine_debug_LDADD = libsnap-confine-private-debug.a $(snap_confine_snap_confine_extra_libs)
snap_confine_snap_confine_debug_CFLAGS += -DSNAP_CONFINE_DEBUG_BUILD=1
snap_confine_snap_confine_debug_STATIC = $(snap_confine_snap_confine_STATIC)

# Use a hacked rule if we're doing static build. This allows us to inject the LIBS += .. rule below.
snap-confine/snap-confine-debug$(EXEEXT): $(snap_confine_snap_confine_debug_OBJECTS) $(snap_confine_snap_confine_debug_DEPENDENCIES) $(EXTRA_snap_confine_snap_confine_debug_DEPENDENCIES) libsnap-confine-private/$(am__dirstamp)
	@rm -f snap-confine/snap-confine-debug$(EXEEXT)
	$(AM_V_CCLD)$(snap_confine_snap_confine_debug_LINK) $(snap_confine_snap_confine_debug_OBJECTS) $(snap_confine_snap_confine_debug_LDADD) $(LIBS)

snap-confine/snap-confine-debug$(EXEEXT): LIBS += -Wl,-Bstatic $(snap_confine_snap_confine_debug_STATIC) -Wl,-Bdynamic -pthread

if WITH_UNIT_TESTS
noinst_PROGRAMS += snap-confine/unit-tests
snap_confine_unit_tests_SOURCES = \
	libsnap-confine-private/test-utils.c \
	libsnap-confine-private/unit-tests-main.c \
	libsnap-confine-private/unit-tests.c \
	libsnap-confine-private/unit-tests.h \
	snap-confine/cookie-support-test.c \
	snap-confine/mount-support-test.c \
	snap-confine/ns-support-test.c \
	snap-confine/snap-confine-args-test.c \
	snap-confine/snap-device-helper-test.c
snap_confine_unit_tests_CFLAGS = $(snap_confine_snap_confine_CFLAGS) $(GLIB_CFLAGS)
snap_confine_unit_tests_LDADD = $(snap_confine_snap_confine_LDADD) $(GLIB_LIBS)
snap_confine_unit_tests_LDFLAGS = $(snap_confine_snap_confine_LDFLAGS)
snap_confine_unit_tests_STATIC = $(snap_confine_snap_confine_STATIC)

# Use a hacked rule if we're doing static build. This allows us to inject the LIBS += .. rule below.
snap-confine/unit-tests$(EXEEXT): $(snap_confine_unit_tests_OBJECTS) $(snap_confine_unit_tests_DEPENDENCIES) $(EXTRA_snap_confine_unit_tests_DEPENDENCIES) libsnap-confine-private/$(am__dirstamp)
	@rm -f snap-confine/unit-tests$(EXEEXT)
	$(AM_V_CCLD)$(snap_confine_unit_tests_LINK) $(snap_confine_unit_tests_OBJECTS) $(snap_confine_unit_tests_LDADD) $(LIBS)

snap-confine/unit-tests$(EXEEXT): LIBS += -Wl,-Bstatic $(snap_confine_unit_tests_STATIC) -Wl,-Bdynamic -pthread
endif  # WITH_UNIT_TESTS

if HAVE_RST2MAN
%.8: %.rst
	$(HAVE_RST2MAN) $^ > $@
endif

snap-confine/snap-confine.apparmor: snap-confine/snap-confine.apparmor.in Makefile
	sed -e 's,[@]LIBEXECDIR[@],$(libexecdir),g' -e 's,[@]SNAP_MOUNT_DIR[@],$(SNAP_MOUNT_DIR),' <$< >$@

# Install the apparmor profile
#
# NOTE: the funky make functions here just convert /foo/bar/froz into
# foo.bar.froz The inner subst replaces slashes with dots and the outer
# patsubst strips the leading dot
install-data-local:: snap-confine/snap-confine.apparmor
if APPARMOR
	install -d -m 755 $(DESTDIR)/etc/apparmor.d/
	install -m 644 snap-confine/snap-confine.apparmor $(DESTDIR)/etc/apparmor.d/$(patsubst .%,%,$(subst /,.,$(libexecdir))).snap-confine
endif
	install -d -m 755 $(DESTDIR)/var/lib/snapd/apparmor/snap-confine/

# NOTE: The 'void' directory *has to* be chmod 000
install-data-local::
	install -d -m 000 $(DESTDIR)/var/lib/snapd/void

install-exec-hook::
if CAPS_OVER_SETUID
# Ensure that snap-confine has CAP_SYS_ADMIN capability
	setcap cap_sys_admin=pe $(DESTDIR)$(libexecdir)/snap-confine
else
# Ensure that snap-confine is u+s,g+s (setuid and setgid)
	chmod 6755 $(DESTDIR)$(libexecdir)/snap-confine
endif

##
## snap-mgmt
##

libexec_SCRIPTS = snap-mgmt/snap-mgmt
CLEANFILES += snap-mgmt/$(am__dirstamp) snap-mgmt/snap-mgmt

snap-mgmt/$(am__dirstamp):
	mkdir -p $$(dirname $@)
	touch $@

snap-mgmt/snap-mgmt: snap-mgmt/snap-mgmt.sh.in Makefile snap-mgmt/$(am__dirstamp)
	sed -e 's,[@]SNAP_MOUNT_DIR[@],$(SNAP_MOUNT_DIR),' <$< >$@

if SELINUX
##
## snap-mgmt-selinux
##

libexec_SCRIPTS += snap-mgmt/snap-mgmt-selinux
CLEANFILES += snap-mgmt/$(am__dirstamp) snap-mgmt/snap-mgmt-selinux

snap-mgmt/snap-mgmt-selinux: snap-mgmt/snap-mgmt-selinux.sh.in Makefile snap-mgmt/$(am__dirstamp)
	sed -e 's,[@]SNAP_MOUNT_DIR[@],$(SNAP_MOUNT_DIR),' <$< >$@
endif

##
## ubuntu-core-launcher
##

install-exec-hook::
	install -d -m 755 $(DESTDIR)$(bindir)
	ln -sf $(libexecdir)/snap-confine $(DESTDIR)$(bindir)/ubuntu-core-launcher

##
## snap-device-helper
##

EXTRA_DIST += \
	snap-confine/snap-device-helper

# NOTE: This makes distcheck fail but it is required for udev, so go figure.
# http://www.gnu.org/software/automake/manual/automake.html#Hard_002dCoded-Install-Paths
#
# Install support script for udev rules
install-exec-local::
	install -d -m 755 $(DESTDIR)$(libexecdir)
	install -m 755 $(srcdir)/snap-confine/snap-device-helper $(DESTDIR)$(libexecdir)

##
## snap-discard-ns
##

libexec_PROGRAMS += snap-discard-ns/snap-discard-ns
if HAVE_RST2MAN
dist_man_MANS += snap-discard-ns/snap-discard-ns.8
CLEANFILES += snap-discard-ns/snap-discard-ns.8
endif
EXTRA_DIST += snap-discard-ns/snap-discard-ns.rst

snap_discard_ns_snap_discard_ns_SOURCES = \
	snap-discard-ns/snap-discard-ns.c
snap_discard_ns_snap_discard_ns_CFLAGS = $(CHECK_CFLAGS) $(AM_CFLAGS)
snap_discard_ns_snap_discard_ns_LDFLAGS = $(AM_LDFLAGS)
snap_discard_ns_snap_discard_ns_LDADD = libsnap-confine-private.a
snap_discard_ns_snap_discard_ns_STATIC =

# Use a hacked rule if we're doing static build. This allows us to inject the LIBS += .. rule below.
snap-discard-ns/snap-discard-ns$(EXEEXT): $(snap_discard_ns_snap_discard_ns_OBJECTS) $(snap_discard_ns_snap_discard_ns_DEPENDENCIES) $(EXTRA_snap_discard_ns_snap_discard_ns_DEPENDENCIES) snap-discard-ns/$(am__dirstamp)
	@rm -f snap-discard-ns/snap-discard-ns$(EXEEXT)
	$(AM_V_CCLD)$(snap_discard_ns_snap_discard_ns_LINK) $(snap_discard_ns_snap_discard_ns_OBJECTS) $(snap_discard_ns_snap_discard_ns_LDADD) $(LIBS)

snap-discard-ns/snap-discard-ns$(EXEEXT): LIBS += -Wl,-Bstatic $(snap_discard_ns_snap_discard_ns_STATIC) -Wl,-Bdynamic -pthread

##
## system-shutdown
##

libexec_PROGRAMS += system-shutdown/system-shutdown

system_shutdown_system_shutdown_SOURCES = \
	system-shutdown/system-shutdown-utils.c \
	system-shutdown/system-shutdown-utils.h \
	system-shutdown/system-shutdown.c
system_shutdown_system_shutdown_LDADD = libsnap-confine-private.a
system_shutdown_system_shutdown_CFLAGS = $(CHECK_CFLAGS) $(filter-out -fPIE -pie,$(CFLAGS)) -static
system_shutdown_system_shutdown_LDFLAGS = $(filter-out -fPIE -pie,$(LDFLAGS)) -static

if WITH_UNIT_TESTS
noinst_PROGRAMS += system-shutdown/unit-tests
system_shutdown_unit_tests_SOURCES = \
	libsnap-confine-private/unit-tests-main.c \
	libsnap-confine-private/unit-tests.c \
	system-shutdown/system-shutdown-utils-test.c
system_shutdown_unit_tests_LDADD = libsnap-confine-private.a
system_shutdown_unit_tests_CFLAGS = $(GLIB_CFLAGS)
system_shutdown_unit_tests_LDADD +=  $(GLIB_LIBS)
endif

##
## snap-gdb-shim
##

libexec_PROGRAMS += snap-gdb-shim/snap-gdb-shim

snap_gdb_shim_snap_gdb_shim_SOURCES = \
	snap-gdb-shim/snap-gdb-shim.c

snap_gdb_shim_snap_gdb_shim_LDADD = libsnap-confine-private.a

##
## snapd-generator
##

systemdsystemgeneratordir = $(SYSTEMD_SYSTEM_GENERATOR_DIR)
systemdsystemgenerator_PROGRAMS = snapd-generator/snapd-generator

snapd_generator_snapd_generator_SOURCES = snapd-generator/main.c
snapd_generator_snapd_generator_LDADD = libsnap-confine-private.a

##
## snapd-env-generator
##

systemdsystemenvgeneratordir=$(SYSTEMD_SYSTEM_ENV_GENERATOR_DIR)
systemdsystemenvgenerator_PROGRAMS = snapd-env-generator/snapd-env-generator

snapd_env_generator_snapd_env_generator_SOURCES = snapd-env-generator/main.c
snapd_env_generator_snapd_env_generator_LDADD = libsnap-confine-private.a
EXTRA_DIST += snapd-env-generator/snapd-env-generator.rst

if HAVE_RST2MAN
dist_man_MANS += snapd-env-generator/snapd-env-generator.8
CLEANFILES += snapd-env-generator/snapd-env-generator.8
endif

##
## snapd-apparmor
##

EXTRA_DIST += snapd-apparmor/snapd-apparmor

install-exec-local::
	install -d -m 755 $(DESTDIR)$(libexecdir)
if APPARMOR
	install -m 755 $(srcdir)/snapd-apparmor/snapd-apparmor $(DESTDIR)$(libexecdir)
endif<|MERGE_RESOLUTION|>--- conflicted
+++ resolved
@@ -55,10 +55,6 @@
 endif
 
 new_format = \
-<<<<<<< HEAD
-	 snap-confine/seccomp-support-ext.c \
-	 snap-confine/seccomp-support-ext.h \
-=======
 	 libsnap-confine-private/cgroup-pids-support.c \
 	 libsnap-confine-private/cgroup-pids-support.h \
 	 libsnap-confine-private/cgroup-support.c \
@@ -67,7 +63,6 @@
 	 snap-confine/seccomp-support-ext.h \
 	 snap-confine/selinux-support.c \
 	 snap-confine/selinux-support.h \
->>>>>>> c0a35481
 	 snap-discard-ns/snap-discard-ns.c
 .PHONY: fmt
 fmt:: $(filter     $(addprefix %,$(new_format)),$(foreach dir,$(subdirs),$(wildcard $(srcdir)/$(dir)/*.[ch])))
