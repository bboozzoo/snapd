// -*- Mode: Go; indent-tabs-mode: t -*-

/*
 * Copyright (C) 2022 Canonical Ltd
 *
 * This program is free software: you can redistribute it and/or modify
 * it under the terms of the GNU General Public License version 3 as
 * published by the Free Software Foundation.
 *
 * This program is distributed in the hope that it will be useful,
 * but WITHOUT ANY WARRANTY; without even the implied warranty of
 * MERCHANTABILITY or FITNESS FOR A PARTICULAR PURPOSE.  See the
 * GNU General Public License for more details.
 *
 * You should have received a copy of the GNU General Public License
 * along with this program.  If not, see <http://www.gnu.org/licenses/>.
 *
 */

package main

import (
	"encoding/json"
	"fmt"
	"io"
	"io/ioutil"
	"os"
	"strings"

	"github.com/jessevdk/go-flags"

	"github.com/snapcore/snapd/osutil"
	"github.com/snapcore/snapd/secboot/keymgr"
	"github.com/snapcore/snapd/secboot/keys"
)

var osStdin io.Reader = os.Stdin

type commonMultiDeviceMixin struct {
<<<<<<< HEAD
	// TODO: support for multiple devices in the command line
	Device        []string `long:"device" description:"encrypted device (can be more than one)" required:"yes"`
	Authorization []string `long:"authorization" description:"authorization source (for each device, either 'keyring' or 'file:<key-file>')" required:"yes"`
=======
	Devices        []string `long:"devices" description:"encrypted devices (can be more than one)" required:"yes"`
	Authorizations []string `long:"authorizations" description:"authorization sources (one for each device, either 'keyring' or 'file:<key-file>')" required:"yes"`
>>>>>>> 8267fc51
}

type cmdAddRecoveryKey struct {
	commonMultiDeviceMixin
<<<<<<< HEAD
	KeyFile string `long:"key-file" description:"path recovery key file will be written at" required:"yes"`
=======
	KeyFile string `long:"key-file" description:"path for generated recovery key file" required:"yes"`
>>>>>>> 8267fc51
}

type cmdRemoveRecoveryKey struct {
	commonMultiDeviceMixin
<<<<<<< HEAD
	KeyFile []string `long:"key-file" description:"path to recovery key file(s) to be removed" required:"yes"`
=======
	KeyFiles []string `long:"key-files" description:"path to recovery key files to be removed" required:"yes"`
>>>>>>> 8267fc51
}

type cmdChangeEncryptionKey struct {
	Device string `long:"device" description:"encrypted device" required:"yes"`
}

type options struct {
	CmdAddRecoveryKey      cmdAddRecoveryKey      `command:"add-recovery-key"`
	CmdRemoveRecoveryKey   cmdRemoveRecoveryKey   `command:"remove-recovery-key"`
	CmdChangeEncryptionKey cmdChangeEncryptionKey `command:"change-encryption-key"`
}

var (
	keymgrAddRecoveryKeyToLUKSDevice              = keymgr.AddRecoveryKeyToLUKSDevice
	keymgrAddRecoveryKeyToLUKSDeviceUsingKey      = keymgr.AddRecoveryKeyToLUKSDeviceUsingKey
	keymgrRemoveRecoveryKeyFromLUKSDevice         = keymgr.RemoveRecoveryKeyFromLUKSDevice
	keymgrRemoveRecoveryKeyFromLUKSDeviceUsingKey = keymgr.RemoveRecoveryKeyFromLUKSDeviceUsingKey
	keymgrChangeLUKSDeviceEncryptionKey           = keymgr.ChangeLUKSDeviceEncryptionKey
)

func validateAuthorizations(authorizations []string) error {
	for _, authz := range authorizations {
		switch {
		case authz == "keyring":
			// happy
		case strings.HasPrefix(authz, "file:"):
			// file must exist
			kf := authz[len("file:"):]
			if !osutil.FileExists(kf) {
				return fmt.Errorf("authorization file %v does not exist", kf)
			}
		default:
			return fmt.Errorf("unknown authorization method %q", authz)
		}
	}
	return nil
}

func (c *cmdAddRecoveryKey) Execute(args []string) error {
	recoveryKey, err := keys.NewRecoveryKey()
	if err != nil {
		return fmt.Errorf("cannot create recovery key: %v", err)
	}
	// TODO make this idempotent, possible solution is:
	// 1. write the key file if none is present
	// 2. if the key file was present, read it back
	// 3. add the key
	// 4. if adding failed with keyslot already in used and the file was
	// present assume it's correct
<<<<<<< HEAD
	if len(c.Authorization) != len(c.Device) {
		return fmt.Errorf("cannot add recovery key with mismatched devices and authorization")
	}
	for i, dev := range c.Device {
		authz := c.Authorization[i]
		if authz == "keyring" {
			if err := keymgrAddRecoveryKeyToLUKSDevice(recoveryKey, dev); err != nil {
				return fmt.Errorf("cannot add recovery key to LUKS device: %v", err)
			}
		} else if strings.HasPrefix(authz, "file:") {
=======
	if len(c.Authorizations) != len(c.Devices) {
		return fmt.Errorf("cannot add recovery keys: mismatch in the number of devices and authorizations")
	}
	if err := validateAuthorizations(c.Authorizations); err != nil {
		return fmt.Errorf("cannot add recovery keys with invalid authorizations: %v", err)
	}
	for i, dev := range c.Devices {
		authz := c.Authorizations[i]
		switch {
		case authz == "keyring":
			if err := keymgrAddRecoveryKeyToLUKSDevice(recoveryKey, dev); err != nil {
				return fmt.Errorf("cannot add recovery key to LUKS device: %v", err)
			}
		case strings.HasPrefix(authz, "file:"):
>>>>>>> 8267fc51
			authzKey, err := ioutil.ReadFile(authz[len("file:"):])
			if err != nil {
				return fmt.Errorf("cannot load authorization key: %v", err)
			}
			if err := keymgrAddRecoveryKeyToLUKSDeviceUsingKey(recoveryKey, authzKey, dev); err != nil {
				return fmt.Errorf("cannot add recovery key to LUKS device using authorization key: %v", err)
			}
		}
	}
	if err := ioutil.WriteFile(c.KeyFile, recoveryKey[:], 0600); err != nil {
		return fmt.Errorf("cannot write recovery key to file: %v", err)
	}
	return nil
}

func (c *cmdRemoveRecoveryKey) Execute(args []string) error {
<<<<<<< HEAD
	if len(c.Authorization) != len(c.Device) {
		return fmt.Errorf("cannot remove recovery key with mismatched devices and authorization")
	}
	for i, dev := range c.Device {
		authz := c.Authorization[i]
		if authz == "keyring" {
			if err := keymgrRemoveRecoveryKeyFromLUKSDevice(dev); err != nil {
				return fmt.Errorf("cannot remove recovery key from LUKS device: %v", err)
			}
		} else if strings.HasPrefix(authz, "file:") {
=======
	if len(c.Authorizations) != len(c.Devices) {
		return fmt.Errorf("cannot remove recovery keys: mismatch in the number of devices and authorizations")
	}
	if err := validateAuthorizations(c.Authorizations); err != nil {
		return fmt.Errorf("cannot remove recovery keys with invalid authorizations: %v", err)
	}
	for i, dev := range c.Devices {
		authz := c.Authorizations[i]
		switch {
		case authz == "keyring":
			if err := keymgrRemoveRecoveryKeyFromLUKSDevice(dev); err != nil {
				return fmt.Errorf("cannot remove recovery key from LUKS device: %v", err)
			}
		case strings.HasPrefix(authz, "file:"):
>>>>>>> 8267fc51
			authzKey, err := ioutil.ReadFile(authz[len("file:"):])
			if err != nil {
				return fmt.Errorf("cannot load authorization key: %v", err)
			}
			if err := keymgrRemoveRecoveryKeyFromLUKSDeviceUsingKey(authzKey, dev); err != nil {
				return fmt.Errorf("cannot remove recovery key from device using authorization key: %v", err)
			}
		}
<<<<<<< HEAD
	}
	for _, kf := range c.KeyFile {
		if err := os.Remove(kf); err != nil && !os.IsNotExist(err) {
			return fmt.Errorf("cannot remove recovery key file: %v", err)
		}
=======
	}
	var rmErrors []string
	for _, kf := range c.KeyFiles {
		if err := os.Remove(kf); err != nil && !os.IsNotExist(err) {
			rmErrors = append(rmErrors, err.Error())
		}
	}
	if len(rmErrors) != 0 {
		return fmt.Errorf("cannot remove key files:\n%s", strings.Join(rmErrors, "\n"))
>>>>>>> 8267fc51
	}
	return nil
}

type newKey struct {
	Key []byte `json:"key"`
}

func (c *cmdChangeEncryptionKey) Execute(args []string) error {
	var newEncryptionKeyData newKey
	dec := json.NewDecoder(osStdin)
	if err := dec.Decode(&newEncryptionKeyData); err != nil {
		return fmt.Errorf("cannot obtain new encryption key: %v", err)
	}
	if err := keymgrChangeLUKSDeviceEncryptionKey(newEncryptionKeyData.Key, c.Device); err != nil {
		return fmt.Errorf("cannot change LUKS device encryption key: %v", err)
	}
	return nil
}

func run(osArgs1 []string) error {
	var opts options
	p := flags.NewParser(&opts, flags.HelpFlag|flags.PassDoubleDash)
	if _, err := p.ParseArgs(osArgs1); err != nil {
		return err
	}
	return nil
}

func main() {
	if err := run(os.Args[1:]); err != nil {
		fmt.Fprintf(os.Stderr, "error: %v\n", err)
		os.Exit(1)
	}
}<|MERGE_RESOLUTION|>--- conflicted
+++ resolved
@@ -37,32 +37,18 @@
 var osStdin io.Reader = os.Stdin
 
 type commonMultiDeviceMixin struct {
-<<<<<<< HEAD
-	// TODO: support for multiple devices in the command line
-	Device        []string `long:"device" description:"encrypted device (can be more than one)" required:"yes"`
-	Authorization []string `long:"authorization" description:"authorization source (for each device, either 'keyring' or 'file:<key-file>')" required:"yes"`
-=======
 	Devices        []string `long:"devices" description:"encrypted devices (can be more than one)" required:"yes"`
 	Authorizations []string `long:"authorizations" description:"authorization sources (one for each device, either 'keyring' or 'file:<key-file>')" required:"yes"`
->>>>>>> 8267fc51
 }
 
 type cmdAddRecoveryKey struct {
 	commonMultiDeviceMixin
-<<<<<<< HEAD
-	KeyFile string `long:"key-file" description:"path recovery key file will be written at" required:"yes"`
-=======
 	KeyFile string `long:"key-file" description:"path for generated recovery key file" required:"yes"`
->>>>>>> 8267fc51
 }
 
 type cmdRemoveRecoveryKey struct {
 	commonMultiDeviceMixin
-<<<<<<< HEAD
-	KeyFile []string `long:"key-file" description:"path to recovery key file(s) to be removed" required:"yes"`
-=======
 	KeyFiles []string `long:"key-files" description:"path to recovery key files to be removed" required:"yes"`
->>>>>>> 8267fc51
 }
 
 type cmdChangeEncryptionKey struct {
@@ -112,18 +98,6 @@
 	// 3. add the key
 	// 4. if adding failed with keyslot already in used and the file was
 	// present assume it's correct
-<<<<<<< HEAD
-	if len(c.Authorization) != len(c.Device) {
-		return fmt.Errorf("cannot add recovery key with mismatched devices and authorization")
-	}
-	for i, dev := range c.Device {
-		authz := c.Authorization[i]
-		if authz == "keyring" {
-			if err := keymgrAddRecoveryKeyToLUKSDevice(recoveryKey, dev); err != nil {
-				return fmt.Errorf("cannot add recovery key to LUKS device: %v", err)
-			}
-		} else if strings.HasPrefix(authz, "file:") {
-=======
 	if len(c.Authorizations) != len(c.Devices) {
 		return fmt.Errorf("cannot add recovery keys: mismatch in the number of devices and authorizations")
 	}
@@ -138,7 +112,6 @@
 				return fmt.Errorf("cannot add recovery key to LUKS device: %v", err)
 			}
 		case strings.HasPrefix(authz, "file:"):
->>>>>>> 8267fc51
 			authzKey, err := ioutil.ReadFile(authz[len("file:"):])
 			if err != nil {
 				return fmt.Errorf("cannot load authorization key: %v", err)
@@ -155,18 +128,6 @@
 }
 
 func (c *cmdRemoveRecoveryKey) Execute(args []string) error {
-<<<<<<< HEAD
-	if len(c.Authorization) != len(c.Device) {
-		return fmt.Errorf("cannot remove recovery key with mismatched devices and authorization")
-	}
-	for i, dev := range c.Device {
-		authz := c.Authorization[i]
-		if authz == "keyring" {
-			if err := keymgrRemoveRecoveryKeyFromLUKSDevice(dev); err != nil {
-				return fmt.Errorf("cannot remove recovery key from LUKS device: %v", err)
-			}
-		} else if strings.HasPrefix(authz, "file:") {
-=======
 	if len(c.Authorizations) != len(c.Devices) {
 		return fmt.Errorf("cannot remove recovery keys: mismatch in the number of devices and authorizations")
 	}
@@ -181,7 +142,6 @@
 				return fmt.Errorf("cannot remove recovery key from LUKS device: %v", err)
 			}
 		case strings.HasPrefix(authz, "file:"):
->>>>>>> 8267fc51
 			authzKey, err := ioutil.ReadFile(authz[len("file:"):])
 			if err != nil {
 				return fmt.Errorf("cannot load authorization key: %v", err)
@@ -190,13 +150,6 @@
 				return fmt.Errorf("cannot remove recovery key from device using authorization key: %v", err)
 			}
 		}
-<<<<<<< HEAD
-	}
-	for _, kf := range c.KeyFile {
-		if err := os.Remove(kf); err != nil && !os.IsNotExist(err) {
-			return fmt.Errorf("cannot remove recovery key file: %v", err)
-		}
-=======
 	}
 	var rmErrors []string
 	for _, kf := range c.KeyFiles {
@@ -206,7 +159,6 @@
 	}
 	if len(rmErrors) != 0 {
 		return fmt.Errorf("cannot remove key files:\n%s", strings.Join(rmErrors, "\n"))
->>>>>>> 8267fc51
 	}
 	return nil
 }
