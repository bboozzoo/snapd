--- conflicted
+++ resolved
@@ -65,17 +65,10 @@
 	c.Assert(ioutil.WriteFile(filepath.Join(d, "authz.key"), []byte{1, 1, 1}, 0644), IsNil)
 	err := main.Run([]string{
 		"add-recovery-key",
-<<<<<<< HEAD
-		"--device", "/dev/vda4",
-		"--authorization", "keyring",
-		"--device", "/dev/vda5",
-		"--authorization", "file:" + filepath.Join(d, "authz.key"),
-=======
-		"--devices", "/dev/vda4",
-		"--authorizations", "keyring",
-		"--devices", "/dev/vda5",
-		"--authorizations", "file:" + filepath.Join(d, "authz.key"),
->>>>>>> 8267fc51
+		"--devices", "/dev/vda4",
+		"--authorizations", "keyring",
+		"--devices", "/dev/vda5",
+		"--authorizations", "file:" + filepath.Join(d, "authz.key"),
 		"--key-file", filepath.Join(d, "recovery.key"),
 	})
 	c.Assert(err, IsNil)
@@ -90,17 +83,10 @@
 	// add again, in which case a new key is generated
 	err = main.Run([]string{
 		"add-recovery-key",
-<<<<<<< HEAD
-		"--device", "/dev/vda4",
-		"--authorization", "keyring",
-		"--device", "/dev/vda5",
-		"--authorization", "file:" + filepath.Join(d, "authz.key"),
-=======
-		"--devices", "/dev/vda4",
-		"--authorizations", "keyring",
-		"--devices", "/dev/vda5",
-		"--authorizations", "file:" + filepath.Join(d, "authz.key"),
->>>>>>> 8267fc51
+		"--devices", "/dev/vda4",
+		"--authorizations", "keyring",
+		"--devices", "/dev/vda5",
+		"--authorizations", "file:" + filepath.Join(d, "authz.key"),
 		"--key-file", filepath.Join(d, "recovery.key"),
 	})
 	c.Assert(err, IsNil)
@@ -128,14 +114,6 @@
 	d := c.MkDir()
 	err := main.Run([]string{
 		"add-recovery-key",
-<<<<<<< HEAD
-		"--device", "/dev/vda4",
-		"--authorization", "keyring",
-		"--device", "/dev/vda5",
-		"--key-file", filepath.Join(d, "recovery.key"),
-	})
-	c.Assert(err, ErrorMatches, "cannot add recovery key with mismatched devices and authorization")
-=======
 		"--devices", "/dev/vda4",
 		"--authorizations", "keyring",
 		"--devices", "/dev/vda5",
@@ -164,7 +142,6 @@
 		"--key-file", filepath.Join(d, "recovery.key"),
 	})
 	c.Assert(err, ErrorMatches, `cannot add recovery keys with invalid authorizations: authorization file .*/authz.key does not exist`)
->>>>>>> 8267fc51
 }
 
 func (s *mainSuite) TestRemoveKey(c *C) {
@@ -187,16 +164,6 @@
 	})
 	defer restore()
 	d := c.MkDir()
-<<<<<<< HEAD
-	c.Assert(ioutil.WriteFile(filepath.Join(d, "authz.key"), []byte{1, 1, 1}, 0644), IsNil)
-	err := main.Run([]string{
-		"remove-recovery-key",
-		"--device", "/dev/vda4",
-		"--authorization", "keyring",
-		"--device", "/dev/vda5",
-		"--authorization", "file:" + filepath.Join(d, "authz.key"),
-		"--key-file", filepath.Join(d, "recovery.key"),
-=======
 	// key which will be removed
 	c.Assert(ioutil.WriteFile(filepath.Join(d, "recovery.key"), []byte{0, 0, 0}, 0644), IsNil)
 
@@ -208,7 +175,6 @@
 		"--devices", "/dev/vda5",
 		"--authorizations", "file:" + filepath.Join(d, "authz.key"),
 		"--key-files", filepath.Join(d, "recovery.key"),
->>>>>>> 8267fc51
 	})
 	c.Assert(err, IsNil)
 	c.Check(removeCalls, Equals, 1)
@@ -220,19 +186,11 @@
 	// again when the recover key file is gone already
 	err = main.Run([]string{
 		"remove-recovery-key",
-<<<<<<< HEAD
-		"--device", "/dev/vda4",
-		"--authorization", "keyring",
-		"--device", "/dev/vda5",
-		"--authorization", "file:" + filepath.Join(d, "authz.key"),
-		"--key-file", filepath.Join(d, "recovery.key"),
-=======
-		"--devices", "/dev/vda4",
-		"--authorizations", "keyring",
-		"--devices", "/dev/vda5",
-		"--authorizations", "file:" + filepath.Join(d, "authz.key"),
-		"--key-files", filepath.Join(d, "recovery.key"),
->>>>>>> 8267fc51
+		"--devices", "/dev/vda4",
+		"--authorizations", "keyring",
+		"--devices", "/dev/vda5",
+		"--authorizations", "file:" + filepath.Join(d, "authz.key"),
+		"--key-files", filepath.Join(d, "recovery.key"),
 	})
 	c.Check(removeCalls, Equals, 2)
 	c.Check(removeUsingKeyCalls, Equals, 2)
@@ -251,17 +209,6 @@
 	})
 	defer restore()
 	d := c.MkDir()
-<<<<<<< HEAD
-	c.Assert(ioutil.WriteFile(filepath.Join(d, "authz.key"), []byte{1, 1, 1}, 0644), IsNil)
-	err := main.Run([]string{
-		"remove-recovery-key",
-		"--device", "/dev/vda4",
-		"--authorization", "keyring",
-		"--device", "/dev/vda5",
-		"--key-file", filepath.Join(d, "recovery.key"),
-	})
-	c.Assert(err, ErrorMatches, "cannot remove recovery key with mismatched devices and authorization")
-=======
 
 	err := main.Run([]string{
 		"remove-recovery-key",
@@ -293,7 +240,6 @@
 		"--key-files", filepath.Join(d, "recovery.key"),
 	})
 	c.Assert(err, ErrorMatches, `cannot remove recovery keys with invalid authorizations: authorization file .*/authz.key does not exist`)
->>>>>>> 8267fc51
 }
 
 func (s *mainSuite) TestChangeEncryptionKey(c *C) {
