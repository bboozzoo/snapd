// -*- Mode: Go; indent-tabs-mode: t -*-

/*
 * Copyright (C) 2014-2018 Canonical Ltd
 *
 * This program is free software: you can redistribute it and/or modify
 * it under the terms of the GNU General Public License version 3 as
 * published by the Free Software Foundation.
 *
 * This program is distributed in the hope that it will be useful,
 * but WITHOUT ANY WARRANTY; without even the implied warranty of
 * MERCHANTABILITY or FITNESS FOR A PARTICULAR PURPOSE.  See the
 * GNU General Public License for more details.
 *
 * You should have received a copy of the GNU General Public License
 * along with this program.  If not, see <http://www.gnu.org/licenses/>.
 *
 */

package main

import (
	"bufio"
	"fmt"
	"io"
	"os"
	"os/exec"
	"os/user"
	"path/filepath"
	"regexp"
	"strconv"
	"strings"
	"syscall"
	"time"

	"github.com/jessevdk/go-flags"

	"github.com/snapcore/snapd/dirs"
	"github.com/snapcore/snapd/i18n"
	"github.com/snapcore/snapd/interfaces"
	"github.com/snapcore/snapd/logger"
	"github.com/snapcore/snapd/osutil"
	"github.com/snapcore/snapd/snap"
	"github.com/snapcore/snapd/snap/snapenv"
	"github.com/snapcore/snapd/strutil/shlex"
	"github.com/snapcore/snapd/timeutil"
	"github.com/snapcore/snapd/x11"
)

var (
	syscallExec = syscall.Exec
	userCurrent = user.Current
	osGetenv    = os.Getenv
	timeNow     = time.Now
)

type cmdRun struct {
	Command          string `long:"command" hidden:"yes"`
	HookName         string `long:"hook" hidden:"yes"`
	Revision         string `short:"r" default:"unset" hidden:"yes"`
	Shell            bool   `long:"shell" `
	SkipCommandChain bool   `long:"skip-command-chain"`

	// This options is both a selector (use or don't use strace) and it
	// can also carry extra options for strace. This is why there is
	// "default" and "optional-value" to distinguish this.
	Strace string `long:"strace" optional:"true" optional-value:"with-strace" default:"no-strace" default-mask:"-"`
	Gdb    bool   `long:"gdb"`

	// not a real option, used to check if cmdRun is initialized by
	// the parser
	ParserRan int    `long:"parser-ran" default:"1" hidden:"yes"`
	Timer     string `long:"timer" hidden:"yes"`
}

func init() {
	addCommand("run",
		i18n.G("Run the given snap command"),
		i18n.G(`
The run command executes the given snap command with the right confinement
and environment.
`),
		func() flags.Commander {
			return &cmdRun{}
		}, map[string]string{
			"command":            i18n.G("Alternative command to run"),
			"hook":               i18n.G("Hook to run"),
			"r":                  i18n.G("Use a specific snap revision when running hook"),
			"shell":              i18n.G("Run a shell instead of the command (useful for debugging)"),
			"skip-command-chain": i18n.G("Do not run the command chain (useful for debugging)"),
			"strace":             i18n.G("Run the command under strace (useful for debugging). Extra strace options can be specified as well here. Pass --raw to strace early snap helpers."),
			"gdb":                i18n.G("Run the command with gdb"),
			"timer":              i18n.G("Run as a timer service with given schedule"),
			"parser-ran":         "",
		}, nil)
}

func maybeWaitForSecurityProfileRegeneration() error {
	// check if the security profiles key has changed, if so, we need
	// to wait for snapd to re-generate all profiles
	mismatch, err := interfaces.SystemKeyMismatch()
	if err == nil && !mismatch {
		return nil
	}
	// something went wrong with the system-key compare, try to
	// reach snapd before continuing
	if err != nil {
		logger.Debugf("SystemKeyMismatch returned an error: %v", err)
	}

	// We have a mismatch, try to connect to snapd, once we can
	// connect we just continue because that usually means that
	// a new snapd is ready and has generated profiles.
	//
	// There is a corner case if an upgrade leaves the old snapd
	// running and we connect to the old snapd. Handling this
	// correctly is tricky because our "snap run" pipeline may
	// depend on profiles written by the new snapd. So for now we
	// just continue and hope for the best. The real fix for this
	// is to fix the packaging so that snapd is stopped, upgraded
	// and started.
	//
	// connect timeout for client is 5s on each try, so 12*5s = 60s
	timeout := 12
	if timeoutEnv := os.Getenv("SNAPD_DEBUG_SYSTEM_KEY_RETRY"); timeoutEnv != "" {
		if i, err := strconv.Atoi(timeoutEnv); err == nil {
			timeout = i
		}
	}

	cli := Client()
	for i := 0; i < timeout; i++ {
		if _, err := cli.SysInfo(); err == nil {
			return nil
		}
		// sleep a litte bit for good measure
		time.Sleep(1 * time.Second)
	}

	return fmt.Errorf("timeout waiting for snap system profiles to get updated")
}

func (x *cmdRun) Execute(args []string) error {
	if len(args) == 0 {
		return fmt.Errorf(i18n.G("need the application to run as argument"))
	}
	snapApp := args[0]
	args = args[1:]

	// Catch some invalid parameter combinations, provide helpful errors
	optionsSet := 0
	for _, param := range []string{x.HookName, x.Command, x.Timer} {
		if param != "" {
			optionsSet++
		}
	}
	if optionsSet > 1 {
		return fmt.Errorf("you can only use one of --hook, --command, and --timer")
	}

	if x.Revision != "unset" && x.Revision != "" && x.HookName == "" {
		return fmt.Errorf(i18n.G("-r can only be used with --hook"))
	}
	if x.HookName != "" && len(args) > 0 {
		// TRANSLATORS: %q is the hook name; %s a space-separated list of extra arguments
		return fmt.Errorf(i18n.G("too many arguments for hook %q: %s"), x.HookName, strings.Join(args, " "))
	}

	if err := maybeWaitForSecurityProfileRegeneration(); err != nil {
		return err
	}

	// Now actually handle the dispatching
	if x.HookName != "" {
		return x.snapRunHook(snapApp)
	}

	if x.Command == "complete" {
		snapApp, args = antialias(snapApp, args)
	}

	if x.Timer != "" {
		return x.snapRunTimer(snapApp, x.Timer, args)
	}

	return x.snapRunApp(snapApp, args)
}

// antialias changes snapApp and args if snapApp is actually an alias
// for something else. If not, or if the args aren't what's expected
// for completion, it returns them unchanged.
func antialias(snapApp string, args []string) (string, []string) {
	if len(args) < 7 {
		// NOTE if len(args) < 7, Something is Wrong (at least WRT complete.sh and etelpmoc.sh)
		return snapApp, args
	}

	actualApp, err := resolveApp(snapApp)
	if err != nil || actualApp == snapApp {
		// no alias! woop.
		return snapApp, args
	}

	compPoint, err := strconv.Atoi(args[2])
	if err != nil {
		// args[2] is not COMP_POINT
		return snapApp, args
	}

	if compPoint <= len(snapApp) {
		// COMP_POINT is inside $0
		return snapApp, args
	}

	if compPoint > len(args[5]) {
		// COMP_POINT is bigger than $#
		return snapApp, args
	}

	if args[6] != snapApp {
		// args[6] is not COMP_WORDS[0]
		return snapApp, args
	}

	// it _should_ be COMP_LINE followed by one of
	// COMP_WORDBREAKS, but that's hard to do
	re, err := regexp.Compile(`^` + regexp.QuoteMeta(snapApp) + `\b`)
	if err != nil || !re.MatchString(args[5]) {
		// (weird regexp error, or) args[5] is not COMP_LINE
		return snapApp, args
	}

	argsOut := make([]string, len(args))
	copy(argsOut, args)

	argsOut[2] = strconv.Itoa(compPoint - len(snapApp) + len(actualApp))
	argsOut[5] = re.ReplaceAllLiteralString(args[5], actualApp)
	argsOut[6] = actualApp

	return actualApp, argsOut
}

func getSnapInfo(snapName string, revision snap.Revision) (info *snap.Info, err error) {
	if revision.Unset() {
		info, err = snap.ReadCurrentInfo(snapName)
	} else {
		info, err = snap.ReadInfo(snapName, &snap.SideInfo{
			Revision: revision,
		})
	}

	return info, err
}

func createOrUpdateUserDataSymlink(info *snap.Info, usr *user.User) error {
	// 'current' symlink for user data (SNAP_USER_DATA)
	userData := info.UserDataDir(usr.HomeDir)
	wantedSymlinkValue := filepath.Base(userData)
	currentActiveSymlink := filepath.Join(userData, "..", "current")

	var err error
	var currentSymlinkValue string
	for i := 0; i < 5; i++ {
		currentSymlinkValue, err = os.Readlink(currentActiveSymlink)
		// Failure other than non-existing symlink is fatal
		if err != nil && !os.IsNotExist(err) {
			// TRANSLATORS: %v the error message
			return fmt.Errorf(i18n.G("cannot read symlink: %v"), err)
		}

		if currentSymlinkValue == wantedSymlinkValue {
			break
		}

		if err == nil {
			// We may be racing with other instances of snap-run that try to do the same thing
			// If the symlink is already removed then we can ignore this error.
			err = os.Remove(currentActiveSymlink)
			if err != nil && !os.IsNotExist(err) {
				// abort with error
				break
			}
		}

		err = os.Symlink(wantedSymlinkValue, currentActiveSymlink)
		// Error other than symlink already exists will abort and be propagated
		if err == nil || !os.IsExist(err) {
			break
		}
		// If we arrived here it means the symlink couldn't be created because it got created
		// in the meantime by another instance, so we will try again.
	}
	if err != nil {
		return fmt.Errorf(i18n.G("cannot update the 'current' symlink of %q: %v"), currentActiveSymlink, err)
	}
	return nil
}

func createUserDataDirs(info *snap.Info) error {
	usr, err := userCurrent()
	if err != nil {
		return fmt.Errorf(i18n.G("cannot get the current user: %v"), err)
	}

	// see snapenv.User
	instanceUserData := info.UserDataDir(usr.HomeDir)
	instanceCommonUserData := info.UserCommonDataDir(usr.HomeDir)
	createDirs := []string{instanceUserData, instanceCommonUserData}
	if info.InstanceKey != "" {
		// parallel instance snaps get additional mapping in their mount
		// namespace, namely /home/joe/snap/foo_bar ->
		// /home/joe/snap/foo, make sure that the mount point exists and
		// is owned by the user
<<<<<<< HEAD
		snapUserDir := filepath.Join(usr.HomeDir, dirs.UserHomeSnapDir, info.SnapName())
=======
		snapUserDir := snap.UserSnapDir(usr.HomeDir, info.SnapName())
>>>>>>> 97de63b1
		createDirs = append(createDirs, snapUserDir)
	}
	for _, d := range createDirs {
		if err := os.MkdirAll(d, 0755); err != nil {
			// TRANSLATORS: %q is the directory whose creation failed, %v the error message
			return fmt.Errorf(i18n.G("cannot create %q: %v"), d, err)
		}
	}

	return createOrUpdateUserDataSymlink(info, usr)
}

func (x *cmdRun) useStrace() bool {
	return x.ParserRan == 1 && x.Strace != "no-strace"
}

func (x *cmdRun) straceOpts() (opts []string, raw bool, err error) {
	if x.Strace == "with-strace" {
		return nil, false, nil
	}

	split, err := shlex.Split(x.Strace)
	if err != nil {
		return nil, false, err
	}

	opts = make([]string, 0, len(split))
	for _, opt := range split {
		if opt == "--raw" {
			raw = true
			continue
		}
		opts = append(opts, opt)
	}
	return opts, raw, nil
}

func (x *cmdRun) snapRunApp(snapApp string, args []string) error {
	snapName, appName := snap.SplitSnapApp(snapApp)
	info, err := getSnapInfo(snapName, snap.R(0))
	if err != nil {
		return err
	}

	app := info.Apps[appName]
	if app == nil {
		return fmt.Errorf(i18n.G("cannot find app %q in %q"), appName, snapName)
	}

	return x.runSnapConfine(info, app.SecurityTag(), snapApp, "", args)
}

func (x *cmdRun) snapRunHook(snapName string) error {
	revision, err := snap.ParseRevision(x.Revision)
	if err != nil {
		return err
	}

	info, err := getSnapInfo(snapName, revision)
	if err != nil {
		return err
	}

	hook := info.Hooks[x.HookName]
	if hook == nil {
		return fmt.Errorf(i18n.G("cannot find hook %q in %q"), x.HookName, snapName)
	}

	return x.runSnapConfine(info, hook.SecurityTag(), snapName, hook.Name, nil)
}

func (x *cmdRun) snapRunTimer(snapApp, timer string, args []string) error {
	schedule, err := timeutil.ParseSchedule(timer)
	if err != nil {
		return fmt.Errorf("invalid timer format: %v", err)
	}

	now := timeNow()
	if !timeutil.Includes(schedule, now) {
		fmt.Fprintf(Stderr, "%s: attempted to run %q timer outside of scheduled time %q\n", now.Format(time.RFC3339), snapApp, timer)
		return nil
	}

	return x.snapRunApp(snapApp, args)
}

var osReadlink = os.Readlink

func isReexeced() bool {
	exe, err := osReadlink("/proc/self/exe")
	if err != nil {
		logger.Noticef("cannot read /proc/self/exe: %v", err)
		return false
	}
	return strings.HasPrefix(exe, dirs.SnapMountDir)
}

func migrateXauthority(info *snap.Info) (string, error) {
	u, err := userCurrent()
	if err != nil {
		return "", fmt.Errorf(i18n.G("cannot get the current user: %s"), err)
	}

	// If our target directory (XDG_RUNTIME_DIR) doesn't exist we
	// don't attempt to create it.
	baseTargetDir := filepath.Join(dirs.XdgRuntimeDirBase, u.Uid)
	if !osutil.FileExists(baseTargetDir) {
		return "", nil
	}

	xauthPath := osGetenv("XAUTHORITY")
	if len(xauthPath) == 0 || !osutil.FileExists(xauthPath) {
		// Nothing to do for us. Most likely running outside of any
		// graphical X11 session.
		return "", nil
	}

	fin, err := os.Open(xauthPath)
	if err != nil {
		return "", err
	}
	defer fin.Close()

	// Abs() also calls Clean(); see https://golang.org/pkg/path/filepath/#Abs
	xauthPathAbs, err := filepath.Abs(fin.Name())
	if err != nil {
		return "", nil
	}

	// Remove all symlinks from path
	xauthPathCan, err := filepath.EvalSymlinks(xauthPathAbs)
	if err != nil {
		return "", nil
	}

	// Ensure the XAUTHORITY env is not abused by checking that
	// it point to exactly the file we just opened (no symlinks,
	// no funny "../.." etc)
	if fin.Name() != xauthPathCan {
		logger.Noticef("WARNING: XAUTHORITY environment value is not a clean path: %q", xauthPathCan)
		return "", nil
	}

	// Only do the migration from /tmp since the real /tmp is not visible for snaps
	if !strings.HasPrefix(fin.Name(), "/tmp/") {
		return "", nil
	}

	// We are performing a Stat() here to make sure that the user can't
	// steal another user's Xauthority file. Note that while Stat() uses
	// fstat() on the file descriptor created during Open(), the file might
	// have changed ownership between the Open() and the Stat(). That's ok
	// because we aren't trying to block access that the user already has:
	// if the user has the privileges to chown another user's Xauthority
	// file, we won't block that since the user can just steal it without
	// having to use snap run. This code is just to ensure that a user who
	// doesn't have those privileges can't steal the file via snap run
	// (also note that the (potentially untrusted) snap isn't running yet).
	fi, err := fin.Stat()
	if err != nil {
		return "", err
	}
	sys := fi.Sys()
	if sys == nil {
		return "", fmt.Errorf(i18n.G("cannot validate owner of file %s"), fin.Name())
	}
	// cheap comparison as the current uid is only available as a string
	// but it is better to convert the uid from the stat result to a
	// string than a string into a number.
	if fmt.Sprintf("%d", sys.(*syscall.Stat_t).Uid) != u.Uid {
		return "", fmt.Errorf(i18n.G("Xauthority file isn't owned by the current user %s"), u.Uid)
	}

	targetPath := filepath.Join(baseTargetDir, ".Xauthority")

	// Only validate Xauthority file again when both files don't match
	// otherwise we can continue using the existing Xauthority file.
	// This is ok to do here because we aren't trying to protect against
	// the user changing the Xauthority file in XDG_RUNTIME_DIR outside
	// of snapd.
	if osutil.FileExists(targetPath) {
		var fout *os.File
		if fout, err = os.Open(targetPath); err != nil {
			return "", err
		}
		if osutil.StreamsEqual(fin, fout) {
			fout.Close()
			return targetPath, nil
		}

		fout.Close()
		if err := os.Remove(targetPath); err != nil {
			return "", err
		}

		// Ensure we're validating the Xauthority file from the beginning
		if _, err := fin.Seek(int64(os.SEEK_SET), 0); err != nil {
			return "", err
		}
	}

	// To guard against setting XAUTHORITY to non-xauth files, check
	// that we have a valid Xauthority. Specifically, the file must be
	// parseable as an Xauthority file and not be empty.
	if err := x11.ValidateXauthority(fin); err != nil {
		return "", err
	}

	// Read data from the beginning of the file
	if _, err = fin.Seek(int64(os.SEEK_SET), 0); err != nil {
		return "", err
	}

	fout, err := os.OpenFile(targetPath, os.O_WRONLY|os.O_CREATE|os.O_EXCL, 0600)
	if err != nil {
		return "", err
	}
	defer fout.Close()

	// Read and write validated Xauthority file to its right location
	if _, err = io.Copy(fout, fin); err != nil {
		if err := os.Remove(targetPath); err != nil {
			logger.Noticef("WARNING: cannot remove file at %s: %s", targetPath, err)
		}
		return "", fmt.Errorf(i18n.G("cannot write new Xauthority file at %s: %s"), targetPath, err)
	}

	return targetPath, nil
}

func straceCmd() ([]string, error) {
	current, err := user.Current()
	if err != nil {
		return nil, err
	}
	sudoPath, err := exec.LookPath("sudo")
	if err != nil {
		return nil, fmt.Errorf("cannot use strace without sudo: %s", err)
	}

	// Try strace from the snap first, we use new syscalls like
	// "_newselect" that are known to not work with the strace of e.g.
	// ubuntu 14.04.
	//
	// TODO: some architectures do not have some syscalls (e.g.
	// s390x does not have _newselect). In
	// https://github.com/strace/strace/issues/57 options are
	// discussed.  We could use "-e trace=?syscall" but that is
	// only available since strace 4.17 which is not even in
	// ubutnu 17.10.
	var stracePath string
	cand := filepath.Join(dirs.SnapMountDir, "strace-static", "current", "bin", "strace")
	if osutil.FileExists(cand) {
		stracePath = cand
	}
	if stracePath == "" {
		stracePath, err = exec.LookPath("strace")
		if err != nil {
			return nil, fmt.Errorf("cannot find an installed strace, please try 'snap install strace-static'")
		}
	}

	return []string{
		sudoPath, "-E",
		stracePath,
		"-u", current.Username,
		"-f",
		// these syscalls are excluded because they make strace hang
		// on all or some architectures (gettimeofday on arm64)
		"-e", "!select,pselect6,_newselect,clock_gettime,sigaltstack,gettid,gettimeofday",
	}, nil
}

func (x *cmdRun) runCmdUnderGdb(origCmd, env []string) error {
	env = append(env, "SNAP_CONFINE_RUN_UNDER_GDB=1")

	cmd := []string{"sudo", "-E", "gdb", "-ex=run", "-ex=catch exec", "-ex=continue", "--args"}
	cmd = append(cmd, origCmd...)

	gcmd := exec.Command(cmd[0], cmd[1:]...)
	gcmd.Stdin = os.Stdin
	gcmd.Stdout = os.Stdout
	gcmd.Stderr = os.Stderr
	gcmd.Env = env
	return gcmd.Run()
}

func (x *cmdRun) runCmdUnderStrace(origCmd, env []string) error {
	// prepend strace magic
	cmd, err := straceCmd()
	if err != nil {
		return err
	}
	straceOpts, raw, err := x.straceOpts()
	if err != nil {
		return err
	}
	cmd = append(cmd, straceOpts...)
	cmd = append(cmd, origCmd...)

	// run with filter
	gcmd := exec.Command(cmd[0], cmd[1:]...)
	gcmd.Env = env
	gcmd.Stdin = Stdin
	gcmd.Stdout = Stdout
	stderr, err := gcmd.StderrPipe()
	if err != nil {
		return err
	}
	filterDone := make(chan bool, 1)
	go func() {
		defer func() { filterDone <- true }()

		if raw {
			// Passing --strace='--raw' disables the filtering of
			// early strace output. This is useful when tracking
			// down issues with snap helpers such as snap-confine,
			// snap-exec ...
			io.Copy(Stderr, stderr)
			return
		}

		r := bufio.NewReader(stderr)

		// The first thing from strace if things work is
		// "exeve(" - show everything until we see this to
		// not swallow real strace errors.
		for {
			s, err := r.ReadString('\n')
			if err != nil {
				break
			}
			if strings.Contains(s, "execve(") {
				break
			}
			fmt.Fprint(Stderr, s)
		}

		// The last thing that snap-exec does is to
		// execve() something inside the snap dir so
		// we know that from that point on the output
		// will be interessting to the user.
		//
		// We need check both /snap (which is where snaps
		// are located inside the mount namespace) and the
		// distro snap mount dir (which is different on e.g.
		// fedora/arch) to fully work with classic snaps.
		needle1 := fmt.Sprintf(`execve("%s`, dirs.SnapMountDir)
		needle2 := `execve("/snap`
		for {
			s, err := r.ReadString('\n')
			if err != nil {
				if err != io.EOF {
					fmt.Fprintf(Stderr, "cannot read strace output: %s\n", err)
				}
				break
			}
			// Ensure we catch the execve but *not* the
			// exec into
			// /snap/core/current/usr/lib/snapd/snap-confine
			// which is just `snap run` using the core version
			// snap-confine.
			if (strings.Contains(s, needle1) || strings.Contains(s, needle2)) && !strings.Contains(s, "usr/lib/snapd/snap-confine") {
				fmt.Fprint(Stderr, s)
				break
			}
		}
		io.Copy(Stderr, r)
	}()
	if err := gcmd.Start(); err != nil {
		return err
	}
	<-filterDone
	err = gcmd.Wait()
	return err
}

func (x *cmdRun) runSnapConfine(info *snap.Info, securityTag, snapApp, hook string, args []string) error {
	snapConfine := filepath.Join(dirs.DistroLibExecDir, "snap-confine")
	// if we re-exec, we must run the snap-confine from the core/snapd snap
	// as well, if they get out of sync, havoc will happen
	if isReexeced() {
		// exe is something like /snap/{snapd,core}/123/usr/bin/snap
		exe, err := osReadlink("/proc/self/exe")
		if err != nil {
			return err
		}
		// snapBase will be "/snap/{core,snapd}/$rev/" because
		// the snap binary is always at $root/usr/bin/snap
		snapBase := filepath.Clean(filepath.Join(filepath.Dir(exe), "..", ".."))
		// Run snap-confine from the core/snapd snap. That
		// will work because snap-confine on the core/snapd snap is
		// mostly statically linked (except libudev and libc)
		snapConfine = filepath.Join(snapBase, dirs.CoreLibExecDir, "snap-confine")
	}

	if !osutil.FileExists(snapConfine) {
		if hook != "" {
			logger.Noticef("WARNING: skipping running hook %q of snap %q: missing snap-confine", hook, info.InstanceName())
			return nil
		}
		return fmt.Errorf(i18n.G("missing snap-confine: try updating your core/snapd package"))
	}

	if err := createUserDataDirs(info); err != nil {
		logger.Noticef("WARNING: cannot create user data directory: %s", err)
	}

	xauthPath, err := migrateXauthority(info)
	if err != nil {
		logger.Noticef("WARNING: cannot copy user Xauthority file: %s", err)
	}

	cmd := []string{snapConfine}
	if info.NeedsClassic() {
		cmd = append(cmd, "--classic")
	}
	if info.Base != "" {
		cmd = append(cmd, "--base", info.Base)
	}
	cmd = append(cmd, securityTag)

	// when under confinement, snap-exec is run from 'core' snap rootfs
	snapExecPath := filepath.Join(dirs.CoreLibExecDir, "snap-exec")

	if info.NeedsClassic() {
		// running with classic confinement, carefully pick snap-exec we
		// are going to use
		if isReexeced() {
			// same rule as when choosing the location of snap-confine
			snapExecPath = filepath.Join(dirs.SnapMountDir, "core/current",
				dirs.CoreLibExecDir, "snap-exec")
		} else {
			// there is no mount namespace where 'core' is the
			// rootfs, hence we need to use distro's snap-exec
			snapExecPath = filepath.Join(dirs.DistroLibExecDir, "snap-exec")
		}
	}
	cmd = append(cmd, snapExecPath)

	if x.Shell {
		cmd = append(cmd, "--command=shell")
	}
	if x.Gdb {
		cmd = append(cmd, "--command=gdb")
	}
	if x.Command != "" {
		cmd = append(cmd, "--command="+x.Command)
	}
	if x.SkipCommandChain {
		cmd = append(cmd, "--skip-command-chain")
	}

	if hook != "" {
		cmd = append(cmd, "--hook="+hook)
	}

	// snap-exec is POSIXly-- options must come before positionals.
	cmd = append(cmd, snapApp)
	cmd = append(cmd, args...)

	extraEnv := make(map[string]string)
	if len(xauthPath) > 0 {
		extraEnv["XAUTHORITY"] = xauthPath
	}
	env := snapenv.ExecEnv(info, extraEnv)

	if x.Gdb {
		return x.runCmdUnderGdb(cmd, env)
	} else if x.useStrace() {
		return x.runCmdUnderStrace(cmd, env)
	} else {
		return syscallExec(cmd[0], cmd, env)
	}
}<|MERGE_RESOLUTION|>--- conflicted
+++ resolved
@@ -311,11 +311,7 @@
 		// namespace, namely /home/joe/snap/foo_bar ->
 		// /home/joe/snap/foo, make sure that the mount point exists and
 		// is owned by the user
-<<<<<<< HEAD
-		snapUserDir := filepath.Join(usr.HomeDir, dirs.UserHomeSnapDir, info.SnapName())
-=======
 		snapUserDir := snap.UserSnapDir(usr.HomeDir, info.SnapName())
->>>>>>> 97de63b1
 		createDirs = append(createDirs, snapUserDir)
 	}
 	for _, d := range createDirs {
