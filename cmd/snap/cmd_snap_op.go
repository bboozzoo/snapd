--- conflicted
+++ resolved
@@ -230,7 +230,6 @@
 	return listSnaps([]string{name})
 }
 
-<<<<<<< HEAD
 func (x *cmdRefresh) Execute([]string) error {
 	if x.List {
 		return findSnaps(&client.FindOptions{
@@ -239,10 +238,10 @@
 	}
 	if x.Positional.Snap == "" {
 		return refreshAll()
-	} else {
-		return refreshOne(x.Positional.Snap, x.Channel)
-	}
-=======
+	}
+	return refreshOne(x.Positional.Snap, x.Channel)
+}
+
 type cmdTry struct {
 	DevMode    bool `long:"devmode" description:"Install in development mode and disable confinement"`
 	Positional struct {
@@ -274,7 +273,6 @@
 	name = snapName
 
 	return listSnaps([]string{name})
->>>>>>> 66a81476
 }
 
 func init() {
