// -*- Mode: Go; indent-tabs-mode: t -*-

/*
 * Copyright (C) 2016-2019 Canonical Ltd
 *
 * This program is free software: you can redistribute it and/or modify
 * it under the terms of the GNU General Public License version 3 as
 * published by the Free Software Foundation.
 *
 * This program is distributed in the hope that it will be useful,
 * but WITHOUT ANY WARRANTY; without even the implied warranty of
 * MERCHANTABILITY or FITNESS FOR A PARTICULAR PURPOSE.  See the
 * GNU General Public License for more details.
 *
 * You should have received a copy of the GNU General Public License
 * along with this program.  If not, see <http://www.gnu.org/licenses/>.
 *
 */

package main

import (
	"os"
	"os/user"
	"time"

	"github.com/jessevdk/go-flags"

	"github.com/snapcore/snapd/client"
	"github.com/snapcore/snapd/cmd/snaplock/runinhibit"
	"github.com/snapcore/snapd/image"
	"github.com/snapcore/snapd/sandbox/cgroup"
	"github.com/snapcore/snapd/sandbox/selinux"
	"github.com/snapcore/snapd/snap"
	"github.com/snapcore/snapd/store"
	usersessionclient "github.com/snapcore/snapd/usersession/client"
)

var RunMain = run

var (
	Client = mkClient

	FirstNonOptionIsRun = firstNonOptionIsRun

	CreateUserDataDirs  = createUserDataDirs
	ResolveApp          = resolveApp
	SnapdHelperPath     = snapdHelperPath
	SortByPath          = sortByPath
	AdviseCommand       = adviseCommand
	Antialias           = antialias
	FormatChannel       = fmtChannel
	PrintDescr          = printDescr
	WrapFlow            = wrapFlow
	TrueishJSON         = trueishJSON
	CompletionHandler   = completionHandler
	MarkForNoCompletion = markForNoCompletion

	CanUnicode           = canUnicode
	ColorTable           = colorTable
	MonoColorTable       = mono
	ColorColorTable      = color
	NoEscColorTable      = noesc
	ColorMixinGetEscapes = (colorMixin).getEscapes
	FillerPublisher      = fillerPublisher
	LongPublisher        = longPublisher
	ShortPublisher       = shortPublisher

	ReadRpc = readRpc

	WriteWarningTimestamp = writeWarningTimestamp
	MaybePresentWarnings  = maybePresentWarnings

	LongSnapDescription     = longSnapDescription
	SnapUsage               = snapUsage
	SnapHelpCategoriesIntro = snapHelpCategoriesIntro
	SnapHelpAllIntro        = snapHelpAllIntro
	SnapHelpAllFooter       = snapHelpAllFooter
	SnapHelpFooter          = snapHelpFooter
	HelpCategories          = helpCategories

	LintArg  = lintArg
	LintDesc = lintDesc

	FixupArg = fixupArg

	InterfacesDeprecationNotice = interfacesDeprecationNotice

	SignalNotify = signalNotify

	SortTimingsTasks = sortTimingsTasks

	PrintInstallHint = printInstallHint

	IsStopping = isStopping

	GetKeypairManager = getKeypairManager
	GenerateKey       = generateKey

	GetSnapDirOptions = getSnapDirOptions
)

func HiddenCmd(descr string, completeHidden bool) *cmdInfo {
	return &cmdInfo{
		shortHelp:      descr,
		hidden:         true,
		completeHidden: completeHidden,
	}
}

type ChangeTimings = changeTimings

func NewInfoWriter(w writeflusher) *infoWriter {
	return &infoWriter{
		writeflusher: w,
		termWidth:    20,
		esc:          &escapes{dash: "--", tick: "*"},
		fmtTime:      func(t time.Time) string { return t.Format(time.Kitchen) },
	}
}

func SetVerbose(iw *infoWriter, verbose bool) {
	iw.verbose = verbose
}

var (
	ClientSnapFromPath          = clientSnapFromPath
	SetupDiskSnap               = (*infoWriter).setupDiskSnap
	SetupSnap                   = (*infoWriter).setupSnap
	MaybePrintServices          = (*infoWriter).maybePrintServices
	MaybePrintCommands          = (*infoWriter).maybePrintCommands
	MaybePrintType              = (*infoWriter).maybePrintType
	PrintSummary                = (*infoWriter).printSummary
	MaybePrintPublisher         = (*infoWriter).maybePrintPublisher
	MaybePrintNotes             = (*infoWriter).maybePrintNotes
	MaybePrintStandaloneVersion = (*infoWriter).maybePrintStandaloneVersion
	MaybePrintBuildDate         = (*infoWriter).maybePrintBuildDate
	MaybePrintContact           = (*infoWriter).maybePrintContact
	MaybePrintBase              = (*infoWriter).maybePrintBase
	MaybePrintPath              = (*infoWriter).maybePrintPath
	MaybePrintSum               = (*infoWriter).maybePrintSum
	MaybePrintCohortKey         = (*infoWriter).maybePrintCohortKey
	MaybePrintHealth            = (*infoWriter).maybePrintHealth
	WaitInhibitUnlock           = waitInhibitUnlock
	WaitWhileInhibited          = waitWhileInhibited
	IsLocked                    = isLocked
)

func MockPollTime(d time.Duration) (restore func()) {
	d0 := pollTime
	pollTime = d
	return func() {
		pollTime = d0
	}
}

func MockMaxGoneTime(d time.Duration) (restore func()) {
	d0 := maxGoneTime
	maxGoneTime = d
	return func() {
		maxGoneTime = d0
	}
}

func MockSyscallExec(f func(string, []string, []string) error) (restore func()) {
	syscallExecOrig := syscallExec
	syscallExec = f
	return func() {
		syscallExec = syscallExecOrig
	}
}

func MockUserCurrent(f func() (*user.User, error)) (restore func()) {
	userCurrentOrig := userCurrent
	userCurrent = f
	return func() {
		userCurrent = userCurrentOrig
	}
}

func MockStoreNew(f func(*store.Config, store.DeviceAndAuthContext) *store.Store) (restore func()) {
	storeNewOrig := storeNew
	storeNew = f
	return func() {
		storeNew = storeNewOrig
	}
}

func MockGetEnv(f func(name string) string) (restore func()) {
	osGetenvOrig := osGetenv
	osGetenv = f
	return func() {
		osGetenv = osGetenvOrig
	}
}

func MockMountInfoPath(newMountInfoPath string) (restore func()) {
	mountInfoPathOrig := mountInfoPath
	mountInfoPath = newMountInfoPath
	return func() {
		mountInfoPath = mountInfoPathOrig
	}
}

func MockOsReadlink(f func(string) (string, error)) (restore func()) {
	osReadlinkOrig := osReadlink
	osReadlink = f
	return func() {
		osReadlink = osReadlinkOrig
	}
}

var AutoImportCandidates = autoImportCandidates

func AliasInfoLess(snapName1, alias1, cmd1, snapName2, alias2, cmd2 string) bool {
	x := aliasInfos{
		&aliasInfo{
			Snap:    snapName1,
			Alias:   alias1,
			Command: cmd1,
		},
		&aliasInfo{
			Snap:    snapName2,
			Alias:   alias2,
			Command: cmd2,
		},
	}
	return x.Less(0, 1)
}

func AssertTypeNameCompletion(match string) []flags.Completion {
	return assertTypeName("").Complete(match)
}

func MockIsStdoutTTY(t bool) (restore func()) {
	oldIsStdoutTTY := isStdoutTTY
	isStdoutTTY = t
	return func() {
		isStdoutTTY = oldIsStdoutTTY
	}
}

func MockIsStdinTTY(t bool) (restore func()) {
	oldIsStdinTTY := isStdinTTY
	isStdinTTY = t
	return func() {
		isStdinTTY = oldIsStdinTTY
	}
}

func MockTimeNow(newTimeNow func() time.Time) (restore func()) {
	oldTimeNow := timeNow
	timeNow = newTimeNow
	return func() {
		timeNow = oldTimeNow
	}
}

func MockTimeutilHuman(h func(time.Time) string) (restore func()) {
	oldH := timeutilHuman
	timeutilHuman = h
	return func() {
		timeutilHuman = oldH
	}
}

func MockWaitConfTimeout(d time.Duration) (restore func()) {
	oldWaitConfTimeout := d
	waitConfTimeout = d
	return func() {
		waitConfTimeout = oldWaitConfTimeout
	}
}

func Wait(cli *client.Client, id string) (*client.Change, error) {
	wmx := waitMixin{}
	wmx.client = cli
	return wmx.wait(id)
}

func ColorMixin(cmode, umode string) colorMixin {
	return colorMixin{
		Color:        cmode,
		unicodeMixin: unicodeMixin{Unicode: umode},
	}
}

func CmdAdviseSnap() *cmdAdviseSnap {
	return &cmdAdviseSnap{}
}

func MockSELinuxIsEnabled(isEnabled func() (bool, error)) (restore func()) {
	old := selinuxIsEnabled
	selinuxIsEnabled = isEnabled
	return func() {
		selinuxIsEnabled = old
	}
}

func MockSELinuxVerifyPathContext(verifypathcon func(string) (bool, error)) (restore func()) {
	old := selinuxVerifyPathContext
	selinuxVerifyPathContext = verifypathcon
	return func() {
		selinuxVerifyPathContext = old
	}
}

func MockSELinuxRestoreContext(restorecon func(string, selinux.RestoreMode) error) (restore func()) {
	old := selinuxRestoreContext
	selinuxRestoreContext = restorecon
	return func() {
		selinuxRestoreContext = old
	}
}

func MockTermSize(newTermSize func() (int, int)) (restore func()) {
	old := termSize
	termSize = newTermSize
	return func() {
		termSize = old
	}
}

func MockImagePrepare(newImagePrepare func(*image.Options) error) (restore func()) {
	old := imagePrepare
	imagePrepare = newImagePrepare
	return func() {
		imagePrepare = old
	}
}

func MockSignalNotify(newSignalNotify func(sig ...os.Signal) (chan os.Signal, func())) (restore func()) {
	old := signalNotify
	signalNotify = newSignalNotify
	return func() {
		signalNotify = old
	}
}

type ServiceName = serviceName

func MockCreateTransientScopeForTracking(fn func(securityTag string, opts *cgroup.TrackingOptions) error) (restore func()) {
	old := cgroupCreateTransientScopeForTracking
	cgroupCreateTransientScopeForTracking = fn
	return func() {
		cgroupCreateTransientScopeForTracking = old
	}
}

func MockConfirmSystemdServiceTracking(fn func(securityTag string) error) (restore func()) {
	old := cgroupConfirmSystemdServiceTracking
	cgroupConfirmSystemdServiceTracking = fn
	return func() {
		cgroupConfirmSystemdServiceTracking = old
	}
}

func MockApparmorSnapAppFromPid(f func(pid int) (string, string, string, error)) (restore func()) {
	old := apparmorSnapAppFromPid
	apparmorSnapAppFromPid = f
	return func() {
		apparmorSnapAppFromPid = old
	}
}

func MockCgroupSnapNameFromPid(f func(pid int) (string, error)) (restore func()) {
	old := cgroupSnapNameFromPid
	cgroupSnapNameFromPid = f
	return func() {
		cgroupSnapNameFromPid = old
	}
}

func MockSyscallUmount(f func(string, int) error) (restore func()) {
	old := syscallUnmount
	syscallUnmount = f
	return func() {
		syscallUnmount = old
	}
}

func MockIoutilTempDir(f func(string, string) (string, error)) (restore func()) {
	old := ioutilTempDir
	ioutilTempDir = f
	return func() {
		ioutilTempDir = old
	}
}

func MockDownloadDirect(f func(snapName string, revision snap.Revision, dlOpts image.DownloadSnapOptions) error) (restore func()) {
	old := downloadDirect
	downloadDirect = f
	return func() {
		downloadDirect = old
	}
}

func MockSnapdAPIInterval(t time.Duration) (restore func()) {
	old := snapdAPIInterval
	snapdAPIInterval = t
	return func() {
		snapdAPIInterval = old
	}
}

func MockSnapdWaitForFullSystemReboot(t time.Duration) (restore func()) {
	old := snapdWaitForFullSystemReboot
	snapdWaitForFullSystemReboot = t
	return func() {
		snapdWaitForFullSystemReboot = old
	}
}

func MockOsChmod(f func(string, os.FileMode) error) (restore func()) {
	old := osChmod
	osChmod = f
	return func() {
		osChmod = old
	}
}

func MockWaitInhibitUnlock(f func(snapName string, waitFor runinhibit.Hint) (bool, error)) (restore func()) {
	old := waitInhibitUnlock
	waitInhibitUnlock = f
	return func() {
		waitInhibitUnlock = old
	}
}

func MockIsLocked(f func(snapName string) (runinhibit.Hint, error)) (restore func()) {
	old := isLocked
	isLocked = f
	return func() {
		isLocked = old
	}
}

func MockIsGraphicalSession(graphical bool) (restore func()) {
	old := isGraphicalSession
	isGraphicalSession = func() bool {
		return graphical
	}
	return func() {
		isGraphicalSession = old
	}
}

func MockPendingRefreshNotification(f func(refreshInfo *usersessionclient.PendingSnapRefreshInfo) error) (restore func()) {
	old := pendingRefreshNotification
	pendingRefreshNotification = f
	return func() {
		pendingRefreshNotification = old
	}
}

<<<<<<< HEAD
func MockFinishRefreshNotification(f func(refreshInfo *usersessionclient.FinishedSnapRefreshInfo) error) (restore func()) {
	old := finishRefreshNotification
	finishRefreshNotification = f
	return func() {
		finishRefreshNotification = old
=======
func MockAutostartSessionApps(f func(string) error) func() {
	old := autostartSessionApps
	autostartSessionApps = f
	return func() {
		autostartSessionApps = old
>>>>>>> 09b4d912
	}
}<|MERGE_RESOLUTION|>--- conflicted
+++ resolved
@@ -453,18 +453,18 @@
 	}
 }
 
-<<<<<<< HEAD
 func MockFinishRefreshNotification(f func(refreshInfo *usersessionclient.FinishedSnapRefreshInfo) error) (restore func()) {
 	old := finishRefreshNotification
 	finishRefreshNotification = f
 	return func() {
 		finishRefreshNotification = old
-=======
+	}
+}
+
 func MockAutostartSessionApps(f func(string) error) func() {
 	old := autostartSessionApps
 	autostartSessionApps = f
 	return func() {
 		autostartSessionApps = old
->>>>>>> 09b4d912
 	}
 }