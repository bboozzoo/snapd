--- conflicted
+++ resolved
@@ -48,14 +48,8 @@
 
 func (s *snapExecSuite) SetUpTest(c *C) {
 	// clean previous parse runs
-<<<<<<< HEAD
-	opts.Command = ""
-	opts.Hook = ""
-
-=======
 	snapExec.SetOptsCommand("")
 	snapExec.SetOptsHook("")
->>>>>>> 96e72daf
 	s.restore = snap.MockSanitizePlugsSlots(func(snapInfo *snap.Info) {})
 }
 
