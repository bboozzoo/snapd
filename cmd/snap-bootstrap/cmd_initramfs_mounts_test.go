// -*- Mode: Go; indent-tabs-mode: t -*-

/*
 * Copyright (C) 2019-2020 Canonical Ltd
 *
 * This program is free software: you can redistribute it and/or modify
 * it under the terms of the GNU General Public License version 3 as
 * published by the Free Software Foundation.
 *
 * This program is distributed in the hope that it will be useful,
 * but WITHOUT ANY WARRANTY; without even the implied warranty of
 * MERCHANTABILITY or FITNESS FOR A PARTICULAR PURPOSE.  See the
 * GNU General Public License for more details.
 *
 * You should have received a copy of the GNU General Public License
 * along with this program.  If not, see <http://www.gnu.org/licenses/>.
 *
 */

package main_test

import (
	"bytes"
	"fmt"
	"io/ioutil"
	"os"
	"path/filepath"

	. "gopkg.in/check.v1"

	"github.com/snapcore/snapd/asserts"
	"github.com/snapcore/snapd/asserts/assertstest"
	"github.com/snapcore/snapd/boot"
	"github.com/snapcore/snapd/boot/boottest"
	"github.com/snapcore/snapd/bootloader"
	"github.com/snapcore/snapd/bootloader/bootloadertest"
	main "github.com/snapcore/snapd/cmd/snap-bootstrap"
	"github.com/snapcore/snapd/dirs"
	"github.com/snapcore/snapd/logger"
	"github.com/snapcore/snapd/secboot"
	"github.com/snapcore/snapd/seed"
	"github.com/snapcore/snapd/seed/seedtest"
	"github.com/snapcore/snapd/snap"
	"github.com/snapcore/snapd/testutil"
)

var brandPrivKey, _ = assertstest.GenerateKey(752)

type initramfsMountsSuite struct {
	testutil.BaseTest

	// makes available a bunch of helper (like MakeAssertedSnap)
	*seedtest.TestingSeed20

	Stdout *bytes.Buffer

	seedDir  string
	sysLabel string
	model    *asserts.Model
}

var _ = Suite(&initramfsMountsSuite{})

// because 1.9 vet does not like xerrors.Errorf(".. %w")
type mockedWrappedError struct {
	err error
	fmt string
}

func (m *mockedWrappedError) Unwrap() error { return m.err }

func (m *mockedWrappedError) Error() string { return fmt.Sprintf(m.fmt, m.err) }

func (s *initramfsMountsSuite) SetUpTest(c *C) {
	s.BaseTest.SetUpTest(c)

	s.Stdout = bytes.NewBuffer(nil)
	restore := main.MockStdout(s.Stdout)
	s.AddCleanup(restore)

	_, restore = logger.MockLogger()
	s.AddCleanup(restore)

	// mock /run/mnt
	dirs.SetRootDir(c.MkDir())
	restore = func() { dirs.SetRootDir("") }
	s.AddCleanup(restore)

	// pretend /run/mnt/ubuntu-seed has a valid seed
	s.seedDir = boot.InitramfsUbuntuSeedDir

	// now create a minimal uc20 seed dir with snaps/assertions
	seed20 := &seedtest.TestingSeed20{SeedDir: s.seedDir}
	seed20.SetupAssertSigning("canonical")
	restore = seed.MockTrusted(seed20.StoreSigning.Trusted)
	s.AddCleanup(restore)

	// XXX: we don't really use this but seedtest always expects my-brand
	seed20.Brands.Register("my-brand", brandPrivKey, map[string]interface{}{
		"verification": "verified",
	})

	// add a bunch of snaps
	seed20.MakeAssertedSnap(c, "name: snapd\nversion: 1\ntype: snapd", nil, snap.R(1), "canonical", seed20.StoreSigning.Database)
	seed20.MakeAssertedSnap(c, "name: pc\nversion: 1\ntype: gadget\nbase: core20", nil, snap.R(1), "canonical", seed20.StoreSigning.Database)
	seed20.MakeAssertedSnap(c, "name: pc-kernel\nversion: 1\ntype: kernel", nil, snap.R(1), "canonical", seed20.StoreSigning.Database)
	seed20.MakeAssertedSnap(c, "name: core20\nversion: 1\ntype: base", nil, snap.R(1), "canonical", seed20.StoreSigning.Database)

	s.sysLabel = "20191118"
	s.model = seed20.MakeSeed(c, s.sysLabel, "my-brand", "my-model", map[string]interface{}{
		"display-name": "my model",
		"architecture": "amd64",
		"base":         "core20",
		"snaps": []interface{}{
			map[string]interface{}{
				"name":            "pc-kernel",
				"id":              seed20.AssertedSnapID("pc-kernel"),
				"type":            "kernel",
				"default-channel": "20",
			},
			map[string]interface{}{
				"name":            "pc",
				"id":              seed20.AssertedSnapID("pc"),
				"type":            "gadget",
				"default-channel": "20",
			}},
	}, nil)
}

func (s *initramfsMountsSuite) mockProcCmdlineContent(c *C, newContent string) {
	mockProcCmdline := filepath.Join(c.MkDir(), "proc-cmdline")
	err := ioutil.WriteFile(mockProcCmdline, []byte(newContent), 0644)
	c.Assert(err, IsNil)
	restore := boot.MockProcCmdline(mockProcCmdline)
	s.AddCleanup(restore)
}

func (s *initramfsMountsSuite) TestInitramfsMountsNoModeError(c *C) {
	s.mockProcCmdlineContent(c, "nothing-to-see")

	_, err := main.Parser().ParseArgs([]string{"initramfs-mounts"})
	c.Assert(err, ErrorMatches, "cannot detect mode nor recovery system to use")
}

func (s *initramfsMountsSuite) TestInitramfsMountsUnknownMode(c *C) {
	s.mockProcCmdlineContent(c, "snapd_recovery_mode=install-foo")

	_, err := main.Parser().ParseArgs([]string{"initramfs-mounts"})
	c.Assert(err, ErrorMatches, `cannot use unknown mode "install-foo"`)
}

// these types represent lists of expected mount directories to be
// checked with IsMounted with an associated mounted state to simulate
type (
	expectedMountDirs interface {
		size() int
		// dirAndIsMounted returns the dir expected for the
		// IsMounted call with relative call number callNum
		// plus the simulated mounted state
		dirAndIsMounted(callNum int) (dir string, mounted bool)
	}
	mounted       []string
	notYetMounted []string
)

func (m mounted) size() int                                            { return len(m) }
func (m mounted) dirAndIsMounted(callNum int) (dir string, state bool) { return m[callNum], true }

func (n notYetMounted) size() int { return len(n) }
func (n notYetMounted) dirAndIsMounted(callNum int) (dir string, state bool) {
	return n[callNum], false
}

func (s *initramfsMountsSuite) mockExpectedMountChecks(c *C, expectedDirs ...expectedMountDirs) *int {
	var n int // call counter
	r := main.MockOsutilIsMounted(func(path string) (bool, error) {
		callNum := n
		n++
		// find expected covering callNum
		for _, expected := range expectedDirs {
			// is callNum within expected?
			if callNum < expected.size() {
				dir, mounted := expected.dirAndIsMounted(callNum)
				c.Check(path, Equals, dir)
				return mounted, nil
			}
			// adjust callNum for indexing within the next expected
			callNum -= expected.size()
		}
		return false, fmt.Errorf("unexpected number of calls: %v", n)
	})
	s.AddCleanup(r)
	return &n
}

func (s *initramfsMountsSuite) TestInitramfsMountsInstallModeStep1(c *C) {
	s.mockProcCmdlineContent(c, "snapd_recovery_mode=install snapd_recovery_system="+s.sysLabel)

	n := s.mockExpectedMountChecks(c,
		notYetMounted{boot.InitramfsUbuntuSeedDir},
	)

	_, err := main.Parser().ParseArgs([]string{"initramfs-mounts"})
	c.Assert(err, IsNil)
	c.Assert(*n, Equals, 1)
	c.Check(s.Stdout.String(), Equals, fmt.Sprintf("/dev/disk/by-label/ubuntu-seed %s/ubuntu-seed\n", boot.InitramfsRunMntDir))
}

func (s *initramfsMountsSuite) TestInitramfsMountsInstallModeStep2(c *C) {
	s.mockProcCmdlineContent(c, "snapd_recovery_mode=install snapd_recovery_system="+s.sysLabel)

	n := s.mockExpectedMountChecks(c,
		mounted{boot.InitramfsUbuntuSeedDir},
		notYetMounted{
			filepath.Join(boot.InitramfsRunMntDir, "base"),
			filepath.Join(boot.InitramfsRunMntDir, "kernel"),
			filepath.Join(boot.InitramfsRunMntDir, "snapd"),
			boot.InitramfsDataDir,
		},
	)

	_, err := main.Parser().ParseArgs([]string{"initramfs-mounts"})
	c.Assert(err, IsNil)
	c.Assert(*n, Equals, 5)
	c.Check(s.Stdout.String(), Equals, fmt.Sprintf(`%[1]s/snaps/snapd_1.snap %[2]s/snapd
%[1]s/snaps/pc-kernel_1.snap %[2]s/kernel
%[1]s/snaps/core20_1.snap %[2]s/base
--type=tmpfs tmpfs %[2]s/data
`, s.seedDir, boot.InitramfsRunMntDir))
}

func (s *initramfsMountsSuite) TestInitramfsMountsInstallModeStep4(c *C) {
	s.mockProcCmdlineContent(c, "snapd_recovery_mode=install snapd_recovery_system="+s.sysLabel)

	n := s.mockExpectedMountChecks(c,
		mounted{boot.InitramfsUbuntuSeedDir,
			filepath.Join(boot.InitramfsRunMntDir, "base"),
			filepath.Join(boot.InitramfsRunMntDir, "kernel"),
			filepath.Join(boot.InitramfsRunMntDir, "snapd"),
			boot.InitramfsDataDir,
		},
	)

	_, err := main.Parser().ParseArgs([]string{"initramfs-mounts"})
	c.Assert(err, IsNil)
	c.Assert(*n, Equals, 5)
	c.Check(s.Stdout.String(), Equals, "")
	modeEnv := dirs.SnapModeenvFileUnder(boot.InitramfsWritableDir)
	c.Check(modeEnv, testutil.FileEquals, `mode=install
recovery_system=20191118
`)
	cloudInitDisable := filepath.Join(boot.InitramfsWritableDir, "etc/cloud/cloud-init.disabled")
	c.Check(cloudInitDisable, testutil.FilePresent)
}

func (s *initramfsMountsSuite) TestInitramfsMountsRunModeStep1Boot(c *C) {
	s.mockProcCmdlineContent(c, "snapd_recovery_mode=run")

	n := s.mockExpectedMountChecks(c,
		notYetMounted{boot.InitramfsUbuntuBootDir},
	)

	_, err := main.Parser().ParseArgs([]string{"initramfs-mounts"})
	c.Assert(err, IsNil)
	c.Assert(*n, Equals, 1)
	c.Check(s.Stdout.String(), Equals, fmt.Sprintf(`/dev/disk/by-label/ubuntu-boot %[1]s/ubuntu-boot
`, boot.InitramfsRunMntDir))
}

func (s *initramfsMountsSuite) TestInitramfsMountsRunModeStep1Seed(c *C) {
	s.mockProcCmdlineContent(c, "snapd_recovery_mode=run")

	n := s.mockExpectedMountChecks(c,
		mounted{boot.InitramfsUbuntuBootDir},
		notYetMounted{boot.InitramfsUbuntuSeedDir},
	)

	_, err := main.Parser().ParseArgs([]string{"initramfs-mounts"})
	c.Assert(err, IsNil)
	c.Assert(*n, Equals, 2)
	c.Check(s.Stdout.String(), Equals, fmt.Sprintf(`/dev/disk/by-label/ubuntu-seed %[1]s/ubuntu-seed
`, boot.InitramfsRunMntDir))
}

func (s *initramfsMountsSuite) TestInitramfsMountsRunModeStep1Data(c *C) {
	s.mockProcCmdlineContent(c, "snapd_recovery_mode=run")

	n := s.mockExpectedMountChecks(c,
		mounted{
			boot.InitramfsUbuntuBootDir,
			boot.InitramfsUbuntuSeedDir,
		},
		notYetMounted{boot.InitramfsDataDir},
	)

	_, err := main.Parser().ParseArgs([]string{"initramfs-mounts"})
	c.Assert(err, IsNil)
	c.Assert(*n, Equals, 3)
	c.Check(s.Stdout.String(), Equals, fmt.Sprintf(`/dev/disk/by-label/ubuntu-data %[1]s/data
`, boot.InitramfsRunMntDir))
}

func (s *initramfsMountsSuite) TestInitramfsMountsRunModeStep1EncryptedData(c *C) {
	s.mockProcCmdlineContent(c, "snapd_recovery_mode=run")

	// write the installed model like makebootable does it
	err := os.MkdirAll(boot.InitramfsUbuntuBootDir, 0755)
	c.Assert(err, IsNil)
	mf, err := os.Create(filepath.Join(boot.InitramfsUbuntuBootDir, "model"))
	c.Assert(err, IsNil)
	defer mf.Close()
	err = asserts.NewEncoder(mf).Encode(s.model)
	c.Assert(err, IsNil)

<<<<<<< HEAD
	// setup a fake tpm
	restore, err := secboot.MockSecbootConnect()
	c.Assert(err, IsNil)
	defer restore()

	activated := false
	restore = main.MockSecbootUnlockIfEncrypted(func(name string, lockKeysOnFinish bool) (string, error) {
=======
	activated := false
	restore := main.MockSecbootUnlockVolumeIfEncrypted(func(name string, lockKeysOnFinish bool) (string, error) {
>>>>>>> 48a0eea3
		c.Assert(name, Equals, "ubuntu-data")
		c.Assert(lockKeysOnFinish, Equals, true)
		activated = true
		return "path-to-device", nil
	})
	defer restore()

	n := s.mockExpectedMountChecks(c,
		mounted{
			boot.InitramfsUbuntuBootDir,
			boot.InitramfsUbuntuSeedDir,
		},
		notYetMounted{boot.InitramfsDataDir},
	)

	measureEpochCalls := 0
	measureModelCalls := 0
<<<<<<< HEAD
	restore = main.MockSecbootMeasureEpoch(func(h *secboot.SecbootHandle) error {
=======
	restore = main.MockSecbootMeasureSnapSystemEpochWhenPossible(func() error {
>>>>>>> 48a0eea3
		measureEpochCalls++
		return nil
	})
	defer restore()

	var measuredModel *asserts.Model
<<<<<<< HEAD
	restore = main.MockSecbootMeasureModel(func(h *secboot.SecbootHandle, model *asserts.Model) error {
		measureModelCalls++
		measuredModel = model
=======
	restore = main.MockSecbootMeasureSnapModelWhenPossible(func(findModel func() (*asserts.Model, error)) error {
		measureModelCalls++
		var err error
		measuredModel, err = findModel()
		if err != nil {
			return err
		}
>>>>>>> 48a0eea3
		return nil
	})
	defer restore()

	_, err = main.Parser().ParseArgs([]string{"initramfs-mounts"})
	c.Assert(err, IsNil)
	c.Check(*n, Equals, 3)
	c.Check(s.Stdout.String(), Equals, fmt.Sprintf(`path-to-device %s/data
`, boot.InitramfsRunMntDir))
	c.Check(activated, Equals, true)
	c.Check(measureEpochCalls, Equals, 1)
	c.Check(measureModelCalls, Equals, 1)
<<<<<<< HEAD
	c.Check(measuredModel, NotNil)
=======
>>>>>>> 48a0eea3
	c.Check(measuredModel, DeepEquals, s.model)

	c.Assert(filepath.Join(dirs.SnapBootstrapRunDir, "secboot-epoch-measured"), testutil.FilePresent)
	c.Assert(filepath.Join(dirs.SnapBootstrapRunDir, "run-model-measured"), testutil.FilePresent)
}

func (s *initramfsMountsSuite) TestInitramfsMountsStep1EncryptedNoModelRun(c *C) {
	s.testInitramfsMountsStep1EncryptedNoModel(c, "run", "")
}

func (s *initramfsMountsSuite) TestInitramfsMountsStep1EncryptedNoModelInstall(c *C) {
	s.testInitramfsMountsStep1EncryptedNoModel(c, "install", s.sysLabel)
}

func (s *initramfsMountsSuite) TestInitramfsMountsStep1EncryptedNoModelRecovery(c *C) {
	s.testInitramfsMountsStep1EncryptedNoModel(c, "recover", s.sysLabel)
}

func (s *initramfsMountsSuite) testInitramfsMountsStep1EncryptedNoModel(c *C, mode, label string) {
	s.mockProcCmdlineContent(c, fmt.Sprintf("snapd_recovery_mode=%s", mode))
	if label != "" {
		s.mockProcCmdlineContent(c,
			fmt.Sprintf("snapd_recovery_mode=%s snapd_recovery_system=%s", mode, label))
		// break the seed
		err := os.Remove(filepath.Join(s.seedDir, "systems", label, "model"))
		c.Assert(err, IsNil)
	}

	restore := main.MockOsutilIsMounted(func(path string) (bool, error) {
		return true, nil
	})
	defer restore()

<<<<<<< HEAD
	// setup a fake tpm
	var err error
	restore, err = secboot.MockSecbootConnect()
	c.Assert(err, IsNil)
	defer restore()

	measureEpochCalls := 0
	restore = main.MockSecbootMeasureEpoch(func(h *secboot.SecbootHandle) error {
=======
	measureEpochCalls := 0
	restore = main.MockSecbootMeasureSnapSystemEpochWhenPossible(func() error {
>>>>>>> 48a0eea3
		measureEpochCalls++
		return nil
	})
	defer restore()

	measureModelCalls := 0
<<<<<<< HEAD
	restore = main.MockSecbootMeasureModel(func(h *secboot.SecbootHandle, model *asserts.Model) error {
=======
	restore = main.MockSecbootMeasureSnapModelWhenPossible(func(findModel func() (*asserts.Model, error)) error {
>>>>>>> 48a0eea3
		measureModelCalls++
		_, err := findModel()
		if err != nil {
			return err
		}
		return fmt.Errorf("unexpected call")
	})
	defer restore()

	_, err := main.Parser().ParseArgs([]string{"initramfs-mounts"})
	where := "/run/mnt/ubuntu-boot/model"
	if mode != "run" {
		where = fmt.Sprintf("/run/mnt/ubuntu-seed/systems/%s/model", label)
	}
	c.Assert(err, ErrorMatches, fmt.Sprintf("cannot read model assertion: open .*%s: no such file or directory", where))
	c.Assert(measureEpochCalls, Equals, 1)
	c.Assert(measureModelCalls, Equals, 1)
	c.Assert(filepath.Join(dirs.SnapBootstrapRunDir, "secboot-epoch-measured"), testutil.FilePresent)
	gl, err := filepath.Glob(filepath.Join(dirs.SnapBootstrapRunDir, "*-model-measured"))
	c.Assert(err, IsNil)
	c.Assert(gl, HasLen, 0)
}

func (s *initramfsMountsSuite) TestInitramfsMountsRunModeStep2(c *C) {
	s.mockProcCmdlineContent(c, "snapd_recovery_mode=run")

	n := s.mockExpectedMountChecks(c,
		mounted{
			boot.InitramfsUbuntuBootDir,
			boot.InitramfsUbuntuSeedDir,
			boot.InitramfsDataDir,
		},
		notYetMounted{
			filepath.Join(boot.InitramfsRunMntDir, "base"),
			filepath.Join(boot.InitramfsRunMntDir, "kernel"),
			filepath.Join(boot.InitramfsRunMntDir, "snapd"),
		},
	)

	// write modeenv
	modeEnv := boot.Modeenv{
		RecoverySystem: "20191118",
		Base:           "core20_123.snap",
		CurrentKernels: []string{"pc-kernel_1.snap"},
	}
	err := modeEnv.WriteTo(boot.InitramfsWritableDir)
	c.Assert(err, IsNil)

	// mock a bootloader
	bloader := boottest.MockUC20RunBootenv(bootloadertest.Mock("mock", c.MkDir()))
	bootloader.Force(bloader)
	defer bootloader.Force(nil)

	// set the current kernel
	kernel, err := snap.ParsePlaceInfoFromSnapFileName("pc-kernel_1.snap")
	c.Assert(err, IsNil)
	r := bloader.SetRunKernelImageEnabledKernel(kernel)
	defer r()

	_, err = main.Parser().ParseArgs([]string{"initramfs-mounts"})
	c.Assert(err, IsNil)
	c.Assert(*n, Equals, 6)
	c.Check(s.Stdout.String(), Equals, fmt.Sprintf(`%[1]s/data/system-data/var/lib/snapd/snaps/core20_123.snap %[1]s/base
%[1]s/data/system-data/var/lib/snapd/snaps/pc-kernel_1.snap %[1]s/kernel
%[1]s/ubuntu-seed/snaps/snapd_1.snap %[1]s/snapd
`, boot.InitramfsRunMntDir))
}

func (s *initramfsMountsSuite) TestInitramfsMountsRunModeStep2BaseSnapUpgradeFailsHappy(c *C) {
	s.mockProcCmdlineContent(c, "snapd_recovery_mode=run")

	n := s.mockExpectedMountChecks(c,
		mounted{
			boot.InitramfsUbuntuBootDir,
			boot.InitramfsUbuntuSeedDir,
			boot.InitramfsDataDir,
		},
		notYetMounted{filepath.Join(boot.InitramfsRunMntDir, "base")},
		mounted{filepath.Join(boot.InitramfsRunMntDir, "kernel")},
	)

	// write modeenv as if we failed to boot and were rebooted because the
	// base snap was broken
	modeEnv := &boot.Modeenv{
		Base:       "core20_123.snap",
		TryBase:    "core20_124.snap",
		BaseStatus: boot.TryingStatus,
	}
	err := modeEnv.WriteTo(boot.InitramfsWritableDir)
	c.Assert(err, IsNil)

	tryBaseSnap := filepath.Join(boot.InitramfsWritableDir, dirs.SnapBlobDir, "core20_124.snap")
	err = os.MkdirAll(filepath.Dir(tryBaseSnap), 0755)
	c.Assert(err, IsNil)
	err = ioutil.WriteFile(tryBaseSnap, []byte{0}, 0644)
	c.Assert(err, IsNil)
	defer os.Remove(tryBaseSnap)

	_, err = main.Parser().ParseArgs([]string{"initramfs-mounts"})
	c.Assert(err, IsNil)
	c.Assert(*n, Equals, 5)
	c.Check(s.Stdout.String(), Equals, fmt.Sprintf(`%[1]s/data/system-data/var/lib/snapd/snaps/core20_123.snap %[1]s/base
`, boot.InitramfsRunMntDir))

	// check that the modeenv was re-written
	newModeenv, err := boot.ReadModeenv(boot.InitramfsWritableDir)
	c.Assert(err, IsNil)
	// BaseStatus was re-set to default
	c.Assert(newModeenv.BaseStatus, DeepEquals, boot.DefaultStatus)
	c.Assert(newModeenv.TryBase, DeepEquals, modeEnv.TryBase)
	c.Assert(newModeenv.Base, DeepEquals, modeEnv.Base)
}

func (s *initramfsMountsSuite) TestInitramfsMountsRunModeStep2ModeenvTryBaseEmptyHappy(c *C) {
	s.mockProcCmdlineContent(c, "snapd_recovery_mode=run")

	n := s.mockExpectedMountChecks(c,
		mounted{
			boot.InitramfsUbuntuBootDir,
			boot.InitramfsUbuntuSeedDir,
			boot.InitramfsDataDir,
		},
		notYetMounted{filepath.Join(boot.InitramfsRunMntDir, "base")},
		mounted{filepath.Join(boot.InitramfsRunMntDir, "kernel")},
	)

	// write a modeenv with no try_base so we fall back to using base
	modeEnv := &boot.Modeenv{
		Base:       "core20_123.snap",
		BaseStatus: boot.TryStatus,
	}
	err := modeEnv.WriteTo(boot.InitramfsWritableDir)
	c.Assert(err, IsNil)

	_, err = main.Parser().ParseArgs([]string{"initramfs-mounts"})
	c.Assert(err, IsNil)
	c.Assert(*n, Equals, 5)
	c.Check(s.Stdout.String(), Equals, fmt.Sprintf(`%[1]s/data/system-data/var/lib/snapd/snaps/core20_123.snap %[1]s/base
`, boot.InitramfsRunMntDir))

	// check that the modeenv is the same
	newModeenv, err := boot.ReadModeenv(boot.InitramfsWritableDir)
	c.Assert(err, IsNil)
	c.Assert(newModeenv.BaseStatus, DeepEquals, modeEnv.BaseStatus)
	c.Assert(newModeenv.TryBase, DeepEquals, modeEnv.TryBase)
	c.Assert(newModeenv.Base, DeepEquals, modeEnv.Base)
}

func (s *initramfsMountsSuite) TestInitramfsMountsRunModeStep2BaseSnapUpgradeHappy(c *C) {
	s.mockProcCmdlineContent(c, "snapd_recovery_mode=run")

	n := s.mockExpectedMountChecks(c,
		mounted{
			boot.InitramfsUbuntuBootDir,
			boot.InitramfsUbuntuSeedDir,
			boot.InitramfsDataDir,
		},
		notYetMounted{filepath.Join(boot.InitramfsRunMntDir, "base")},
		mounted{filepath.Join(boot.InitramfsRunMntDir, "kernel")},
	)

	// write modeenv
	modeEnv := &boot.Modeenv{
		Base:       "core20_123.snap",
		TryBase:    "core20_124.snap",
		BaseStatus: boot.TryStatus,
	}
	err := modeEnv.WriteTo(boot.InitramfsWritableDir)
	c.Assert(err, IsNil)

	tryBaseSnap := filepath.Join(dirs.SnapBlobDirUnder(boot.InitramfsWritableDir), "core20_124.snap")
	err = os.MkdirAll(filepath.Dir(tryBaseSnap), 0755)
	c.Assert(err, IsNil)
	err = ioutil.WriteFile(tryBaseSnap, []byte{0}, 0644)
	c.Assert(err, IsNil)
	defer os.Remove(tryBaseSnap)

	_, err = main.Parser().ParseArgs([]string{"initramfs-mounts"})
	c.Assert(err, IsNil)
	c.Assert(*n, Equals, 5)
	c.Check(s.Stdout.String(), Equals, fmt.Sprintf(`%[1]s/data/system-data/var/lib/snapd/snaps/core20_124.snap %[1]s/base
`, boot.InitramfsRunMntDir))

	// check that the modeenv was re-written
	newModeenv, err := boot.ReadModeenv(boot.InitramfsWritableDir)
	c.Assert(err, IsNil)
	c.Assert(newModeenv.BaseStatus, DeepEquals, boot.TryingStatus)
	c.Assert(newModeenv.TryBase, DeepEquals, modeEnv.TryBase)
	c.Assert(newModeenv.Base, DeepEquals, modeEnv.Base)
}

func (s *initramfsMountsSuite) TestInitramfsMountsRunModeStep2ModeenvBaseEmptyUnhappy(c *C) {
	s.mockProcCmdlineContent(c, "snapd_recovery_mode=run")

	n := s.mockExpectedMountChecks(c,
		mounted{
			boot.InitramfsUbuntuBootDir,
			boot.InitramfsUbuntuSeedDir,
			boot.InitramfsDataDir,
		},
		notYetMounted{filepath.Join(boot.InitramfsRunMntDir, "base")},
		mounted{filepath.Join(boot.InitramfsRunMntDir, "kernel")},
	)

	// write an empty modeenv
	modeEnv := &boot.Modeenv{}
	err := modeEnv.WriteTo(boot.InitramfsWritableDir)
	c.Assert(err, IsNil)

	_, err = main.Parser().ParseArgs([]string{"initramfs-mounts"})
	c.Assert(err, ErrorMatches, "modeenv corrupt: missing base setting")
	c.Assert(*n, Equals, 4)
	c.Check(s.Stdout.String(), Equals, "")
}

func (s *initramfsMountsSuite) TestInitramfsMountsRunModeStep2ModeenvTryBaseNotExistsHappy(c *C) {
	s.mockProcCmdlineContent(c, "snapd_recovery_mode=run")

	n := s.mockExpectedMountChecks(c,
		mounted{
			boot.InitramfsUbuntuBootDir,
			boot.InitramfsUbuntuSeedDir,
			boot.InitramfsDataDir,
		},
		notYetMounted{filepath.Join(boot.InitramfsRunMntDir, "base")},
		mounted{filepath.Join(boot.InitramfsRunMntDir, "kernel")},
	)

	// write a modeenv with try_base not existing on disk so we fall back to
	// using the normal base
	modeEnv := &boot.Modeenv{
		Base:       "core20_123.snap",
		TryBase:    "core20_124.snap",
		BaseStatus: boot.TryStatus,
	}
	err := modeEnv.WriteTo(boot.InitramfsWritableDir)
	c.Assert(err, IsNil)

	_, err = main.Parser().ParseArgs([]string{"initramfs-mounts"})
	c.Assert(err, IsNil)
	c.Assert(*n, Equals, 5)
	c.Check(s.Stdout.String(), Equals, fmt.Sprintf(`%[1]s/data/system-data/var/lib/snapd/snaps/core20_123.snap %[1]s/base
`, boot.InitramfsRunMntDir))

	// check that the modeenv is the same
	newModeenv, err := boot.ReadModeenv(boot.InitramfsWritableDir)
	c.Assert(err, IsNil)
	c.Assert(newModeenv.BaseStatus, DeepEquals, modeEnv.BaseStatus)
	c.Assert(newModeenv.TryBase, DeepEquals, modeEnv.TryBase)
	c.Assert(newModeenv.Base, DeepEquals, modeEnv.Base)
}

func (s *initramfsMountsSuite) TestInitramfsMountsRunModeStep2KernelSnapUpgradeHappy(c *C) {
	s.mockProcCmdlineContent(c, "snapd_recovery_mode=run")

	n := s.mockExpectedMountChecks(c,
		mounted{
			boot.InitramfsUbuntuBootDir,
			boot.InitramfsUbuntuSeedDir,
			boot.InitramfsDataDir,
			filepath.Join(boot.InitramfsRunMntDir, "base"),
		},
		notYetMounted{filepath.Join(boot.InitramfsRunMntDir, "kernel")},
	)

	// write modeenv
	modeEnv := &boot.Modeenv{
		Base:           "core20_123.snap",
		CurrentKernels: []string{"pc-kernel_1.snap", "pc-kernel_2.snap"},
	}
	err := modeEnv.WriteTo(boot.InitramfsWritableDir)
	c.Assert(err, IsNil)

	tryBaseSnap := filepath.Join(dirs.SnapBlobDirUnder(boot.InitramfsWritableDir), "core20_124.snap")
	err = os.MkdirAll(filepath.Dir(tryBaseSnap), 0755)
	c.Assert(err, IsNil)
	err = ioutil.WriteFile(tryBaseSnap, []byte{0}, 0644)
	c.Assert(err, IsNil)
	defer os.Remove(tryBaseSnap)

	// mock a bootloader
	bloader := boottest.MockUC20RunBootenv(bootloadertest.Mock("mock", c.MkDir()))
	bootloader.Force(bloader)
	defer bootloader.Force(nil)

	bloader.BootVars["kernel_status"] = boot.TryingStatus

	// set the current kernel
	kernel, err := snap.ParsePlaceInfoFromSnapFileName("pc-kernel_1.snap")
	c.Assert(err, IsNil)
	r := bloader.SetRunKernelImageEnabledKernel(kernel)
	defer r()

	// set the try kernel
	tryKernel, err := snap.ParsePlaceInfoFromSnapFileName("pc-kernel_2.snap")
	c.Assert(err, IsNil)
	r = bloader.SetRunKernelImageEnabledTryKernel(tryKernel)
	defer r()

	_, err = main.Parser().ParseArgs([]string{"initramfs-mounts"})
	c.Assert(err, IsNil)
	c.Assert(*n, Equals, 5)
	c.Check(s.Stdout.String(), Equals, fmt.Sprintf(`%[1]s/data/system-data/var/lib/snapd/snaps/pc-kernel_2.snap %[1]s/kernel
`, boot.InitramfsRunMntDir))
}

// TODO:UC20: in this case snap-bootstrap should request a reboot, since we
//            already booted the try snap, so mounting the fallback kernel will
//            not match in some cases
func (s *initramfsMountsSuite) TestInitramfsMountsRunModeStep2UntrustedKernelSnap(c *C) {
	s.mockProcCmdlineContent(c, "snapd_recovery_mode=run")

	n := s.mockExpectedMountChecks(c,
		mounted{
			boot.InitramfsUbuntuBootDir,
			boot.InitramfsUbuntuSeedDir,
			boot.InitramfsDataDir,
			filepath.Join(boot.InitramfsRunMntDir, "base"),
		},
		notYetMounted{filepath.Join(boot.InitramfsRunMntDir, "kernel")},
	)

	// write modeenv
	modeEnv := boot.Modeenv{
		Base:           "core20_123.snap",
		CurrentKernels: []string{"pc-kernel_1.snap"},
	}
	err := modeEnv.WriteTo(boot.InitramfsWritableDir)
	c.Assert(err, IsNil)

	// mock a bootloader
	bloader := boottest.MockUC20RunBootenv(bootloadertest.Mock("mock", c.MkDir()))
	bootloader.Force(bloader)
	defer bootloader.Force(nil)

	// set the current kernel as a kernel not in CurrentKernels
	kernel, err := snap.ParsePlaceInfoFromSnapFileName("pc-kernel_2.snap")
	c.Assert(err, IsNil)
	r := bloader.SetRunKernelImageEnabledKernel(kernel)
	defer r()

	_, err = main.Parser().ParseArgs([]string{"initramfs-mounts"})
	c.Assert(err, ErrorMatches, fmt.Sprintf("fallback kernel snap %q is not trusted in the modeenv", "pc-kernel_2.snap"))
	c.Assert(*n, Equals, 5)
}

// TODO:UC20: in this case snap-bootstrap should request a reboot, since we
//            already booted the try snap, so mounting the fallback kernel will
//            not match in some cases
func (s *initramfsMountsSuite) TestInitramfsMountsRunModeStep2UntrustedTryKernelSnapFallsBack(c *C) {
	s.mockProcCmdlineContent(c, "snapd_recovery_mode=run")

	n := s.mockExpectedMountChecks(c,
		mounted{
			boot.InitramfsUbuntuBootDir,
			boot.InitramfsUbuntuSeedDir,
			boot.InitramfsDataDir,
			filepath.Join(boot.InitramfsRunMntDir, "base"),
		},
		notYetMounted{filepath.Join(boot.InitramfsRunMntDir, "kernel")},
	)

	// write modeenv
	modeEnv := boot.Modeenv{
		Base:           "core20_123.snap",
		CurrentKernels: []string{"pc-kernel_1.snap"},
	}
	err := modeEnv.WriteTo(boot.InitramfsWritableDir)
	c.Assert(err, IsNil)

	// mock a bootloader
	bloader := boottest.MockUC20RunBootenv(bootloadertest.Mock("mock", c.MkDir()))
	bootloader.Force(bloader)
	defer bootloader.Force(nil)

	// set the try kernel as a kernel not in CurrentKernels
	kernel2, err := snap.ParsePlaceInfoFromSnapFileName("pc-kernel_2.snap")
	c.Assert(err, IsNil)
	r := bloader.SetRunKernelImageEnabledTryKernel(kernel2)
	defer r()

	// set the normal kernel as a valid kernel
	kernel1, err := snap.ParsePlaceInfoFromSnapFileName("pc-kernel_1.snap")
	c.Assert(err, IsNil)
	r = bloader.SetRunKernelImageEnabledKernel(kernel1)
	defer r()

	_, err = main.Parser().ParseArgs([]string{"initramfs-mounts"})

	// TODO:UC20: if we have somewhere to log errors from snap-bootstrap during
	// the initramfs, check that log here
	c.Assert(err, IsNil)
	c.Assert(*n, Equals, 5)
	c.Check(s.Stdout.String(), Equals, fmt.Sprintf(`%[1]s/data/system-data/var/lib/snapd/snaps/pc-kernel_1.snap %[1]s/kernel
`, boot.InitramfsRunMntDir))
}

func (s *initramfsMountsSuite) TestInitramfsMountsRunModeStep2KernelStatusTryingNoTryKernel(c *C) {
	s.mockProcCmdlineContent(c, "snapd_recovery_mode=run")

	n := s.mockExpectedMountChecks(c,
		mounted{
			boot.InitramfsUbuntuBootDir,
			boot.InitramfsUbuntuSeedDir,
			boot.InitramfsDataDir,
			filepath.Join(boot.InitramfsRunMntDir, "base"),
		},
		notYetMounted{filepath.Join(boot.InitramfsRunMntDir, "kernel")},
	)

	// write modeenv
	modeEnv := boot.Modeenv{
		Base:           "core20_123.snap",
		CurrentKernels: []string{"pc-kernel_1.snap"},
	}
	err := modeEnv.WriteTo(boot.InitramfsWritableDir)
	c.Assert(err, IsNil)

	// mock a bootloader
	bloader := boottest.MockUC20RunBootenv(bootloadertest.Mock("mock", c.MkDir()))
	bootloader.Force(bloader)
	defer bootloader.Force(nil)

	// we are in trying mode, but don't set a try-kernel so we fallback to the
	// fallback kernel
	err = bloader.SetBootVars(map[string]string{"kernel_status": boot.TryingStatus})
	c.Assert(err, IsNil)

	// set the normal kernel as a valid kernel
	kernel, err := snap.ParsePlaceInfoFromSnapFileName("pc-kernel_1.snap")
	c.Assert(err, IsNil)
	r := bloader.SetRunKernelImageEnabledKernel(kernel)
	defer r()

	_, err = main.Parser().ParseArgs([]string{"initramfs-mounts"})

	// TODO:UC20: if we have somewhere to log errors from snap-bootstrap during
	// the initramfs, check that log here
	c.Assert(err, IsNil)
	c.Assert(*n, Equals, 5)
	c.Check(s.Stdout.String(), Equals, fmt.Sprintf(`%[1]s/data/system-data/var/lib/snapd/snaps/pc-kernel_1.snap %[1]s/kernel
`, boot.InitramfsRunMntDir))
}

func (s *initramfsMountsSuite) TestInitramfsMountsRunModeStep2EnvRefKernelBootstate(c *C) {
	s.mockProcCmdlineContent(c, "snapd_recovery_mode=run")

	n := s.mockExpectedMountChecks(c,
		mounted{
			boot.InitramfsUbuntuBootDir,
			boot.InitramfsUbuntuSeedDir,
			boot.InitramfsDataDir,
		},
		notYetMounted{
			filepath.Join(boot.InitramfsRunMntDir, "base"),
			filepath.Join(boot.InitramfsRunMntDir, "kernel"),
			filepath.Join(boot.InitramfsRunMntDir, "snapd"),
		},
	)

	// write modeenv
	modeEnv := boot.Modeenv{
		RecoverySystem: "20191118",
		Base:           "core20_123.snap",
		CurrentKernels: []string{"pc-kernel_1.snap"},
	}
	err := modeEnv.WriteTo(boot.InitramfsWritableDir)
	c.Assert(err, IsNil)

	// mock a bootloader
	bloader := boottest.MockUC20EnvRefExtractedKernelRunBootenv(bootloadertest.Mock("mock", c.MkDir()))
	bootloader.Force(bloader)
	defer bootloader.Force(nil)

	// set the current kernel
	bloader.SetBootKernel("pc-kernel_1.snap")

	_, err = main.Parser().ParseArgs([]string{"initramfs-mounts"})
	c.Assert(err, IsNil)
	c.Assert(*n, Equals, 6)
	c.Check(s.Stdout.String(), Equals, fmt.Sprintf(`%[1]s/data/system-data/var/lib/snapd/snaps/core20_123.snap %[1]s/base
%[1]s/data/system-data/var/lib/snapd/snaps/pc-kernel_1.snap %[1]s/kernel
%[1]s/ubuntu-seed/snaps/snapd_1.snap %[1]s/snapd
`, boot.InitramfsRunMntDir))
}

func (s *initramfsMountsSuite) TestInitramfsMountsRunModeStep2EnvRefKernelBootstateKernelSnapUpgradeHappy(c *C) {
	s.mockProcCmdlineContent(c, "snapd_recovery_mode=run")

	n := s.mockExpectedMountChecks(c,
		mounted{
			boot.InitramfsUbuntuBootDir,
			boot.InitramfsUbuntuSeedDir,
			boot.InitramfsDataDir,
			filepath.Join(boot.InitramfsRunMntDir, "base"),
		},
		notYetMounted{filepath.Join(boot.InitramfsRunMntDir, "kernel")},
	)

	// write modeenv
	modeEnv := &boot.Modeenv{
		Base:           "core20_123.snap",
		CurrentKernels: []string{"pc-kernel_1.snap", "pc-kernel_2.snap"},
	}
	err := modeEnv.WriteTo(boot.InitramfsWritableDir)
	c.Assert(err, IsNil)

	tryBaseSnap := filepath.Join(dirs.SnapBlobDirUnder(boot.InitramfsWritableDir), "core20_124.snap")
	err = os.MkdirAll(filepath.Dir(tryBaseSnap), 0755)
	c.Assert(err, IsNil)
	err = ioutil.WriteFile(tryBaseSnap, []byte{0}, 0644)
	c.Assert(err, IsNil)
	defer os.Remove(tryBaseSnap)

	// mock a bootloader
	bloader := boottest.MockUC20EnvRefExtractedKernelRunBootenv(bootloadertest.Mock("mock", c.MkDir()))
	bootloader.Force(bloader)
	defer bootloader.Force(nil)

	bloader.BootVars["kernel_status"] = boot.TryingStatus

	// set the current kernel and try kernel
	bloader.SetBootKernel("pc-kernel_1.snap")
	bloader.SetBootTryKernel("pc-kernel_2.snap")

	_, err = main.Parser().ParseArgs([]string{"initramfs-mounts"})
	c.Assert(err, IsNil)
	c.Assert(*n, Equals, 5)
	c.Check(s.Stdout.String(), Equals, fmt.Sprintf(`%[1]s/data/system-data/var/lib/snapd/snaps/pc-kernel_2.snap %[1]s/kernel
`, boot.InitramfsRunMntDir))
}

// TODO:UC20: in this case snap-bootstrap should request a reboot, since we
//            already booted the try snap, so mounting the fallback kernel will
//            not match in some cases
func (s *initramfsMountsSuite) TestInitramfsMountsRunModeStep2EnvRefKernelBootstateUntrustedKernelSnap(c *C) {
	s.mockProcCmdlineContent(c, "snapd_recovery_mode=run")

	n := s.mockExpectedMountChecks(c,
		mounted{
			boot.InitramfsUbuntuBootDir,
			boot.InitramfsUbuntuSeedDir,
			boot.InitramfsDataDir,
			filepath.Join(boot.InitramfsRunMntDir, "base"),
		},
		notYetMounted{filepath.Join(boot.InitramfsRunMntDir, "kernel")},
	)

	// write modeenv
	modeEnv := boot.Modeenv{
		Base:           "core20_123.snap",
		CurrentKernels: []string{"pc-kernel_1.snap"},
	}
	err := modeEnv.WriteTo(boot.InitramfsWritableDir)
	c.Assert(err, IsNil)

	// mock a bootloader
	bloader := boottest.MockUC20EnvRefExtractedKernelRunBootenv(bootloadertest.Mock("mock", c.MkDir()))
	bootloader.Force(bloader)
	defer bootloader.Force(nil)

	// set the current kernel as a kernel not in CurrentKernels
	bloader.SetBootKernel("pc-kernel_2.snap")

	_, err = main.Parser().ParseArgs([]string{"initramfs-mounts"})
	c.Assert(err, ErrorMatches, fmt.Sprintf("fallback kernel snap %q is not trusted in the modeenv", "pc-kernel_2.snap"))
	c.Assert(*n, Equals, 5)
}

// TODO:UC20: in this case snap-bootstrap should request a reboot, since we
//            already booted the try snap, so mounting the fallback kernel will
//            not match in some cases
func (s *initramfsMountsSuite) TestInitramfsMountsRunModeStep2EnvRefKernelBootstateUntrustedTryKernelSnapFallsBack(c *C) {
	s.mockProcCmdlineContent(c, "snapd_recovery_mode=run")

	n := s.mockExpectedMountChecks(c,
		mounted{
			boot.InitramfsUbuntuBootDir,
			boot.InitramfsUbuntuSeedDir,
			boot.InitramfsDataDir,
			filepath.Join(boot.InitramfsRunMntDir, "base"),
		},
		notYetMounted{filepath.Join(boot.InitramfsRunMntDir, "kernel")},
	)

	// write modeenv
	modeEnv := boot.Modeenv{
		Base:           "core20_123.snap",
		CurrentKernels: []string{"pc-kernel_1.snap"},
	}
	err := modeEnv.WriteTo(boot.InitramfsWritableDir)
	c.Assert(err, IsNil)

	// mock a bootloader
	bloader := boottest.MockUC20EnvRefExtractedKernelRunBootenv(bootloadertest.Mock("mock", c.MkDir()))
	bootloader.Force(bloader)
	defer bootloader.Force(nil)

	// set the try kernel as a kernel not in CurrentKernels
	bloader.SetBootTryKernel("pc-kernel_2.snap")

	// set the normal kernel as a valid kernel
	bloader.SetBootKernel("pc-kernel_1.snap")

	bloader.BootVars["kernel_status"] = boot.TryingStatus

	_, err = main.Parser().ParseArgs([]string{"initramfs-mounts"})

	// TODO:UC20: if we have somewhere to log errors from snap-bootstrap during
	// the initramfs, check that log here
	c.Assert(err, IsNil)
	c.Assert(*n, Equals, 5)
	c.Check(s.Stdout.String(), Equals, fmt.Sprintf(`%[1]s/data/system-data/var/lib/snapd/snaps/pc-kernel_1.snap %[1]s/kernel
`, boot.InitramfsRunMntDir))
}

func (s *initramfsMountsSuite) TestInitramfsMountsRunModeStep2EnvRefKernelBootstateKernelStatusTryingNoTryKernel(c *C) {
	s.mockProcCmdlineContent(c, "snapd_recovery_mode=run")

	n := s.mockExpectedMountChecks(c,
		mounted{
			boot.InitramfsUbuntuBootDir,
			boot.InitramfsUbuntuSeedDir,
			boot.InitramfsDataDir,
			filepath.Join(boot.InitramfsRunMntDir, "base"),
		},
		notYetMounted{filepath.Join(boot.InitramfsRunMntDir, "kernel")},
	)

	// write modeenv
	modeEnv := boot.Modeenv{
		Base:           "core20_123.snap",
		CurrentKernels: []string{"pc-kernel_1.snap"},
	}
	err := modeEnv.WriteTo(boot.InitramfsWritableDir)
	c.Assert(err, IsNil)

	// mock a bootloader
	bloader := boottest.MockUC20EnvRefExtractedKernelRunBootenv(bootloadertest.Mock("mock", c.MkDir()))
	bootloader.Force(bloader)
	defer bootloader.Force(nil)

	// we are in trying mode, but don't set a try-kernel so we fallback to the
	// fallback kernel
	err = bloader.SetBootVars(map[string]string{"kernel_status": boot.TryingStatus})
	c.Assert(err, IsNil)

	// set the normal kernel as a valid kernel
	bloader.SetBootKernel("pc-kernel_1.snap")

	_, err = main.Parser().ParseArgs([]string{"initramfs-mounts"})

	// TODO:UC20: if we have somewhere to log errors from snap-bootstrap during
	// the initramfs, check that log here
	c.Assert(err, IsNil)
	c.Assert(*n, Equals, 5)
	c.Check(s.Stdout.String(), Equals, fmt.Sprintf(`%[1]s/data/system-data/var/lib/snapd/snaps/pc-kernel_1.snap %[1]s/kernel
`, boot.InitramfsRunMntDir))
}

func (s *initramfsMountsSuite) TestInitramfsMountsRecoverModeStep1(c *C) {
	s.mockProcCmdlineContent(c, "snapd_recovery_mode=recover snapd_recovery_system="+s.sysLabel)

	n := s.mockExpectedMountChecks(c,
		notYetMounted{boot.InitramfsUbuntuSeedDir},
	)

	_, err := main.Parser().ParseArgs([]string{"initramfs-mounts"})
	c.Assert(err, IsNil)
	c.Assert(*n, Equals, 1)
	c.Check(s.Stdout.String(), Equals, fmt.Sprintf("/dev/disk/by-label/ubuntu-seed %s/ubuntu-seed\n", boot.InitramfsRunMntDir))
}

func (s *initramfsMountsSuite) TestInitramfsMountsRecoverModeStep2(c *C) {
	s.mockProcCmdlineContent(c, "snapd_recovery_mode=recover snapd_recovery_system="+s.sysLabel)

	n := s.mockExpectedMountChecks(c,
		mounted{boot.InitramfsUbuntuSeedDir},
		notYetMounted{
			filepath.Join(boot.InitramfsRunMntDir, "base"),
			filepath.Join(boot.InitramfsRunMntDir, "kernel"),
			filepath.Join(boot.InitramfsRunMntDir, "snapd"),
			filepath.Join(boot.InitramfsRunMntDir, "data"),
		},
	)

	_, err := main.Parser().ParseArgs([]string{"initramfs-mounts"})
	c.Assert(err, IsNil)
	c.Assert(*n, Equals, 5)
	c.Check(s.Stdout.String(), Equals, fmt.Sprintf(`%[1]s/snaps/snapd_1.snap %[2]s/snapd
%[1]s/snaps/pc-kernel_1.snap %[2]s/kernel
%[1]s/snaps/core20_1.snap %[2]s/base
--type=tmpfs tmpfs %[2]s/data
`, s.seedDir, boot.InitramfsRunMntDir))
}

func (s *initramfsMountsSuite) TestInitramfsMountsRecoverModeStep3(c *C) {
	s.mockProcCmdlineContent(c, "snapd_recovery_mode=recover snapd_recovery_system="+s.sysLabel)

	n := s.mockExpectedMountChecks(c,
		mounted{
			boot.InitramfsUbuntuSeedDir,
			filepath.Join(boot.InitramfsRunMntDir, "base"),
			filepath.Join(boot.InitramfsRunMntDir, "kernel"),
			filepath.Join(boot.InitramfsRunMntDir, "snapd"),
			filepath.Join(boot.InitramfsRunMntDir, "data"),
		},
		notYetMounted{filepath.Join(boot.InitramfsRunMntDir, "host/ubuntu-data")},
	)

	_, err := main.Parser().ParseArgs([]string{"initramfs-mounts"})
	c.Assert(err, IsNil)
	c.Assert(*n, Equals, 6)
	c.Check(s.Stdout.String(), Equals, fmt.Sprintf(`/dev/disk/by-label/ubuntu-data %s/host/ubuntu-data
`, boot.InitramfsRunMntDir))
}

func (s *initramfsMountsSuite) TestInitramfsMountsRecoverModeStep3Encrypted(c *C) {
	s.mockProcCmdlineContent(c, "snapd_recovery_mode=recover snapd_recovery_system="+s.sysLabel)

	activated := false
	restore := main.MockSecbootUnlockVolumeIfEncrypted(func(name string, lockKeysOnFinish bool) (string, error) {
		c.Assert(name, Equals, "ubuntu-data")
		c.Assert(lockKeysOnFinish, Equals, true)
		activated = true
		return "path-to-device", nil
	})
	defer restore()

	n := s.mockExpectedMountChecks(c,
		mounted{
			boot.InitramfsUbuntuSeedDir,
			filepath.Join(boot.InitramfsRunMntDir, "base"),
			filepath.Join(boot.InitramfsRunMntDir, "kernel"),
			filepath.Join(boot.InitramfsRunMntDir, "snapd"),
			filepath.Join(boot.InitramfsRunMntDir, "data"),
		},
		notYetMounted{filepath.Join(boot.InitramfsRunMntDir, "host/ubuntu-data")},
	)

	measureEpochCalls := 0
	measureModelCalls := 0
	restore = main.MockSecbootMeasureSnapSystemEpochWhenPossible(func() error {
		measureEpochCalls++
		return nil
	})
	defer restore()

	var measuredModel *asserts.Model
	restore = main.MockSecbootMeasureSnapModelWhenPossible(func(findModel func() (*asserts.Model, error)) error {
		measureModelCalls++
		var err error
		measuredModel, err = findModel()
		if err != nil {
			return err
		}
		return nil
	})
	defer restore()

	_, err := main.Parser().ParseArgs([]string{"initramfs-mounts"})
	c.Assert(err, IsNil)
	c.Assert(*n, Equals, 6)
	c.Check(s.Stdout.String(), Equals, fmt.Sprintf(`path-to-device %s/host/ubuntu-data
`, boot.InitramfsRunMntDir))

	c.Check(activated, Equals, true)
	c.Check(measureEpochCalls, Equals, 1)
	c.Check(measureModelCalls, Equals, 1)
	c.Check(measuredModel, DeepEquals, s.model)

	c.Assert(filepath.Join(dirs.SnapBootstrapRunDir, "secboot-epoch-measured"), testutil.FilePresent)
	c.Assert(filepath.Join(dirs.SnapBootstrapRunDir, fmt.Sprintf("%s-model-measured", s.sysLabel)), testutil.FilePresent)
}

var mockStateContent = `{"data":{"auth":{"users":[{"name":"mvo"}]}},"some":{"other":"stuff"}}`

func (s *initramfsMountsSuite) TestInitramfsMountsRecoverModeStep4(c *C) {
	s.mockProcCmdlineContent(c, "snapd_recovery_mode=recover snapd_recovery_system="+s.sysLabel)

	n := s.mockExpectedMountChecks(c,
		mounted{
			boot.InitramfsUbuntuSeedDir,
			filepath.Join(boot.InitramfsRunMntDir, "base"),
			filepath.Join(boot.InitramfsRunMntDir, "kernel"),
			filepath.Join(boot.InitramfsRunMntDir, "snapd"),
			filepath.Join(boot.InitramfsRunMntDir, "data"),
			filepath.Join(boot.InitramfsRunMntDir, "host/ubuntu-data"),
		},
	)

	ephemeralUbuntuData := filepath.Join(boot.InitramfsRunMntDir, "data/")
	err := os.MkdirAll(ephemeralUbuntuData, 0755)
	c.Assert(err, IsNil)
	// mock a auth data in the host's ubuntu-data
	hostUbuntuData := filepath.Join(boot.InitramfsRunMntDir, "host/ubuntu-data/")
	err = os.MkdirAll(hostUbuntuData, 0755)
	c.Assert(err, IsNil)
	mockAuthFiles := []string{
		// extrausers
		"system-data/var/lib/extrausers/passwd",
		"system-data/var/lib/extrausers/shadow",
		"system-data/var/lib/extrausers/group",
		"system-data/var/lib/extrausers/gshadow",
		// sshd
		"system-data/etc/ssh/ssh_host_rsa.key",
		"system-data/etc/ssh/ssh_host_rsa.key.pub",
		// user ssh
		"user-data/user1/.ssh/authorized_keys",
		"user-data/user2/.ssh/authorized_keys",
		// sudoers
		"system-data/etc/sudoers.d/create-user-test",
	}
	mockUnrelatedFiles := []string{
		"system-data/var/lib/foo",
		"system-data/etc/passwd",
		"user-data/user1/some-random-data",
		"user-data/user2/other-random-data",
	}
	for _, mockAuthFile := range append(mockAuthFiles, mockUnrelatedFiles...) {
		p := filepath.Join(hostUbuntuData, mockAuthFile)
		err = os.MkdirAll(filepath.Dir(p), 0750)
		c.Assert(err, IsNil)
		mockContent := fmt.Sprintf("content of %s", filepath.Base(mockAuthFile))
		err = ioutil.WriteFile(p, []byte(mockContent), 0640)
		c.Assert(err, IsNil)
	}
	// create a mock state
	mockedState := filepath.Join(hostUbuntuData, "system-data/var/lib/snapd/state.json")
	err = os.MkdirAll(filepath.Dir(mockedState), 0750)
	c.Assert(err, IsNil)
	err = ioutil.WriteFile(mockedState, []byte(mockStateContent), 0640)
	c.Assert(err, IsNil)

	_, err = main.Parser().ParseArgs([]string{"initramfs-mounts"})
	c.Assert(err, IsNil)
	c.Assert(*n, Equals, 6)
	c.Check(s.Stdout.String(), Equals, "")

	modeEnv := filepath.Join(ephemeralUbuntuData, "/system-data/var/lib/snapd/modeenv")
	c.Check(modeEnv, testutil.FileEquals, `mode=recover
recovery_system=20191118
`)
	for _, p := range mockUnrelatedFiles {
		c.Check(filepath.Join(ephemeralUbuntuData, p), testutil.FileAbsent)
	}
	for _, p := range mockAuthFiles {
		c.Check(filepath.Join(ephemeralUbuntuData, p), testutil.FilePresent)
		fi, err := os.Stat(filepath.Join(ephemeralUbuntuData, p))
		// check file mode is set
		c.Assert(err, IsNil)
		c.Check(fi.Mode(), Equals, os.FileMode(0640))
		// check dir mode is set in parent dir
		fiParent, err := os.Stat(filepath.Dir(filepath.Join(ephemeralUbuntuData, p)))
		c.Assert(err, IsNil)
		c.Check(fiParent.Mode(), Equals, os.FileMode(os.ModeDir|0750))
	}

	c.Check(filepath.Join(ephemeralUbuntuData, "system-data/var/lib/snapd/state.json"), testutil.FileEquals, `{"data":{"auth":{"users":[{"name":"mvo"}]}},"changes":{},"tasks":{},"last-change-id":0,"last-task-id":0,"last-lane-id":0}`)
}

func (s *initramfsMountsSuite) testInitramfsMountsInstallRecoverModeStep1Measure(c *C, mode string) {
	s.mockProcCmdlineContent(c, fmt.Sprintf("snapd_recovery_mode=%s snapd_recovery_system=%s", mode, s.sysLabel))

	n := s.mockExpectedMountChecks(c,
		mounted{boot.InitramfsUbuntuSeedDir},
		notYetMounted{
			filepath.Join(boot.InitramfsRunMntDir, "base"),
			filepath.Join(boot.InitramfsRunMntDir, "kernel"),
			filepath.Join(boot.InitramfsRunMntDir, "snapd"),
			filepath.Join(boot.InitramfsRunMntDir, "data"),
		},
	)

<<<<<<< HEAD
	// setup a fake tpm
	restore, err := secboot.MockSecbootConnect()
	c.Assert(err, IsNil)
	defer restore()

	measureEpochCalls := 0
	measureModelCalls := 0
	restore = main.MockSecbootMeasureEpoch(func(h *secboot.SecbootHandle) error {
=======
	measureEpochCalls := 0
	measureModelCalls := 0
	restore := main.MockSecbootMeasureSnapSystemEpochWhenPossible(func() error {
>>>>>>> 48a0eea3
		measureEpochCalls++
		return nil
	})
	defer restore()

	var measuredModel *asserts.Model
<<<<<<< HEAD
	restore = main.MockSecbootMeasureModel(func(h *secboot.SecbootHandle, model *asserts.Model) error {
		measureModelCalls++
		measuredModel = model
=======
	restore = main.MockSecbootMeasureSnapModelWhenPossible(func(findModel func() (*asserts.Model, error)) error {
		measureModelCalls++
		var err error
		measuredModel, err = findModel()
		if err != nil {
			return err
		}
>>>>>>> 48a0eea3
		return nil
	})
	defer restore()

	_, err = main.Parser().ParseArgs([]string{"initramfs-mounts"})
	c.Assert(err, IsNil)
	c.Check(s.Stdout.String(), Equals, fmt.Sprintf(`%[1]s/snaps/snapd_1.snap %[2]s/snapd
%[1]s/snaps/pc-kernel_1.snap %[2]s/kernel
%[1]s/snaps/core20_1.snap %[2]s/base
--type=tmpfs tmpfs %[2]s/data
`, s.seedDir, boot.InitramfsRunMntDir))
	c.Check(measuredModel, NotNil)
	c.Check(measuredModel, DeepEquals, s.model)
	c.Check(measureEpochCalls, Equals, 1)
	c.Check(measureModelCalls, Equals, 1)
	c.Assert(filepath.Join(dirs.SnapBootstrapRunDir, "secboot-epoch-measured"), testutil.FilePresent)
	c.Assert(filepath.Join(dirs.SnapBootstrapRunDir, s.sysLabel+"-model-measured"), testutil.FilePresent)
	c.Check(*n, Equals, 5)
}

func (s *initramfsMountsSuite) TestInitramfsMountsInstallModeStep1Measure(c *C) {
	s.testInitramfsMountsInstallRecoverModeStep1Measure(c, "")
}

func (s *initramfsMountsSuite) TestInitramfsMountsRecoverModeStep1Measure(c *C) {
	s.testInitramfsMountsInstallRecoverModeStep1Measure(c, "recover")
}<|MERGE_RESOLUTION|>--- conflicted
+++ resolved
@@ -37,7 +37,6 @@
 	main "github.com/snapcore/snapd/cmd/snap-bootstrap"
 	"github.com/snapcore/snapd/dirs"
 	"github.com/snapcore/snapd/logger"
-	"github.com/snapcore/snapd/secboot"
 	"github.com/snapcore/snapd/seed"
 	"github.com/snapcore/snapd/seed/seedtest"
 	"github.com/snapcore/snapd/snap"
@@ -312,18 +311,8 @@
 	err = asserts.NewEncoder(mf).Encode(s.model)
 	c.Assert(err, IsNil)
 
-<<<<<<< HEAD
-	// setup a fake tpm
-	restore, err := secboot.MockSecbootConnect()
-	c.Assert(err, IsNil)
-	defer restore()
-
-	activated := false
-	restore = main.MockSecbootUnlockIfEncrypted(func(name string, lockKeysOnFinish bool) (string, error) {
-=======
 	activated := false
 	restore := main.MockSecbootUnlockVolumeIfEncrypted(func(name string, lockKeysOnFinish bool) (string, error) {
->>>>>>> 48a0eea3
 		c.Assert(name, Equals, "ubuntu-data")
 		c.Assert(lockKeysOnFinish, Equals, true)
 		activated = true
@@ -341,22 +330,13 @@
 
 	measureEpochCalls := 0
 	measureModelCalls := 0
-<<<<<<< HEAD
-	restore = main.MockSecbootMeasureEpoch(func(h *secboot.SecbootHandle) error {
-=======
 	restore = main.MockSecbootMeasureSnapSystemEpochWhenPossible(func() error {
->>>>>>> 48a0eea3
 		measureEpochCalls++
 		return nil
 	})
 	defer restore()
 
 	var measuredModel *asserts.Model
-<<<<<<< HEAD
-	restore = main.MockSecbootMeasureModel(func(h *secboot.SecbootHandle, model *asserts.Model) error {
-		measureModelCalls++
-		measuredModel = model
-=======
 	restore = main.MockSecbootMeasureSnapModelWhenPossible(func(findModel func() (*asserts.Model, error)) error {
 		measureModelCalls++
 		var err error
@@ -364,7 +344,6 @@
 		if err != nil {
 			return err
 		}
->>>>>>> 48a0eea3
 		return nil
 	})
 	defer restore()
@@ -377,10 +356,6 @@
 	c.Check(activated, Equals, true)
 	c.Check(measureEpochCalls, Equals, 1)
 	c.Check(measureModelCalls, Equals, 1)
-<<<<<<< HEAD
-	c.Check(measuredModel, NotNil)
-=======
->>>>>>> 48a0eea3
 	c.Check(measuredModel, DeepEquals, s.model)
 
 	c.Assert(filepath.Join(dirs.SnapBootstrapRunDir, "secboot-epoch-measured"), testutil.FilePresent)
@@ -414,30 +389,15 @@
 	})
 	defer restore()
 
-<<<<<<< HEAD
-	// setup a fake tpm
-	var err error
-	restore, err = secboot.MockSecbootConnect()
-	c.Assert(err, IsNil)
-	defer restore()
-
-	measureEpochCalls := 0
-	restore = main.MockSecbootMeasureEpoch(func(h *secboot.SecbootHandle) error {
-=======
 	measureEpochCalls := 0
 	restore = main.MockSecbootMeasureSnapSystemEpochWhenPossible(func() error {
->>>>>>> 48a0eea3
 		measureEpochCalls++
 		return nil
 	})
 	defer restore()
 
 	measureModelCalls := 0
-<<<<<<< HEAD
-	restore = main.MockSecbootMeasureModel(func(h *secboot.SecbootHandle, model *asserts.Model) error {
-=======
 	restore = main.MockSecbootMeasureSnapModelWhenPossible(func(findModel func() (*asserts.Model, error)) error {
->>>>>>> 48a0eea3
 		measureModelCalls++
 		_, err := findModel()
 		if err != nil {
@@ -1312,31 +1272,15 @@
 		},
 	)
 
-<<<<<<< HEAD
-	// setup a fake tpm
-	restore, err := secboot.MockSecbootConnect()
-	c.Assert(err, IsNil)
-	defer restore()
-
-	measureEpochCalls := 0
-	measureModelCalls := 0
-	restore = main.MockSecbootMeasureEpoch(func(h *secboot.SecbootHandle) error {
-=======
 	measureEpochCalls := 0
 	measureModelCalls := 0
 	restore := main.MockSecbootMeasureSnapSystemEpochWhenPossible(func() error {
->>>>>>> 48a0eea3
 		measureEpochCalls++
 		return nil
 	})
 	defer restore()
 
 	var measuredModel *asserts.Model
-<<<<<<< HEAD
-	restore = main.MockSecbootMeasureModel(func(h *secboot.SecbootHandle, model *asserts.Model) error {
-		measureModelCalls++
-		measuredModel = model
-=======
 	restore = main.MockSecbootMeasureSnapModelWhenPossible(func(findModel func() (*asserts.Model, error)) error {
 		measureModelCalls++
 		var err error
@@ -1344,12 +1288,11 @@
 		if err != nil {
 			return err
 		}
->>>>>>> 48a0eea3
 		return nil
 	})
 	defer restore()
 
-	_, err = main.Parser().ParseArgs([]string{"initramfs-mounts"})
+	_, err := main.Parser().ParseArgs([]string{"initramfs-mounts"})
 	c.Assert(err, IsNil)
 	c.Check(s.Stdout.String(), Equals, fmt.Sprintf(`%[1]s/snaps/snapd_1.snap %[2]s/snapd
 %[1]s/snaps/pc-kernel_1.snap %[2]s/kernel
