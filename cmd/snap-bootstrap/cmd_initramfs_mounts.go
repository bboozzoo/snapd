--- conflicted
+++ resolved
@@ -66,15 +66,6 @@
 var (
 	// Stdout - can be overridden in tests
 	stdout io.Writer = os.Stdout
-)
-
-var (
-<<<<<<< HEAD
-	osutilIsMounted = osutil.IsMounted
-=======
-	// for mocking by tests
-	devDiskByLabelDir = "/dev/disk/by-label"
->>>>>>> bc6b1eb9
 )
 
 // generateMountsMode* is called multiple times from initramfs until it
@@ -209,7 +200,6 @@
 	return nil
 }
 
-<<<<<<< HEAD
 var (
 	secbootMeasureEpoch        = secboot.MeasureEpoch
 	secbootMeasureModel        = secboot.MeasureModel
@@ -217,10 +207,7 @@
 	secbootUnlockIfEncrypted   = secboot.UnlockIfEncrypted
 )
 
-func generateMountsCommonInstallRecover(mst initramfsMountsState, recoverySystem string) (allMounted bool, err error) {
-=======
 func generateMountsCommonInstallRecover(mst *initramfsMountsState, recoverySystem string) (allMounted bool, err error) {
->>>>>>> bc6b1eb9
 	// 1. always ensure seed partition is mounted
 	isMounted, err := mst.IsMounted(boot.InitramfsUbuntuSeedDir)
 	if err != nil {
@@ -304,46 +291,7 @@
 	return true, nil
 }
 
-<<<<<<< HEAD
-func generateMountsModeRun(mst initramfsMountsState) error {
-=======
-// TODO:UC20 move some of these helpers somehow to our secboot
-
-const tpmPCR = 12
-
-func secMeasureEpoch(tpm *secboot.TPMConnection) error {
-	if err := secbootMeasureSnapSystemEpochToTPM(tpm, tpmPCR); err != nil {
-		return fmt.Errorf("cannot measure snap system epoch: %v", err)
-	}
-	return nil
-}
-
-func secMeasureModel(tpm *secboot.TPMConnection, model *asserts.Model) error {
-	if err := secbootMeasureSnapModelToTPM(tpm, tpmPCR, model); err != nil {
-		return fmt.Errorf("cannot measure snap system model: %v", err)
-	}
-	return nil
-}
-
-func measureWhenPossible(whatHow func(tpm *secboot.TPMConnection) error) error {
-	// the model is ready, we're good to try measuring it now
-	tpm, err := insecureConnectToTPM()
-	if err != nil {
-		var perr *os.PathError
-		// XXX: xerrors.Is() does not work with PathErrors?
-		if xerrors.As(err, &perr) {
-			// no TPM
-			return nil
-		}
-		return fmt.Errorf("cannot open TPM connection: %v", err)
-	}
-	defer tpm.Close()
-
-	return whatHow(tpm)
-}
-
 func generateMountsModeRun(mst *initramfsMountsState) error {
->>>>>>> bc6b1eb9
 	// 1.1 always ensure basic partitions are mounted
 	for _, d := range []string{boot.InitramfsUbuntuBootDir, boot.InitramfsUbuntuSeedDir} {
 		isMounted, err := mst.IsMounted(d)
