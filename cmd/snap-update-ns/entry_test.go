--- conflicted
+++ resolved
@@ -107,17 +107,16 @@
 	c.Assert(err, IsNil)
 	c.Assert(gid, Equals, uint64(0))
 
-<<<<<<< HEAD
 	// Group is parsed from the x-snapd-group= option.
 	var nogroup string
-	var nogroupGid uint64
+	var nogroupGID uint64
 	// try to cover differences between distributions and find a suitable
 	// 'nogroup' like group, eg. Ubuntu uses 'nogroup' while Arch uses
 	// 'nobody'
 	for _, grp := range []string{"nogroup", "nobody"} {
 		if gid, err := osutil.FindGid(grp); err == nil {
 			nogroup = grp
-			nogroupGid = gid
+			nogroupGID = gid
 			break
 		}
 	}
@@ -126,14 +125,7 @@
 	e = &mount.Entry{
 		Options: []string{fmt.Sprintf("x-snapd.gid=%s", nogroup)},
 	}
-	gid, err = update.XSnapdGid(e)
-=======
-	// Group is parsed from the x-snapd.gid = option.
-	nogroupGID, err := osutil.FindGid("nogroup")
-	c.Assert(err, IsNil)
-	e = &mount.Entry{Options: []string{"x-snapd.gid=nogroup"}}
 	gid, err = update.XSnapdGID(e)
->>>>>>> 47ceab80
 	c.Assert(err, IsNil)
 	c.Assert(gid, Equals, nogroupGID)
 
