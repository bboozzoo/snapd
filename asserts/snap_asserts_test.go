// -*- Mode: Go; indent-tabs-mode: t -*-

/*
 * Copyright (C) 2015 Canonical Ltd
 *
 * This program is free software: you can redistribute it and/or modify
 * it under the terms of the GNU General Public License version 3 as
 * published by the Free Software Foundation.
 *
 * This program is distributed in the hope that it will be useful,
 * but WITHOUT ANY WARRANTY; without even the implied warranty of
 * MERCHANTABILITY or FITNESS FOR A PARTICULAR PURPOSE.  See the
 * GNU General Public License for more details.
 *
 * You should have received a copy of the GNU General Public License
 * along with this program.  If not, see <http://www.gnu.org/licenses/>.
 *
 */

package asserts_test

import (
	"path/filepath"
	"strings"
	"time"

	. "gopkg.in/check.v1"

	"github.com/ubuntu-core/snappy/asserts"
)

type snapDeclSuite struct {
	ts     time.Time
	tsLine string
}

var _ = Suite(&snapDeclSuite{})

func (sds *snapDeclSuite) SetUpSuite(c *C) {
	sds.ts = time.Now().Truncate(time.Second).UTC()
	sds.tsLine = "timestamp: " + sds.ts.Format(time.RFC3339) + "\n"
}

func (sds *snapDeclSuite) TestDecodeOK(c *C) {
	encoded := "type: snap-declaration\n" +
		"authority-id: dev-id1\n" +
		"snap-id: snap-id-1\n" +
		"snap-digest: sha256 ...\n" +
		"grade: stable\n" +
		"snap-size: 10000\n" +
		sds.tsLine +
		"body-length: 0" +
		"\n\n" +
		"openpgp c2ln"
	a, err := asserts.Decode([]byte(encoded))
	c.Assert(err, IsNil)
	c.Check(a.Type(), Equals, asserts.SnapDeclarationType)
	snapDecl := a.(*asserts.SnapDeclaration)
	c.Check(snapDecl.AuthorityID(), Equals, "dev-id1")
	c.Check(snapDecl.Timestamp(), Equals, sds.ts)
	c.Check(snapDecl.SnapID(), Equals, "snap-id-1")
	c.Check(snapDecl.SnapDigest(), Equals, "sha256 ...")
	c.Check(snapDecl.SnapSize(), Equals, uint64(10000))
	c.Check(snapDecl.Grade(), Equals, "stable")
}

const (
	snapDeclErrPrefix = "assertion snap-declaration: "
)

func (sds *snapDeclSuite) TestDecodeInvalid(c *C) {
	encoded := "type: snap-declaration\n" +
		"authority-id: dev-id1\n" +
		"snap-id: snap-id-1\n" +
		"snap-digest: sha256 ...\n" +
		"grade: stable\n" +
		"snap-size: 10000\n" +
		sds.tsLine +
		"body-length: 0" +
		"\n\n" +
		"openpgp c2ln"

	invalidTests := []struct{ original, invalid, expectedErr string }{
		{"snap-id: snap-id-1\n", "", `"snap-id" header is mandatory`},
		{"snap-digest: sha256 ...\n", "", `"snap-digest" header is mandatory`},
		{"grade: stable\n", "", `"grade" header is mandatory`},
		{"snap-size: 10000\n", "", `"snap-size" header is mandatory`},
		{"snap-size: 10000\n", "snap-size: -1\n", `"snap-size" header is not an unsigned integer: -1`},
		{"snap-size: 10000\n", "snap-size: zzz\n", `"snap-size" header is not an unsigned integer: zzz`},
		{sds.tsLine, "timestamp: 12:30\n", `"timestamp" header is not a RFC3339 date: .*`},
	}

	for _, test := range invalidTests {
		invalid := strings.Replace(encoded, test.original, test.invalid, 1)
		_, err := asserts.Decode([]byte(invalid))
		c.Check(err, ErrorMatches, snapDeclErrPrefix+test.expectedErr)
	}
}

<<<<<<< HEAD
func makeSignAndCheckDbWithAccountKey(c *C) (accSignDB, checkDB *asserts.Database) {
=======
func makeSignAndCheckDbWithAccountKey(c *C) (accFingerp string, accSignDB, checkDB *asserts.Database) {
>>>>>>> 837bf92c
	trustedKey := testPrivKey0

	cfg1 := &asserts.DatabaseConfig{Path: filepath.Join(c.MkDir(), "asserts-db1")}
	accSignDB, err := asserts.OpenDatabase(cfg1)
	c.Assert(err, IsNil)
<<<<<<< HEAD
	accFingerp, err := accSignDB.ImportKey("dev-id1", asserts.WrapPrivateKey(testPrivKey1))
	c.Assert(err, IsNil)
	pubKey, err := accSignDB.ExportPublicKey("dev-id1", accFingerp)
=======
	accFingerp, err = accSignDB.ImportKey("dev-id1", asserts.OpenPGPPrivateKey(testPrivKey1))
	c.Assert(err, IsNil)
	pubKey, err := accSignDB.PublicKey("dev-id1", accFingerp)
>>>>>>> 837bf92c
	c.Assert(err, IsNil)
	pubKeyEncoded, err := asserts.EncodePublicKey(pubKey)
	c.Assert(err, IsNil)
	accPubKeyBody := string(pubKeyEncoded)

	headers := map[string]string{
		"authority-id": "canonical",
		"account-id":   "dev-id1",
		"fingerprint":  accFingerp,
		"since":        "2015-11-20T15:04:00Z",
		"until":        "2500-11-20T15:04:00Z",
	}
<<<<<<< HEAD
	accKey, err := asserts.BuildAndSignInTest(asserts.AccountKeyType, headers, []byte(accPubKeyBody), asserts.WrapPrivateKey(trustedKey))
=======
	accKey, err := asserts.BuildAndSignInTest(asserts.AccountKeyType, headers, []byte(accPubKeyBody), asserts.OpenPGPPrivateKey(trustedKey))
>>>>>>> 837bf92c
	c.Assert(err, IsNil)

	rootDir := filepath.Join(c.MkDir(), "asserts-db")
	cfg := &asserts.DatabaseConfig{
		Path: rootDir,
		TrustedKeys: map[string][]asserts.PublicKey{
			"canonical": {asserts.OpenPGPPublicKey(&trustedKey.PublicKey)},
		},
	}
	checkDB, err = asserts.OpenDatabase(cfg)
	c.Assert(err, IsNil)

	err = checkDB.Add(accKey)
	c.Assert(err, IsNil)

<<<<<<< HEAD
	return accSignDB, checkDB
}

func (sds *snapDeclSuite) TestSnapDeclarationCheck(c *C) {
	accSignDB, db := makeSignAndCheckDbWithAccountKey(c)
=======
	return accFingerp, accSignDB, checkDB
}

func (sds *snapDeclSuite) TestSnapDeclarationCheck(c *C) {
	accFingerp, accSignDB, db := makeSignAndCheckDbWithAccountKey(c)
>>>>>>> 837bf92c

	headers := map[string]string{
		"authority-id": "dev-id1",
		"snap-id":      "snap-id-1",
		"snap-digest":  "sha256 ...",
		"grade":        "devel",
		"snap-size":    "1025",
		"timestamp":    "2015-11-25T20:00:00Z",
	}
<<<<<<< HEAD
	snapDecl, err := accSignDB.Sign(asserts.SnapDeclarationType, headers, nil, "")
=======
	snapDecl, err := accSignDB.Sign(asserts.SnapDeclarationType, headers, nil, accFingerp)
>>>>>>> 837bf92c
	c.Assert(err, IsNil)

	err = db.Check(snapDecl)
	c.Assert(err, IsNil)
}

func (sds *snapDeclSuite) TestSnapDeclarationCheckInconsistentTimestamp(c *C) {
<<<<<<< HEAD
	accSignDB, db := makeSignAndCheckDbWithAccountKey(c)
=======
	accFingerp, accSignDB, db := makeSignAndCheckDbWithAccountKey(c)
>>>>>>> 837bf92c

	headers := map[string]string{
		"authority-id": "dev-id1",
		"snap-id":      "snap-id-1",
		"snap-digest":  "sha256 ...",
		"grade":        "devel",
		"snap-size":    "1025",
		"timestamp":    "2013-01-01T14:00:00Z",
	}
<<<<<<< HEAD
	snapDecl, err := accSignDB.Sign(asserts.SnapDeclarationType, headers, nil, "")
=======
	snapDecl, err := accSignDB.Sign(asserts.SnapDeclarationType, headers, nil, accFingerp)
>>>>>>> 837bf92c
	c.Assert(err, IsNil)

	err = db.Check(snapDecl)
	c.Assert(err, ErrorMatches, "signature verifies but assertion violates other knownledge: snap-declaration timestamp outside of signing key validity")
}<|MERGE_RESOLUTION|>--- conflicted
+++ resolved
@@ -97,25 +97,15 @@
 	}
 }
 
-<<<<<<< HEAD
-func makeSignAndCheckDbWithAccountKey(c *C) (accSignDB, checkDB *asserts.Database) {
-=======
 func makeSignAndCheckDbWithAccountKey(c *C) (accFingerp string, accSignDB, checkDB *asserts.Database) {
->>>>>>> 837bf92c
 	trustedKey := testPrivKey0
 
 	cfg1 := &asserts.DatabaseConfig{Path: filepath.Join(c.MkDir(), "asserts-db1")}
 	accSignDB, err := asserts.OpenDatabase(cfg1)
 	c.Assert(err, IsNil)
-<<<<<<< HEAD
-	accFingerp, err := accSignDB.ImportKey("dev-id1", asserts.WrapPrivateKey(testPrivKey1))
-	c.Assert(err, IsNil)
-	pubKey, err := accSignDB.ExportPublicKey("dev-id1", accFingerp)
-=======
 	accFingerp, err = accSignDB.ImportKey("dev-id1", asserts.OpenPGPPrivateKey(testPrivKey1))
 	c.Assert(err, IsNil)
 	pubKey, err := accSignDB.PublicKey("dev-id1", accFingerp)
->>>>>>> 837bf92c
 	c.Assert(err, IsNil)
 	pubKeyEncoded, err := asserts.EncodePublicKey(pubKey)
 	c.Assert(err, IsNil)
@@ -128,11 +118,7 @@
 		"since":        "2015-11-20T15:04:00Z",
 		"until":        "2500-11-20T15:04:00Z",
 	}
-<<<<<<< HEAD
-	accKey, err := asserts.BuildAndSignInTest(asserts.AccountKeyType, headers, []byte(accPubKeyBody), asserts.WrapPrivateKey(trustedKey))
-=======
 	accKey, err := asserts.BuildAndSignInTest(asserts.AccountKeyType, headers, []byte(accPubKeyBody), asserts.OpenPGPPrivateKey(trustedKey))
->>>>>>> 837bf92c
 	c.Assert(err, IsNil)
 
 	rootDir := filepath.Join(c.MkDir(), "asserts-db")
@@ -148,19 +134,11 @@
 	err = checkDB.Add(accKey)
 	c.Assert(err, IsNil)
 
-<<<<<<< HEAD
-	return accSignDB, checkDB
-}
-
-func (sds *snapDeclSuite) TestSnapDeclarationCheck(c *C) {
-	accSignDB, db := makeSignAndCheckDbWithAccountKey(c)
-=======
 	return accFingerp, accSignDB, checkDB
 }
 
 func (sds *snapDeclSuite) TestSnapDeclarationCheck(c *C) {
 	accFingerp, accSignDB, db := makeSignAndCheckDbWithAccountKey(c)
->>>>>>> 837bf92c
 
 	headers := map[string]string{
 		"authority-id": "dev-id1",
@@ -170,11 +148,7 @@
 		"snap-size":    "1025",
 		"timestamp":    "2015-11-25T20:00:00Z",
 	}
-<<<<<<< HEAD
-	snapDecl, err := accSignDB.Sign(asserts.SnapDeclarationType, headers, nil, "")
-=======
 	snapDecl, err := accSignDB.Sign(asserts.SnapDeclarationType, headers, nil, accFingerp)
->>>>>>> 837bf92c
 	c.Assert(err, IsNil)
 
 	err = db.Check(snapDecl)
@@ -182,11 +156,7 @@
 }
 
 func (sds *snapDeclSuite) TestSnapDeclarationCheckInconsistentTimestamp(c *C) {
-<<<<<<< HEAD
-	accSignDB, db := makeSignAndCheckDbWithAccountKey(c)
-=======
 	accFingerp, accSignDB, db := makeSignAndCheckDbWithAccountKey(c)
->>>>>>> 837bf92c
 
 	headers := map[string]string{
 		"authority-id": "dev-id1",
@@ -196,11 +166,7 @@
 		"snap-size":    "1025",
 		"timestamp":    "2013-01-01T14:00:00Z",
 	}
-<<<<<<< HEAD
-	snapDecl, err := accSignDB.Sign(asserts.SnapDeclarationType, headers, nil, "")
-=======
 	snapDecl, err := accSignDB.Sign(asserts.SnapDeclarationType, headers, nil, accFingerp)
->>>>>>> 837bf92c
 	c.Assert(err, IsNil)
 
 	err = db.Check(snapDecl)
