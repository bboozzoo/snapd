--- conflicted
+++ resolved
@@ -114,17 +114,11 @@
 	return knames.Names, nil
 }
 
-var errExternalKeypairNotFound = &keyNotFoundError{msg: "cannot find external key pair"}
-
 func (em *ExternalKeypairManager) findByName(name string) (PublicKey, *rsa.PublicKey, error) {
 	var k []byte
 	err := em.keyMgr("get-public-key", []string{"-f", "DER", "-k", name}, nil, &k)
 	if err != nil {
-<<<<<<< HEAD
-		return nil, nil, errExternalKeypairNotFound
-=======
 		return nil, nil, &keyNotFoundError{msg: fmt.Sprintf("cannot find external key pair: %v", err)}
->>>>>>> 6eb7830f
 	}
 	pubk, err := x509.ParsePKIXPublicKey(k)
 	if err != nil {
@@ -244,11 +238,7 @@
 		}
 		cachedKey, ok = em.cache[keyID]
 		if !ok {
-<<<<<<< HEAD
-			return nil, errExternalKeypairNotFound
-=======
 			return nil, &keyNotFoundError{msg: "cannot find external key pair"}
->>>>>>> 6eb7830f
 		}
 	}
 	return em.privateKey(cachedKey), nil
