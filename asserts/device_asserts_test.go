--- conflicted
+++ resolved
@@ -223,17 +223,12 @@
 		{"display-name: Baz 3000\n", "display-name:\n  - xyz\n", `"display-name" header must be a string`},
 		{"architecture: amd64\n", "", `"architecture" header is mandatory`},
 		{"architecture: amd64\n", "architecture: \n", `"architecture" header should not be empty`},
-
 		{"gadget: brand-gadget\n", "", `"gadget" header is mandatory`},
 		{"gadget: brand-gadget\n", "gadget: \n", `"gadget" header should not be empty`},
 		{"gadget: brand-gadget\n", "gadget: brand-gadget=x/x/x\n", `"gadget" channel selector must be a track name only`},
 		{"gadget: brand-gadget\n", "gadget: brand-gadget=stable\n", `"gadget" channel selector must be a track name`},
 		{"gadget: brand-gadget\n", "gadget: brand-gadget=18/beta\n", `"gadget" channel selector must be a track name only`},
 		{"gadget: brand-gadget\n", "gadget:\n  - xyz \n", `"gadget" header must be a string`},
-<<<<<<< HEAD
-
-=======
->>>>>>> 8e44908e
 		{"kernel: baz-linux\n", "", `"kernel" header is mandatory`},
 		{"kernel: baz-linux\n", "kernel: \n", `"kernel" header should not be empty`},
 		{"kernel: baz-linux\n", "kernel: baz-linux=x/x/x\n", `"kernel" channel selector must be a track name only`},
